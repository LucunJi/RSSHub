--- conflicted
+++ resolved
@@ -164,7 +164,7 @@
 
 ### 网易云音乐
 
-#### 歌单
+#### 歌单歌曲
 
 举例: https://rss.prprpr.me/ncm/playlist/35798529
 
@@ -172,15 +172,14 @@
 
 参数: id，歌单 id，可在歌单页 URL 中找到
 
-<<<<<<< HEAD
-#### 用户全部歌单
+#### 用户歌单
 
 举例: https://rss.prprpr.me/ncm/user/playlist/45441555
 
 路由: `/ncm/user/playlist/:uid`
 
 参数: uid，用户 uid，可在用户主页 URL 中找到
-=======
+
 #### 歌手专辑
 
 举例: https://rss.prprpr.me/ncm/artist/2116
@@ -188,7 +187,6 @@
 路由: `/ncm/artist/:id`
 
 参数: id，歌手 id，可在歌手详情页 URL 中找到
->>>>>>> 56f49c22
 
 ### 掘金
 
