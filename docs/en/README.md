---
sidebar: auto
---

<p align="center">
<img src="https://i.imgur.com/NZpRScX.png" alt="RSSHub" width="100">
</p>
<h1 align="center" class="logo">RSSHub</h1>

> 🍰 Everything is RSSible

RSSHub is a lightweight and extensible RSS feed aggregator, it's able to generate feeds from pretty much everything.

## Special Thanks

### Special Sponsors

| <a href="https://rixcloud.app/rsshub" target="_blank"><img width="240px" src="https://i.imgur.com/qRP0eMg.png"></a> | <a href="https://werss.app?utm_source=rsshub" target="_blank"><img width="170px" src="https://cdn.weapp.design/werss/werss-logo.png"></a> | <a href="https://j.youzan.com/ccPcrY" target="_blank"><img width="180px" src="https://i.imgur.com/FZtFAGz.png"></a> |
| :-----------------------------------------------------------------------------------------------------------------: | :---------------------------------------------------------------------------------------------------------------------------------------: | :-----------------------------------------------------------------------------------------------------------------: |


### Sponsors

| [Liuyang](https://github.com/lingllting) | Zuyang | [Sayori Studio](https://t.me/SayoriStudio) | Anonymity |
| :--------------------------------------: | :----: | :----------------------------------------: | :-------: |


[![](https://opencollective.com/static/images/become_sponsor.svg)](https://docs.rsshub.app/support/)

### Contributors

[![](https://opencollective.com/RSSHub/contributors.svg?width=890)](https://github.com/DIYgod/RSSHub/graphs/contributors)

::: tip

Free feel to test the [demo instance](https://rsshub.app), the cache expiry time is set to 10 minutes.

:::

## Parameters

::: tip

All parameters can be linked with `&` to used together to generate a complex feed

:::

### Filtering

The following URL query parameters are supported, Regex support is built-in

Set `filter` to include the content

-   filter: filter title and description

-   filter_title: filter title only

-   filter_description: filter description only

For example: [https://rsshub.app/dribbble/popular?filter=Blue|Yellow|Black](https://rsshub.app/dribbble/popular?filter=Blue|Yellow|Black)

Set `filterout` to exclude unwanted content

-   filterout: filter title and description

-   filterout_title: filter title only

-   filterout_description: filter description only

For example: [https://rsshub.app/dribbble/popular?filterout=Blue|Yellow|Black](https://rsshub.app/dribbble/popular?filterout=Blue|Yellow|Black)

### Limit Entries

Set `limit` to limit the number of articles in the feed,

Eg: Dribbble Popular Top 10 [https://rsshub.app/dribbble/popular?limit=10](https://rsshub.app/dribbble/popular?limit=10)

### Output Formats

RSSHub supports RSS 2.0、Atom and [JSON Feed](https://jsonfeed.org/) as the output formats, simply append `.rss` `.atom` or `.json` to the end of the feed address, default to RSS 2.0

For exmaple:

-   Default (RSS 2.0) - [https://rsshub.app/dribbble/popular](https://rsshub.app/dribbble/popular)
-   RSS 2.0 - [https://rsshub.app/dribbble/popular.rss](https://rsshub.app/dribbble/popular.rss)
-   Atom - [https://rsshub.app/dribbble/popular.atom](https://rsshub.app/dribbble/popular.atom)
-   JSON Feed - [https://rsshub.app/dribbble/popular.json](https://rsshub.app/dribbble/popular.json)
-   Apply filters or URL query [https://rsshub.app/dribbble/popular.atom?filterout=Blue|Yellow|Black](https://rsshub.app/dribbble/popular.atom?filterout=Blue|Yellow|Black)

## API

::: warning Warning
The API is under active development and is subject to change. All suggestions are welcome!
:::

RSSHub provides the following APIs:

### List of Public Routes

::: tip Tip
This API **will not** return any routes under `protected_router.js`.
:::

Eg: <https://rsshub.app/api/routes/github>

Route: `/api/routes/:name?`

Parameters:

-   name, route's top level name as in [https://github.com/DIYgod/RSSHub/tree/master/routes](https://github.com/DIYgod/RSSHub/tree/master/routes). Optional, **returns all public routes if not specified**.

A successful request returns a HTTP status code `200 OK` with the result in JSON:

```js
{
    "status": "success",
    "data": {
        "github": {
            "routes": [
                "/github/trending/:since/:language?",
                "/github/issue/:user/:repo",
                "/github/user/followers/:user",
                "/github/stars/:user/:repo"
            ]
        }
    },
    "message": "request returned 4 routes"
}
```

If no matching results were found, the server returns only a HTTP status code `204 No Content`.

## Application Updates

### RSSHub

<routeEn name="Update" path="/rsshub/rss" example="/rsshub/rss" />

### MIUI

<routeEn name="New firmware" author="Indexyz" example="/miui/aries/" path="/miui/:device/:type?" :paramsDesc="['the device `codename` eg. `aries` for Mi 2S','type']" >

| stable  | development |
| ------- | ----------- |
| release | dev         |

</routeEn>

### Firefox

<routeEn name="New Release" author="fengkx" example="/firefox/release/desktop" path="/firefox/release/:platform" :paramsDesc="['the platform']" >

| Desktop | Android | Beta | Nightly | Android Beta | ESR           |
| ------- | ------- | ---- | ------- | ------------ | ------------- |
| desktop | android | beta | nightly | android-beta | organizations |

</routeEn>

### Thunderbird <Author uid="garywill"/>

<routeEn name="Update" author="garywill" path="/thunderbird/release" example="/thunderbird/release" />

### App Store/Mac App Store

<routeEn name="App Update" author="cielpy" example="/appstore/update/us/id697846300" path="/appstore/update/:country/:id" :paramsDesc="['App Store Country, obtain from the app URL `https://itunes.apple.com/us/app/reeder-3/id697846300?mt=8`, in this case, `us`', 'App Store app id, obtain from the app URL `https://itunes.apple.com/us/app/reeder-3/id697846300?mt=8`, in this case, `id697846300`']" />

<routeEn name="App Update" author="HenryQW" example="/appstore/price/us/mac/id1152443474" path="/appstore/price/:country/:type/:id" :paramsDesc="['App Store Country, obtain from the app URL https://itunes.apple.com/us/app/id1152443474, in this case, `us`', 'App type，either `iOS` or `mac`', 'App Store app id, obtain from the app URL https://itunes.apple.com/us/app/id1152443474, in this case, `id1152443474`']" />

<routeEn name="In-App-Purchase Price Drop Alert" author="HenryQW" example="/appstore/iap/us/id953286746" path="/appstore/iap/:country/:id" :paramsDesc="['App Store Country, obtain from the app URL https://itunes.apple.com/us/app/id953286746, in this case, `us`', 'App Store app id, obtain from the app URL https://itunes.apple.com/us/app/id953286746, in this case, `id953286746`']" />

### F-Droid

<routeEn name="App Update" author="garywill" example="/fdroid/apprelease/com.termux" path="/fdroid/apprelease/:app" :paramsDesc="['App\'s package name']" />

### Greasy Fork

<routeEn name="Script Update" author="imlonghao" path="/greasyfork/:language/:domain?" example="/greasyfork/en/google.com" :paramsDesc="['language, located on the top right corner of Greasy Fork\'s search page, set to `all` for including all languages', 'the script\'s target domain']" />

### Thunderbird

<routeEn name="Changelog" author="garywill" example="/thunderbird/release" path="/thunderbird/release"/>

### Nvidia Web Driver

<routeEn name="Changelog" author="cielpy" example="/nvidia/webdriverupdate" path="/nvidia/webdriverupdate"/>

## Social Media

### pixiv

<routeEn name="User Bookmark" author="EYHN" path="/pixiv/user/bookmarks/:id" example="/pixiv/user/bookmarks/15288095" :paramsDesc="['user id, available in user\'s homepage URL']" />

<routeEn name="User Activity" author="EYHN" path="/pixiv/user/:id" example="/pixiv/user/15288095" :paramsDesc="['user id, available in user\'s homepage URL']" />

<routeEn name="Rankings" author="EYHN" path="/pixiv/ranking/:mode/:date?" example="/pixiv/ranking/week" :paramsDesc="['rank type', 'format: `2018-4-25`']" >

| pixiv daily rank | pixiv weekly rank | pixiv monthly rank | pixiv male rank | pixiv female rank | pixiv original rank | pixiv rookie user rank |
| ---------------- | ----------------- | ------------------ | --------------- | ----------------- | ------------------- | ---------------------- |
| day              | week              | month              | day_male        | day_female        | week_original       | week_rookie            |

| pixiv R-18 daily rank | pixiv R-18 male rank | pixiv R-18 female rank | pixiv R-18 weekly rank | pixiv R-18G rank |
| --------------------- | -------------------- | ---------------------- | ---------------------- | ---------------- |
| day_r18               | day_male_r18         | day_female_r18         | week_r18               | week_r18g        |

</routeEn>

### Disqus

<routeEn name="Comment" path="/disqus/posts/:forum" example="/disqus/posts/diygod-me" :paramsDesc="['forum, disqus name of the target website']" />

### Twitter

<routeEn name="User" path="/twitter/user/:id" example="/twitter/user/DIYgod" :paramsDesc="['twitter handler']" />

### Instagram

<routeEn name="User" path="/instagram/user/:id" example="/instagram/user/diygod" :paramsDesc="['Instagram id']" />

### Youtube

<routeEn name="User" path="/youtube/user/:username/:embed?" example="/youtube/user/JFlaMusic" :paramsDesc="['YouTuber id', 'Default to embed the video, set to any value to disable embedding']" />

<routeEn name="Channel" path="/youtube/channel/:id/:embed?" example="/youtube/channel/UCDwDMPOZfxVV0x_dz0eQ8KQ" :paramsDesc="['YouTube channel id', 'Default to embed the video, set to any value to disable embedding']" />

<routeEn name="Playlist" path="/youtube/playlist/:id/:embed?" example="/youtube/playlist/PLqQ1RwlxOgeLTJ1f3fNMSwhjVgaWKo_9Z" :paramsDesc="['YouTube playlist id', 'Default to embed the video, set to any value to disable embedding']" />

### Telegram

<routeEn name="Channel" path="/telegram/channel/:username" example="/telegram/channel/awesomeDIYgod" :paramsDesc="['channel name']" >

::: tip

Bot initialization required: Add Telegram Bot [@RSSHub_bot](https://t.me/RSSHub_bot) as an admin to the channel and send at least one message in the channel for the bot to obtain the chat_id.

:::

</routeEN>

<routeEn name="Sticker Pack" author="DIYgod" example="/telegram/stickerpack/DIYgod" path="/telegram/stickerpack/:name" :paramsDesc="['Sticker Pack name, available in the sharing URL']"/>

## Travel

### All the Flight Deals

<routeEn name="Flight Deals" author="HenryQW" path="/atfd/:locations/:nearby?" example="/atfd/us+new%20york,gb+london/1" :paramsDesc="['the departing city, consists of an 「ISO 3166-1 country code」 and a 「city name」.  Origin\'s ISO 3166-1 country code + city name, eg. `us+new york`, [https://rsshub.app/atfd/us+new york](https://rsshub.app/atfd/us+new%20york). Multiple origins are supported via a comma separated string, eg. `us+new york,gb+london`, [https://rsshub.app/atfd/us+new york,gb+london/](https://rsshub.app/atfd/us+new%20york,gb+london/).', 'whether includes nearby airports, optional value of 0 or 1, default to 0 (exclude nearby airports)']" >

For ISO 3166-1 country codes please refer to [Wikipedia ISO_3166-1](https://en.wikipedia.org/wiki/ISO_3166-1)

::: tip

If the city name contains a space like `Mexico City`, replace the space with `%20`, `Mexico%20City`.

:::

</routeEn>

### Hopper

<routeEn name="Flight Deals" author="HenryQW" path="/hopper/:lowestOnly/:from/:to?" example="/hopper/1/LHR/PEK" :paramsDesc="['set to `1` will return the cheapest deal only, instead of all deals, so you don\'t get spammed', 'origin airport IATA code', 'destination airport IATA code, if unset the destination will be set to `anywhere`']" >

This route returns a list of flight deals (in most cases, 6 flight deals) for a period defined by Hopper's algorithm, which means the travel date will be totally random (could be tomorrow or 10 months from now).

For airport IATA code please refer to [Wikipedia List of airports by IATA code](https://en.wikipedia.org/wiki/List_of_airports_by_IATA_code:_A)

</routeEn>

## News

### BBC

<routeEn name="BBC" author="HenryQW" example="/bbc/chinese" path="/bbc/:channel?" :paramsDesc="['channel, default to `top stories`']">

Provides a better reading experience (full text articles) over the official ones.

Support major channels, refer to [BBC RSS feeds](https://www.bbc.co.uk/news/10628494). Eg, `business` for `https://feeds.bbci.co.uk/news/business/rss.xml`.

-   Channel with a single path, such as `https://feeds.bbci.co.uk/news/business/rss.xml`, use `/bbc/business`.
-   Channel contains multiple paths, such as `https://feeds.bbci.co.uk/news/world/asia/rss.xml`, replace `/` with `-`, `/bbc/world-asia`.
-   Exemption: use `/bbc/chinese` for BBC News Chinese.

</routeEn>

## Programming

### GitHub

::: tip

GitHub provides some official RSS feeds:

-   Repo releases: https://github.com/:owner/:repo/releases.atom
-   Repo commits: https://github.com/:owner/:repo/commits.atom
-   User activities: https://github.com/:user.atom
<<<<<<< HEAD
-   Private feed: https://github.com/:user.private.atom?token=:secret (You can find it in dashboard page after login)
=======
-   Private feed: https://github.com/:user.private.atom?token=:secret (You can find **Subscribe to your news feed** in [dashboard](https://github.com) page after login)
>>>>>>> 66c93344

:::

<routeEn name="User Repo" author="dragon-yuan" path="/github/repos/:user" example="/github/repos/DIYgod" :paramsDesc="['GitHub username']" />

<routeEn name="Trending" path="/github/trending/:since/:language?" example="/github/trending/daily/javascript" :paramsDesc="['time frame, available in [Trending page](https://github.com/trending/javascript?since=monthly) \'s URL, possible values are: daily, weekly or monthly', 'the feed language, available in [Trending page](https://github.com/trending/javascript?since=monthly) \'s URL']" />

<routeEn name="Issue" author="HenryQW" path="/github/issue/:user/:repo" example="/github/issue/DIYgod/RSSHub" :paramsDesc="['GitHub username', 'GitHub repo name']" />

<routeEn name="Follower" author="HenryQW" path="/github/user/follower/:user" example="/github/user/followers/HenryQW" :paramsDesc="['GitHub username']" />

<routeEn name="Star" author="HenryQW" path="/github/stars/:user/:repo" example="/github/stars/DIYGod/RSSHub" :paramsDesc="['GitHub username', 'GitHub repo name']" />

### GitLab

<routeEn name="Explore" author="imlonghao" example="/gitlab/explore/trending" path="/gitlab/explore/:type" :paramsDesc="['type']">

| Trending | Most stars | All |
| -------- | ---------- | --- |
| trending | starred    | all |

</routeEn>

## Parcel Tracking

### Hermes

<routeEn name="Hermes UK" author="HenryQW" example="/parcel/hermesuk/[tracking number]" path="/parcel/hermesuk/:tracking" :paramsDesc="['Tracking number']"/>

## Uncategorized

### EZTV

::: tip

EZTV provides an official RSS feed of all torrents: https://eztv.ag/ezrss.xml

:::

<routeEn name="Torrent Lookup by IMDB ID" author="Songkeys" path="/eztv/torrents/:imdb_id" example="/eztv/torrents/6048596" :paramsDesc="['search for the IMDB ID of the desired show, available at [IMDB](https://www.imdb.com)']" />

### Hexo Blog

<routeEn name="Blog using Next theme" author="fengkx" path="/hexo/next/:url" example="/hexo/next/fengkx.top" :paramsDesc="['the blog URL without the protocol (http:// and https://)']" />

### Google

<routeEn name="Google Scholar Keywords Monitoring" author="HenryQW" path="/google/scholar/:query" example="/google/scholar/data+visualization" :paramsDesc="['query statement which supports「Basic」and「Advanced」modes']" >

::: warning

Google Scholar has strict anti-crawling mechanism implemented, the demo below doesn't guarantee availability. Please deploy your own instance as it might increase the stability.

:::

1. Basic mode, sample query is the keywords desired, eg.「data visualization」, [https://rsshub.app/google/scholar/data+visualization](https://rsshub.app/google/scholar/data+visualization).

2. Advanced mode, visit [Google Scholar](https://scholar.google.com/schhp?hl=en&as_sdt=0,5), click the top left corner and select「Advanced Search」, fill in your conditions and submit the search. The URL should look like this: [https://scholar.google.com/scholar?as_q=data+visualization&as_epq=&as_oq=&as_eq=&as_occt=any&as_sauthors=&as_publication=&as_ylo=2018&as_yhi=&hl=en&as_sdt=0%2C5](https://scholar.google.com/scholar?as_q=data+visualization&as_epq=&as_oq=&as_eq=&as_occt=any&as_sauthors=&as_publication=&as_ylo=2018&as_yhi=&hl=en&as_sdt=0%2C5), copy everything after `https://scholar.google.com/scholar?` from the URL and use it as the query for this route. The complete URL for the above example should look like this: [https://rsshub.app/google/scholar/as_q=data+visualization&as_epq=&as_oq=&as_eq=&as_occt=any&as_sauthors=&as_publication=&as_ylo=2018&as_yhi=&hl=en&as_sdt=0%2C5](https://rsshub.app/google/scholar/as_q=data+visualization&as_epq=&as_oq=&as_eq=&as_occt=any&as_sauthors=&as_publication=&as_ylo=2018&as_yhi=&hl=en&as_sdt=0%2C5).

</routeEn>

### Dribbble

<routeEn name="Popular" path="/dribbble/popular/:timeframe?" example="/dribbble/popular" :paramsDesc="['support the following values: week, month, year and ever']" />

<routeEn name="User (or team)" path="/dribbble/user/:name" example="/dribbble/user/google" :paramsDesc="['username, available in user\'s homepage URL']" />

<routeEn name="Keyword" path="/dribbble/keyword/:keyword" example="/dribbble/keyword/player" :paramsDesc="['desired keyword']" />

### Apple

<routeEn name="Exchange and Repair Extension Programs" author="metowolf HenryQW" example="/apple/exchange_repair" path="/apple/exchange_repair/:country?" :paramsDesc="['country code in apple.com URL (exception: for `United States` please use `us`), default to China `cn`']" />

### The Verge

<routeEn name="The Verge" author="HenryQW" example="/verge" path="/verge">

Provides a better reading experience (full text articles) over the official one.

</routeEn>

### 99% Invisible

<routeEn name="Transcript" author="Ji4n1ng" example="/99percentinvisible/transcript" path="/99percentinvisible/transcript"/>

### AutoTrader

<routeEn name="Search" author="HenryQW" example="/autotrader/radius=50&postcode=sw1a1aa&onesearchad=Used&onesearchad=Nearly%20New&onesearchad=New&price-to=9000&year-from=2012&body-type=Hatchback&transmission=Automatic&exclude-writeoff-categories=on" path="/autotrader/:query" :paramsDesc="['the search query']">

1. Conduct a search with desired filters on AutoTrader
1. Copy everything in the URL after `?`, for example: `https://www.autotrader.co.uk/car-search?radius=50&postcode=sw1a1aa&onesearchad=Used&onesearchad=Nearly%20New&onesearchad=New&price-to=9000&year-from=2012&body-type=Hatchback&transmission=Automatic&exclude-writeoff-categories=on` will produce `radius=50&postcode=sw1a1aa&onesearchad=Used&onesearchad=Nearly%20New&onesearchad=New&price-to=9000&year-from=2012&body-type=Hatchback&transmission=Automatic&exclude-writeoff-categories=on`

</routeEn><|MERGE_RESOLUTION|>--- conflicted
+++ resolved
@@ -291,11 +291,7 @@
 -   Repo releases: https://github.com/:owner/:repo/releases.atom
 -   Repo commits: https://github.com/:owner/:repo/commits.atom
 -   User activities: https://github.com/:user.atom
-<<<<<<< HEAD
--   Private feed: https://github.com/:user.private.atom?token=:secret (You can find it in dashboard page after login)
-=======
 -   Private feed: https://github.com/:user.private.atom?token=:secret (You can find **Subscribe to your news feed** in [dashboard](https://github.com) page after login)
->>>>>>> 66c93344
 
 :::
 
