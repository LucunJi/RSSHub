<<<<<<< HEAD
export default (router) => {
=======
module.exports = function (router) {
    router.get('/ani/anime/:sn', './ani/anime');
    router.get('/ani/new_anime', './ani/new-anime');
>>>>>>> 90d0b33f
    router.get('/gnn/:category?', './gnn-index');
    router.get('/hot/:bsn', './hot');
};<|MERGE_RESOLUTION|>--- conflicted
+++ resolved
@@ -1,10 +1,6 @@
-<<<<<<< HEAD
 export default (router) => {
-=======
-module.exports = function (router) {
     router.get('/ani/anime/:sn', './ani/anime');
     router.get('/ani/new_anime', './ani/new-anime');
->>>>>>> 90d0b33f
     router.get('/gnn/:category?', './gnn-index');
     router.get('/hot/:bsn', './hot');
 };