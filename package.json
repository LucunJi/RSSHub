--- conflicted
+++ resolved
@@ -1,52 +1,9 @@
 {
-<<<<<<< HEAD
-  "name": "rsshub",
-  "version": "1.0.0",
-  "description": "Make RSS Great Again!",
-  "keywords": [
-    "RSS"
-  ],
-  "homepage": "https://github.com/DIYgod/RSSHub#readme",
-  "bugs": {
-    "url": "https://github.com/DIYgod/RSSHub/issues"
-  },
-  "repository": {
-    "type": "git",
-    "url": "git+https://github.com/DIYgod/RSSHub.git"
-  },
-  "license": "MIT",
-  "author": "DIYgod",
-  "main": "lib/pkg.ts",
-  "files": [
-    "lib"
-  ],
-  "scripts": {
-    "build": "tsx scripts/workflow/build-routes.ts",
-    "dev": "cross-env NODE_ENV=dev tsx watch --no-cache lib/index.ts",
-    "dev:cache": "cross-env NODE_ENV=production tsx watch lib/index.ts",
-    "format": "eslint --cache --fix \"**/*.{ts,js,yml}\" && prettier \"**/*.{ts,js,json}\" --write",
-    "format:check": "eslint --cache \"**/*.{ts,js,yml}\" && prettier \"**/*.{ts,js,json}\" --check",
-    "format:staged": "lint-staged",
-    "vitest": "cross-env NODE_ENV=test vitest",
-    "vitest:coverage": "cross-env NODE_ENV=test vitest --coverage.enabled --reporter=junit",
-    "vitest:watch": "cross-env NODE_ENV=test vitest --watch",
-    "lint": "eslint --cache .",
-    "prepare": "husky || true",
-    "profiling": "NODE_ENV=production tsx --prof lib/index.ts",
-    "start": "cross-env NODE_ENV=production tsx lib/index.ts",
-    "test": "npm run format:check && npm run vitest:coverage"
-  },
-  "lint-staged": {
-    "*.js": [
-      "eslint --cache --fix",
-      "prettier --ignore-unknown --ignore-path ./.gitignore --write"
-=======
     "name": "rsshub",
     "version": "1.0.0",
     "description": "Make RSS Great Again!",
     "keywords": [
         "RSS"
->>>>>>> 85733f31
     ],
     "homepage": "https://github.com/DIYgod/RSSHub#readme",
     "bugs": {
@@ -58,7 +15,7 @@
     },
     "license": "MIT",
     "author": "DIYgod",
-    "main": "lib/pkg.js",
+    "main": "lib/pkg.ts",
     "files": [
         "lib"
     ],
