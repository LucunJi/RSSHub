lockfileVersion: '9.0'

settings:
  autoInstallPeers: true
  excludeLinksFromLockfile: false

overrides:
  art-template@4.13.2>html-minifier: ~4.0.0
  difflib: https://codeload.github.com/postlight/difflib.js/tar.gz/32e8e38c7fcd935241b9baab71bb432fd9b166ed
  es-set-tostringtag: npm:@nolyfill/es-set-tostringtag@^1
  hasown: npm:@nolyfill/hasown@^1
  is-core-module: npm:@nolyfill/is-core-module@^1
  safe-buffer: npm:@nolyfill/safe-buffer@^1
  safer-buffer: npm:@nolyfill/safer-buffer@^1
  side-channel: npm:@nolyfill/side-channel@^1

patchedDependencies:
  '@bbob/core@4.2.0':
    hash: 2145e7e74e896ed9a0245a5c0efc45359739aa9cf8f4f797557d74124c49dfe4
    path: patches/@bbob__core@4.2.0.patch
  '@bbob/parser@4.2.0':
    hash: 58c1d33094ba97e82bb2d6f3aebe02293280282dc236ba5c0b4addffb079a5a6
    path: patches/@bbob__parser@4.2.0.patch
  '@bbob/plugin-helper@4.2.0':
    hash: d40357c9c2cb427a75a812d7bc567abd246bd57a77fe38b15847556a626a5bca
    path: patches/@bbob__plugin-helper@4.2.0.patch
  '@bbob/preset-html5@4.2.0':
    hash: 2dfb8d9be036009fcc315551cb39b08f478c9a279511267cf570a3486073d39b
    path: patches/@bbob__preset-html5@4.2.0.patch
  '@bbob/preset@4.2.0':
    hash: 6d367f09bfaa669d1936b0d0da34a962fdd4fdf2cacc103a856dc5ba310abfed
    path: patches/@bbob__preset@4.2.0.patch
  eslint-nibble@8.1.0:
    hash: f2c2e23268d13afd2713af0c6365da74db40201a6ebf507c732879e7c860c7d2
    path: patches/eslint-nibble@8.1.0.patch

importers:

  .:
    dependencies:
      '@bbob/html':
        specifier: 4.2.0
        version: 4.2.0
      '@bbob/plugin-helper':
        specifier: 4.2.0
        version: 4.2.0(patch_hash=d40357c9c2cb427a75a812d7bc567abd246bd57a77fe38b15847556a626a5bca)
      '@bbob/preset-html5':
        specifier: 4.2.0
        version: 4.2.0(patch_hash=2dfb8d9be036009fcc315551cb39b08f478c9a279511267cf570a3486073d39b)
      '@hono/node-server':
        specifier: 1.16.0
        version: 1.16.0(hono@4.8.5)
      '@hono/zod-openapi':
<<<<<<< HEAD
        specifier: 0.19.9
        version: 0.19.9(hono@4.8.3)(zod@3.25.73)
      '@khanacademy/simple-markdown':
        specifier: ^2.0.10
        version: 2.0.10(react-dom@18.3.1(react@18.3.1))(react@18.3.1)
=======
        specifier: 0.19.10
        version: 0.19.10(hono@4.8.5)(zod@3.25.76)
>>>>>>> 2cea915b
      '@notionhq/client':
        specifier: 4.0.1
        version: 4.0.1
      '@opentelemetry/api':
        specifier: 1.9.0
        version: 1.9.0
      '@opentelemetry/exporter-prometheus':
        specifier: 0.203.0
        version: 0.203.0(@opentelemetry/api@1.9.0)
      '@opentelemetry/exporter-trace-otlp-http':
        specifier: 0.203.0
        version: 0.203.0(@opentelemetry/api@1.9.0)
      '@opentelemetry/resources':
        specifier: 2.0.1
        version: 2.0.1(@opentelemetry/api@1.9.0)
      '@opentelemetry/sdk-metrics':
        specifier: 2.0.1
        version: 2.0.1(@opentelemetry/api@1.9.0)
      '@opentelemetry/sdk-trace-base':
        specifier: 2.0.1
        version: 2.0.1(@opentelemetry/api@1.9.0)
      '@opentelemetry/semantic-conventions':
        specifier: 1.36.0
        version: 1.36.0
      '@postlight/parser':
        specifier: 2.2.3
        version: 2.2.3
      '@rss3/sdk':
        specifier: 0.0.25
        version: 0.0.25
      '@scalar/hono-api-reference':
        specifier: 0.9.11
        version: 0.9.11(hono@4.8.5)
      '@sentry/node':
        specifier: 9.40.0
        version: 9.40.0
      '@tonyrl/rand-user-agent':
        specifier: 2.0.83
        version: 2.0.83
      aes-js:
        specifier: 3.1.2
        version: 3.1.2
      art-template:
        specifier: 4.13.2
        version: 4.13.2
      cheerio:
        specifier: 1.1.0
        version: 1.1.0
      city-timezones:
        specifier: 1.3.1
        version: 1.3.1
      cross-env:
        specifier: 7.0.3
        version: 7.0.3
      crypto-js:
        specifier: 4.2.0
        version: 4.2.0
      currency-symbol-map:
        specifier: 5.1.0
        version: 5.1.0
      dayjs:
        specifier: 1.11.8
        version: 1.11.8
      destr:
        specifier: 2.0.5
        version: 2.0.5
      directory-import:
        specifier: 3.3.2
        version: 3.3.2
      discord-markdown-parser:
        specifier: ^1.2.0
        version: 1.2.0(react-dom@18.3.1(react@18.3.1))(react@18.3.1)
      dotenv:
        specifier: 17.2.0
        version: 17.2.0
      entities:
        specifier: 6.0.1
        version: 6.0.1
      etag:
        specifier: 1.8.1
        version: 1.8.1
      fanfou-sdk:
        specifier: 6.0.0
        version: 6.0.0
      form-data:
        specifier: 4.0.4
        version: 4.0.4
      googleapis:
        specifier: 153.0.0
        version: 153.0.0
      hono:
        specifier: 4.8.5
        version: 4.8.5
      html-to-text:
        specifier: 9.0.5
        version: 9.0.5
      http-cookie-agent:
        specifier: 6.0.8
        version: 6.0.8(tough-cookie@5.1.2)(undici@6.21.3)
      https-proxy-agent:
        specifier: 7.0.6
        version: 7.0.6
      iconv-lite:
        specifier: 0.6.3
        version: 0.6.3
      imapflow:
        specifier: 1.0.188
        version: 1.0.188
      instagram-private-api:
        specifier: 1.46.1
        version: 1.46.1
      ioredis:
        specifier: 5.6.1
        version: 5.6.1
      ip-regex:
        specifier: 5.0.0
        version: 5.0.0
      jsdom:
        specifier: 26.1.0
        version: 26.1.0(bufferutil@4.0.9)(utf-8-validate@5.0.10)
      json-bigint:
        specifier: 1.0.0
        version: 1.0.0
      jsonpath-plus:
        specifier: 10.3.0
        version: 10.3.0
      jsrsasign:
        specifier: 10.9.0
        version: 10.9.0
      lru-cache:
        specifier: 11.1.0
        version: 11.1.0
      lz-string:
        specifier: 1.5.0
        version: 1.5.0
      mailparser:
        specifier: 3.7.4
        version: 3.7.4
      markdown-it:
        specifier: 14.1.0
        version: 14.1.0
      mixi2:
        specifier: 0.2.2
        version: 0.2.2
      module-alias:
        specifier: 2.2.3
        version: 2.2.3
      narou:
        specifier: 1.2.0
        version: 1.2.0
      notion-to-md:
        specifier: 3.1.9
        version: 3.1.9
      oauth-1.0a:
        specifier: 2.2.6
        version: 2.2.6
      ofetch:
        specifier: 1.4.1
        version: 1.4.1
      otplib:
        specifier: 12.0.1
        version: 12.0.1
      p-map:
        specifier: 7.0.3
        version: 7.0.3
      pac-proxy-agent:
        specifier: 7.2.0
        version: 7.2.0
      proxy-chain:
        specifier: 2.5.9
        version: 2.5.9
      query-string:
        specifier: 9.2.2
        version: 9.2.2
      rate-limiter-flexible:
        specifier: 7.1.1
        version: 7.1.1
      re2js:
        specifier: 1.1.0
        version: 1.1.0
      rebrowser-puppeteer:
        specifier: 24.8.1
        version: 24.8.1(bufferutil@4.0.9)(typescript@5.8.3)(utf-8-validate@5.0.10)
      rfc4648:
        specifier: 1.5.4
        version: 1.5.4
      rss-parser:
        specifier: 3.13.0
        version: 3.13.0
      sanitize-html:
        specifier: 2.17.0
        version: 2.17.0
      simplecc-wasm:
        specifier: 1.1.0
        version: 1.1.0
      socks-proxy-agent:
        specifier: 8.0.5
        version: 8.0.5
      source-map:
        specifier: 0.7.4
        version: 0.7.4
      telegram:
        specifier: 2.26.22
        version: 2.26.22
      title:
        specifier: 4.0.1
        version: 4.0.1
      tldts:
        specifier: 7.0.10
        version: 7.0.10
      tosource:
        specifier: 2.0.0-alpha.3
        version: 2.0.0-alpha.3
      tough-cookie:
        specifier: 5.1.2
        version: 5.1.2
      tsx:
        specifier: 4.20.3
        version: 4.20.3
      twitter-api-v2:
        specifier: 1.24.0
        version: 1.24.0
      ufo:
        specifier: 1.6.1
        version: 1.6.1
      undici:
        specifier: 6.21.3
        version: 6.21.3
      uuid:
        specifier: 11.1.0
        version: 11.1.0
      winston:
        specifier: 3.17.0
        version: 3.17.0
      xxhash-wasm:
        specifier: 1.1.0
        version: 1.1.0
      youtubei.js:
        specifier: 14.0.0
        version: 14.0.0
      zod:
        specifier: 3.25.76
        version: 3.25.76
    devDependencies:
      '@babel/preset-env':
        specifier: 7.28.0
        version: 7.28.0(@babel/core@7.28.0)
      '@babel/preset-typescript':
        specifier: 7.27.1
        version: 7.27.1(@babel/core@7.28.0)
      '@bbob/types':
        specifier: 4.2.0
        version: 4.2.0
      '@eslint/eslintrc':
        specifier: 3.3.1
        version: 3.3.1
      '@eslint/js':
        specifier: 9.31.0
        version: 9.31.0
      '@microsoft/eslint-formatter-sarif':
        specifier: 3.1.0
        version: 3.1.0
      '@stylistic/eslint-plugin':
        specifier: 5.2.0
        version: 5.2.0(eslint@9.31.0(jiti@2.4.2))
      '@types/aes-js':
        specifier: 3.1.4
        version: 3.1.4
      '@types/babel__preset-env':
        specifier: 7.10.0
        version: 7.10.0
      '@types/crypto-js':
        specifier: 4.2.2
        version: 4.2.2
      '@types/eslint':
        specifier: 9.6.1
        version: 9.6.1
      '@types/etag':
        specifier: 1.8.4
        version: 1.8.4
      '@types/fs-extra':
        specifier: 11.0.4
        version: 11.0.4
      '@types/html-to-text':
        specifier: 9.0.4
        version: 9.0.4
      '@types/imapflow':
        specifier: 1.0.22
        version: 1.0.22
      '@types/js-beautify':
        specifier: 1.14.3
        version: 1.14.3
      '@types/jsdom':
        specifier: 21.1.7
        version: 21.1.7
      '@types/json-bigint':
        specifier: 1.0.4
        version: 1.0.4
      '@types/jsrsasign':
        specifier: 10.5.13
        version: 10.5.13
      '@types/lint-staged':
        specifier: 13.3.0
        version: 13.3.0
      '@types/mailparser':
        specifier: 3.4.6
        version: 3.4.6
      '@types/markdown-it':
        specifier: 14.1.2
        version: 14.1.2
      '@types/module-alias':
        specifier: 2.0.4
        version: 2.0.4
      '@types/node':
        specifier: 24.0.14
        version: 24.0.14
      '@types/sanitize-html':
        specifier: 2.16.0
        version: 2.16.0
      '@types/supertest':
        specifier: 6.0.3
        version: 6.0.3
      '@types/title':
        specifier: 4.0.0
        version: 4.0.0
      '@types/uuid':
        specifier: 10.0.0
        version: 10.0.0
      '@typescript-eslint/eslint-plugin':
        specifier: 8.37.0
        version: 8.37.0(@typescript-eslint/parser@8.37.0(eslint@9.31.0(jiti@2.4.2))(typescript@5.8.3))(eslint@9.31.0(jiti@2.4.2))(typescript@5.8.3)
      '@typescript-eslint/parser':
        specifier: 8.37.0
        version: 8.37.0(eslint@9.31.0(jiti@2.4.2))(typescript@5.8.3)
      '@vercel/nft':
        specifier: 0.29.4
        version: 0.29.4(rollup@4.44.1)
      '@vitest/coverage-v8':
        specifier: 2.1.9
        version: 2.1.9(vitest@2.1.9(@types/node@24.0.14)(jsdom@26.1.0(bufferutil@4.0.9)(utf-8-validate@5.0.10))(msw@2.4.3(typescript@5.8.3)))
      discord-api-types:
        specifier: 0.38.16
        version: 0.38.16
      domhandler:
        specifier: 5.0.3
        version: 5.0.3
      eslint:
        specifier: 9.31.0
        version: 9.31.0(jiti@2.4.2)
      eslint-config-prettier:
        specifier: 10.1.5
        version: 10.1.5(eslint@9.31.0(jiti@2.4.2))
      eslint-nibble:
        specifier: 8.1.0
        version: 8.1.0(patch_hash=f2c2e23268d13afd2713af0c6365da74db40201a6ebf507c732879e7c860c7d2)(eslint@9.31.0(jiti@2.4.2))
      eslint-plugin-n:
        specifier: 17.21.0
        version: 17.21.0(eslint@9.31.0(jiti@2.4.2))(typescript@5.8.3)
      eslint-plugin-prettier:
        specifier: 5.5.1
        version: 5.5.1(@types/eslint@9.6.1)(eslint-config-prettier@10.1.5(eslint@9.31.0(jiti@2.4.2)))(eslint@9.31.0(jiti@2.4.2))(prettier@3.6.2)
      eslint-plugin-unicorn:
        specifier: 59.0.1
        version: 59.0.1(eslint@9.31.0(jiti@2.4.2))
      eslint-plugin-yml:
        specifier: 1.18.0
        version: 1.18.0(eslint@9.31.0(jiti@2.4.2))
      fs-extra:
        specifier: 11.3.0
        version: 11.3.0
      globals:
        specifier: 16.3.0
        version: 16.3.0
      got:
        specifier: 14.4.7
        version: 14.4.7
      husky:
        specifier: 9.1.7
        version: 9.1.7
      js-beautify:
        specifier: 1.15.4
        version: 1.15.4
      lint-staged:
        specifier: 16.1.2
        version: 16.1.2
      magic-string:
        specifier: 0.30.17
        version: 0.30.17
      mockdate:
        specifier: 3.0.5
        version: 3.0.5
      msw:
        specifier: 2.4.3
        version: 2.4.3(typescript@5.8.3)
      node-network-devtools:
        specifier: 1.0.28
        version: 1.0.28(undici@6.21.3)(utf-8-validate@5.0.10)
      prettier:
        specifier: 3.6.2
        version: 3.6.2
      remark-parse:
        specifier: 11.0.0
        version: 11.0.0
      supertest:
        specifier: 7.1.3
        version: 7.1.3
      tsdown:
        specifier: 0.12.9
        version: 0.12.9(typescript@5.8.3)
      typescript:
        specifier: 5.8.3
        version: 5.8.3
      unified:
        specifier: 11.0.5
        version: 11.0.5
      vite-tsconfig-paths:
        specifier: 5.1.4
        version: 5.1.4(typescript@5.8.3)(vite@5.4.19(@types/node@24.0.14))
      vitest:
        specifier: 2.1.9
        version: 2.1.9(@types/node@24.0.14)(jsdom@26.1.0(bufferutil@4.0.9)(utf-8-validate@5.0.10))(msw@2.4.3(typescript@5.8.3))
      yaml-eslint-parser:
        specifier: 1.3.0
        version: 1.3.0

packages:

  '@ampproject/remapping@2.3.0':
    resolution: {integrity: sha512-30iZtAPgz+LTIYoeivqYo853f02jBYSd5uGnGpkFV0M3xOt9aN73erkgYAmZU43x4VfqcnLxW9Kpg3R5LC4YYw==}
    engines: {node: '>=6.0.0'}

  '@asamuzakjp/css-color@3.2.0':
    resolution: {integrity: sha512-K1A6z8tS3XsmCMM86xoWdn7Fkdn9m6RSVtocUrJYIwZnFVkng/PvkEoWtOWmP+Scc6saYWHWZYbndEEXxl24jw==}

  '@asteasolutions/zod-to-openapi@7.3.4':
    resolution: {integrity: sha512-/2rThQ5zPi9OzVwes6U7lK1+Yvug0iXu25olp7S0XsYmOqnyMfxH7gdSQjn/+DSOHRg7wnotwGJSyL+fBKdnEA==}
    peerDependencies:
      zod: ^3.20.2

  '@babel/code-frame@7.0.0':
    resolution: {integrity: sha512-OfC2uemaknXr87bdLUkWog7nYuliM9Ij5HUcajsVcMCpQrcLmtxRbVFTIqmcSkSeYRBFBRxs2FiUqFJDLdiebA==}

  '@babel/code-frame@7.27.1':
    resolution: {integrity: sha512-cjQ7ZlQ0Mv3b47hABuTevyTuYN4i+loJKGeV9flcCgIK37cCXRh+L1bd3iBHlynerhQ7BhCkn2BPbQUL+rGqFg==}
    engines: {node: '>=6.9.0'}

  '@babel/compat-data@7.28.0':
    resolution: {integrity: sha512-60X7qkglvrap8mn1lh2ebxXdZYtUcpd7gsmy9kLaBJ4i/WdY8PqTSdxyA8qraikqKQK5C1KRBKXqznrVapyNaw==}
    engines: {node: '>=6.9.0'}

  '@babel/core@7.28.0':
    resolution: {integrity: sha512-UlLAnTPrFdNGoFtbSXwcGFQBtQZJCNjaN6hQNP3UPvuNXT1i82N26KL3dZeIpNalWywr9IuQuncaAfUaS1g6sQ==}
    engines: {node: '>=6.9.0'}

  '@babel/generator@7.28.0':
    resolution: {integrity: sha512-lJjzvrbEeWrhB4P3QBsH7tey117PjLZnDbLiQEKjQ/fNJTjuq4HSqgFA+UNSwZT8D7dxxbnuSBMsa1lrWzKlQg==}
    engines: {node: '>=6.9.0'}

  '@babel/helper-annotate-as-pure@7.27.3':
    resolution: {integrity: sha512-fXSwMQqitTGeHLBC08Eq5yXz2m37E4pJX1qAU1+2cNedz/ifv/bVXft90VeSav5nFO61EcNgwr0aJxbyPaWBPg==}
    engines: {node: '>=6.9.0'}

  '@babel/helper-compilation-targets@7.27.2':
    resolution: {integrity: sha512-2+1thGUUWWjLTYTHZWK1n8Yga0ijBz1XAhUXcKy81rd5g6yh7hGqMp45v7cadSbEHc9G3OTv45SyneRN3ps4DQ==}
    engines: {node: '>=6.9.0'}

  '@babel/helper-create-class-features-plugin@7.27.1':
    resolution: {integrity: sha512-QwGAmuvM17btKU5VqXfb+Giw4JcN0hjuufz3DYnpeVDvZLAObloM77bhMXiqry3Iio+Ai4phVRDwl6WU10+r5A==}
    engines: {node: '>=6.9.0'}
    peerDependencies:
      '@babel/core': ^7.0.0

  '@babel/helper-create-regexp-features-plugin@7.27.1':
    resolution: {integrity: sha512-uVDC72XVf8UbrH5qQTc18Agb8emwjTiZrQE11Nv3CuBEZmVvTwwE9CBUEvHku06gQCAyYf8Nv6ja1IN+6LMbxQ==}
    engines: {node: '>=6.9.0'}
    peerDependencies:
      '@babel/core': ^7.0.0

  '@babel/helper-define-polyfill-provider@0.6.5':
    resolution: {integrity: sha512-uJnGFcPsWQK8fvjgGP5LZUZZsYGIoPeRjSF5PGwrelYgq7Q15/Ft9NGFp1zglwgIv//W0uG4BevRuSJRyylZPg==}
    peerDependencies:
      '@babel/core': ^7.4.0 || ^8.0.0-0 <8.0.0

  '@babel/helper-globals@7.28.0':
    resolution: {integrity: sha512-+W6cISkXFa1jXsDEdYA8HeevQT/FULhxzR99pxphltZcVaugps53THCeiWA8SguxxpSp3gKPiuYfSWopkLQ4hw==}
    engines: {node: '>=6.9.0'}

  '@babel/helper-member-expression-to-functions@7.27.1':
    resolution: {integrity: sha512-E5chM8eWjTp/aNoVpcbfM7mLxu9XGLWYise2eBKGQomAk/Mb4XoxyqXTZbuTohbsl8EKqdlMhnDI2CCLfcs9wA==}
    engines: {node: '>=6.9.0'}

  '@babel/helper-module-imports@7.27.1':
    resolution: {integrity: sha512-0gSFWUPNXNopqtIPQvlD5WgXYI5GY2kP2cCvoT8kczjbfcfuIljTbcWrulD1CIPIX2gt1wghbDy08yE1p+/r3w==}
    engines: {node: '>=6.9.0'}

  '@babel/helper-module-transforms@7.27.3':
    resolution: {integrity: sha512-dSOvYwvyLsWBeIRyOeHXp5vPj5l1I011r52FM1+r1jCERv+aFXYk4whgQccYEGYxK2H3ZAIA8nuPkQ0HaUo3qg==}
    engines: {node: '>=6.9.0'}
    peerDependencies:
      '@babel/core': ^7.0.0

  '@babel/helper-optimise-call-expression@7.27.1':
    resolution: {integrity: sha512-URMGH08NzYFhubNSGJrpUEphGKQwMQYBySzat5cAByY1/YgIRkULnIy3tAMeszlL/so2HbeilYloUmSpd7GdVw==}
    engines: {node: '>=6.9.0'}

  '@babel/helper-plugin-utils@7.27.1':
    resolution: {integrity: sha512-1gn1Up5YXka3YYAHGKpbideQ5Yjf1tDa9qYcgysz+cNCXukyLl6DjPXhD3VRwSb8c0J9tA4b2+rHEZtc6R0tlw==}
    engines: {node: '>=6.9.0'}

  '@babel/helper-remap-async-to-generator@7.27.1':
    resolution: {integrity: sha512-7fiA521aVw8lSPeI4ZOD3vRFkoqkJcS+z4hFo82bFSH/2tNd6eJ5qCVMS5OzDmZh/kaHQeBaeyxK6wljcPtveA==}
    engines: {node: '>=6.9.0'}
    peerDependencies:
      '@babel/core': ^7.0.0

  '@babel/helper-replace-supers@7.27.1':
    resolution: {integrity: sha512-7EHz6qDZc8RYS5ElPoShMheWvEgERonFCs7IAonWLLUTXW59DP14bCZt89/GKyreYn8g3S83m21FelHKbeDCKA==}
    engines: {node: '>=6.9.0'}
    peerDependencies:
      '@babel/core': ^7.0.0

  '@babel/helper-skip-transparent-expression-wrappers@7.27.1':
    resolution: {integrity: sha512-Tub4ZKEXqbPjXgWLl2+3JpQAYBJ8+ikpQ2Ocj/q/r0LwE3UhENh7EUabyHjz2kCEsrRY83ew2DQdHluuiDQFzg==}
    engines: {node: '>=6.9.0'}

  '@babel/helper-string-parser@7.27.1':
    resolution: {integrity: sha512-qMlSxKbpRlAridDExk92nSobyDdpPijUq2DW6oDnUqd0iOGxmQjyqhMIihI9+zv4LPyZdRje2cavWPbCbWm3eA==}
    engines: {node: '>=6.9.0'}

  '@babel/helper-validator-identifier@7.27.1':
    resolution: {integrity: sha512-D2hP9eA+Sqx1kBZgzxZh0y1trbuU+JoDkiEwqhQ36nodYqJwyEIhPSdMNd7lOm/4io72luTPWH20Yda0xOuUow==}
    engines: {node: '>=6.9.0'}

  '@babel/helper-validator-option@7.27.1':
    resolution: {integrity: sha512-YvjJow9FxbhFFKDSuFnVCe2WxXk1zWc22fFePVNEaWJEu8IrZVlda6N0uHwzZrUM1il7NC9Mlp4MaJYbYd9JSg==}
    engines: {node: '>=6.9.0'}

  '@babel/helper-wrap-function@7.27.1':
    resolution: {integrity: sha512-NFJK2sHUvrjo8wAU/nQTWU890/zB2jj0qBcCbZbbf+005cAsv6tMjXz31fBign6M5ov1o0Bllu+9nbqkfsjjJQ==}
    engines: {node: '>=6.9.0'}

  '@babel/helpers@7.27.6':
    resolution: {integrity: sha512-muE8Tt8M22638HU31A3CgfSUciwz1fhATfoVai05aPXGor//CdWDCbnlY1yvBPo07njuVOCNGCSp/GTt12lIug==}
    engines: {node: '>=6.9.0'}

  '@babel/highlight@7.25.9':
    resolution: {integrity: sha512-llL88JShoCsth8fF8R4SJnIn+WLvR6ccFxu1H3FlMhDontdcmZWf2HgIZ7AIqV3Xcck1idlohrN4EUBQz6klbw==}
    engines: {node: '>=6.9.0'}

  '@babel/parser@7.28.0':
    resolution: {integrity: sha512-jVZGvOxOuNSsuQuLRTh13nU0AogFlw32w/MT+LV6D3sP5WdbW61E77RnkbaO2dUvmPAYrBDJXGn5gGS6tH4j8g==}
    engines: {node: '>=6.0.0'}
    hasBin: true

  '@babel/plugin-bugfix-firefox-class-in-computed-class-key@7.27.1':
    resolution: {integrity: sha512-QPG3C9cCVRQLxAVwmefEmwdTanECuUBMQZ/ym5kiw3XKCGA7qkuQLcjWWHcrD/GKbn/WmJwaezfuuAOcyKlRPA==}
    engines: {node: '>=6.9.0'}
    peerDependencies:
      '@babel/core': ^7.0.0

  '@babel/plugin-bugfix-safari-class-field-initializer-scope@7.27.1':
    resolution: {integrity: sha512-qNeq3bCKnGgLkEXUuFry6dPlGfCdQNZbn7yUAPCInwAJHMU7THJfrBSozkcWq5sNM6RcF3S8XyQL2A52KNR9IA==}
    engines: {node: '>=6.9.0'}
    peerDependencies:
      '@babel/core': ^7.0.0

  '@babel/plugin-bugfix-safari-id-destructuring-collision-in-function-expression@7.27.1':
    resolution: {integrity: sha512-g4L7OYun04N1WyqMNjldFwlfPCLVkgB54A/YCXICZYBsvJJE3kByKv9c9+R/nAfmIfjl2rKYLNyMHboYbZaWaA==}
    engines: {node: '>=6.9.0'}
    peerDependencies:
      '@babel/core': ^7.0.0

  '@babel/plugin-bugfix-v8-spread-parameters-in-optional-chaining@7.27.1':
    resolution: {integrity: sha512-oO02gcONcD5O1iTLi/6frMJBIwWEHceWGSGqrpCmEL8nogiS6J9PBlE48CaK20/Jx1LuRml9aDftLgdjXT8+Cw==}
    engines: {node: '>=6.9.0'}
    peerDependencies:
      '@babel/core': ^7.13.0

  '@babel/plugin-bugfix-v8-static-class-fields-redefine-readonly@7.27.1':
    resolution: {integrity: sha512-6BpaYGDavZqkI6yT+KSPdpZFfpnd68UKXbcjI9pJ13pvHhPrCKWOOLp+ysvMeA+DxnhuPpgIaRpxRxo5A9t5jw==}
    engines: {node: '>=6.9.0'}
    peerDependencies:
      '@babel/core': ^7.0.0

  '@babel/plugin-proposal-private-property-in-object@7.21.0-placeholder-for-preset-env.2':
    resolution: {integrity: sha512-SOSkfJDddaM7mak6cPEpswyTRnuRltl429hMraQEglW+OkovnCzsiszTmsrlY//qLFjCpQDFRvjdm2wA5pPm9w==}
    engines: {node: '>=6.9.0'}
    peerDependencies:
      '@babel/core': ^7.0.0-0

  '@babel/plugin-syntax-import-assertions@7.27.1':
    resolution: {integrity: sha512-UT/Jrhw57xg4ILHLFnzFpPDlMbcdEicaAtjPQpbj9wa8T4r5KVWCimHcL/460g8Ht0DMxDyjsLgiWSkVjnwPFg==}
    engines: {node: '>=6.9.0'}
    peerDependencies:
      '@babel/core': ^7.0.0-0

  '@babel/plugin-syntax-import-attributes@7.27.1':
    resolution: {integrity: sha512-oFT0FrKHgF53f4vOsZGi2Hh3I35PfSmVs4IBFLFj4dnafP+hIWDLg3VyKmUHfLoLHlyxY4C7DGtmHuJgn+IGww==}
    engines: {node: '>=6.9.0'}
    peerDependencies:
      '@babel/core': ^7.0.0-0

  '@babel/plugin-syntax-jsx@7.27.1':
    resolution: {integrity: sha512-y8YTNIeKoyhGd9O0Jiyzyyqk8gdjnumGTQPsz0xOZOQ2RmkVJeZ1vmmfIvFEKqucBG6axJGBZDE/7iI5suUI/w==}
    engines: {node: '>=6.9.0'}
    peerDependencies:
      '@babel/core': ^7.0.0-0

  '@babel/plugin-syntax-typescript@7.27.1':
    resolution: {integrity: sha512-xfYCBMxveHrRMnAWl1ZlPXOZjzkN82THFvLhQhFXFt81Z5HnN+EtUkZhv/zcKpmT3fzmWZB0ywiBrbC3vogbwQ==}
    engines: {node: '>=6.9.0'}
    peerDependencies:
      '@babel/core': ^7.0.0-0

  '@babel/plugin-syntax-unicode-sets-regex@7.18.6':
    resolution: {integrity: sha512-727YkEAPwSIQTv5im8QHz3upqp92JTWhidIC81Tdx4VJYIte/VndKf1qKrfnnhPLiPghStWfvC/iFaMCQu7Nqg==}
    engines: {node: '>=6.9.0'}
    peerDependencies:
      '@babel/core': ^7.0.0

  '@babel/plugin-transform-arrow-functions@7.27.1':
    resolution: {integrity: sha512-8Z4TGic6xW70FKThA5HYEKKyBpOOsucTOD1DjU3fZxDg+K3zBJcXMFnt/4yQiZnf5+MiOMSXQ9PaEK/Ilh1DeA==}
    engines: {node: '>=6.9.0'}
    peerDependencies:
      '@babel/core': ^7.0.0-0

  '@babel/plugin-transform-async-generator-functions@7.28.0':
    resolution: {integrity: sha512-BEOdvX4+M765icNPZeidyADIvQ1m1gmunXufXxvRESy/jNNyfovIqUyE7MVgGBjWktCoJlzvFA1To2O4ymIO3Q==}
    engines: {node: '>=6.9.0'}
    peerDependencies:
      '@babel/core': ^7.0.0-0

  '@babel/plugin-transform-async-to-generator@7.27.1':
    resolution: {integrity: sha512-NREkZsZVJS4xmTr8qzE5y8AfIPqsdQfRuUiLRTEzb7Qii8iFWCyDKaUV2c0rCuh4ljDZ98ALHP/PetiBV2nddA==}
    engines: {node: '>=6.9.0'}
    peerDependencies:
      '@babel/core': ^7.0.0-0

  '@babel/plugin-transform-block-scoped-functions@7.27.1':
    resolution: {integrity: sha512-cnqkuOtZLapWYZUYM5rVIdv1nXYuFVIltZ6ZJ7nIj585QsjKM5dhL2Fu/lICXZ1OyIAFc7Qy+bvDAtTXqGrlhg==}
    engines: {node: '>=6.9.0'}
    peerDependencies:
      '@babel/core': ^7.0.0-0

  '@babel/plugin-transform-block-scoping@7.28.0':
    resolution: {integrity: sha512-gKKnwjpdx5sER/wl0WN0efUBFzF/56YZO0RJrSYP4CljXnP31ByY7fol89AzomdlLNzI36AvOTmYHsnZTCkq8Q==}
    engines: {node: '>=6.9.0'}
    peerDependencies:
      '@babel/core': ^7.0.0-0

  '@babel/plugin-transform-class-properties@7.27.1':
    resolution: {integrity: sha512-D0VcalChDMtuRvJIu3U/fwWjf8ZMykz5iZsg77Nuj821vCKI3zCyRLwRdWbsuJ/uRwZhZ002QtCqIkwC/ZkvbA==}
    engines: {node: '>=6.9.0'}
    peerDependencies:
      '@babel/core': ^7.0.0-0

  '@babel/plugin-transform-class-static-block@7.27.1':
    resolution: {integrity: sha512-s734HmYU78MVzZ++joYM+NkJusItbdRcbm+AGRgJCt3iA+yux0QpD9cBVdz3tKyrjVYWRl7j0mHSmv4lhV0aoA==}
    engines: {node: '>=6.9.0'}
    peerDependencies:
      '@babel/core': ^7.12.0

  '@babel/plugin-transform-classes@7.28.0':
    resolution: {integrity: sha512-IjM1IoJNw72AZFlj33Cu8X0q2XK/6AaVC3jQu+cgQ5lThWD5ajnuUAml80dqRmOhmPkTH8uAwnpMu9Rvj0LTRA==}
    engines: {node: '>=6.9.0'}
    peerDependencies:
      '@babel/core': ^7.0.0-0

  '@babel/plugin-transform-computed-properties@7.27.1':
    resolution: {integrity: sha512-lj9PGWvMTVksbWiDT2tW68zGS/cyo4AkZ/QTp0sQT0mjPopCmrSkzxeXkznjqBxzDI6TclZhOJbBmbBLjuOZUw==}
    engines: {node: '>=6.9.0'}
    peerDependencies:
      '@babel/core': ^7.0.0-0

  '@babel/plugin-transform-destructuring@7.28.0':
    resolution: {integrity: sha512-v1nrSMBiKcodhsyJ4Gf+Z0U/yawmJDBOTpEB3mcQY52r9RIyPneGyAS/yM6seP/8I+mWI3elOMtT5dB8GJVs+A==}
    engines: {node: '>=6.9.0'}
    peerDependencies:
      '@babel/core': ^7.0.0-0

  '@babel/plugin-transform-dotall-regex@7.27.1':
    resolution: {integrity: sha512-gEbkDVGRvjj7+T1ivxrfgygpT7GUd4vmODtYpbs0gZATdkX8/iSnOtZSxiZnsgm1YjTgjI6VKBGSJJevkrclzw==}
    engines: {node: '>=6.9.0'}
    peerDependencies:
      '@babel/core': ^7.0.0-0

  '@babel/plugin-transform-duplicate-keys@7.27.1':
    resolution: {integrity: sha512-MTyJk98sHvSs+cvZ4nOauwTTG1JeonDjSGvGGUNHreGQns+Mpt6WX/dVzWBHgg+dYZhkC4X+zTDfkTU+Vy9y7Q==}
    engines: {node: '>=6.9.0'}
    peerDependencies:
      '@babel/core': ^7.0.0-0

  '@babel/plugin-transform-duplicate-named-capturing-groups-regex@7.27.1':
    resolution: {integrity: sha512-hkGcueTEzuhB30B3eJCbCYeCaaEQOmQR0AdvzpD4LoN0GXMWzzGSuRrxR2xTnCrvNbVwK9N6/jQ92GSLfiZWoQ==}
    engines: {node: '>=6.9.0'}
    peerDependencies:
      '@babel/core': ^7.0.0

  '@babel/plugin-transform-dynamic-import@7.27.1':
    resolution: {integrity: sha512-MHzkWQcEmjzzVW9j2q8LGjwGWpG2mjwaaB0BNQwst3FIjqsg8Ct/mIZlvSPJvfi9y2AC8mi/ktxbFVL9pZ1I4A==}
    engines: {node: '>=6.9.0'}
    peerDependencies:
      '@babel/core': ^7.0.0-0

  '@babel/plugin-transform-explicit-resource-management@7.28.0':
    resolution: {integrity: sha512-K8nhUcn3f6iB+P3gwCv/no7OdzOZQcKchW6N389V6PD8NUWKZHzndOd9sPDVbMoBsbmjMqlB4L9fm+fEFNVlwQ==}
    engines: {node: '>=6.9.0'}
    peerDependencies:
      '@babel/core': ^7.0.0-0

  '@babel/plugin-transform-exponentiation-operator@7.27.1':
    resolution: {integrity: sha512-uspvXnhHvGKf2r4VVtBpeFnuDWsJLQ6MF6lGJLC89jBR1uoVeqM416AZtTuhTezOfgHicpJQmoD5YUakO/YmXQ==}
    engines: {node: '>=6.9.0'}
    peerDependencies:
      '@babel/core': ^7.0.0-0

  '@babel/plugin-transform-export-namespace-from@7.27.1':
    resolution: {integrity: sha512-tQvHWSZ3/jH2xuq/vZDy0jNn+ZdXJeM8gHvX4lnJmsc3+50yPlWdZXIc5ay+umX+2/tJIqHqiEqcJvxlmIvRvQ==}
    engines: {node: '>=6.9.0'}
    peerDependencies:
      '@babel/core': ^7.0.0-0

  '@babel/plugin-transform-for-of@7.27.1':
    resolution: {integrity: sha512-BfbWFFEJFQzLCQ5N8VocnCtA8J1CLkNTe2Ms2wocj75dd6VpiqS5Z5quTYcUoo4Yq+DN0rtikODccuv7RU81sw==}
    engines: {node: '>=6.9.0'}
    peerDependencies:
      '@babel/core': ^7.0.0-0

  '@babel/plugin-transform-function-name@7.27.1':
    resolution: {integrity: sha512-1bQeydJF9Nr1eBCMMbC+hdwmRlsv5XYOMu03YSWFwNs0HsAmtSxxF1fyuYPqemVldVyFmlCU7w8UE14LupUSZQ==}
    engines: {node: '>=6.9.0'}
    peerDependencies:
      '@babel/core': ^7.0.0-0

  '@babel/plugin-transform-json-strings@7.27.1':
    resolution: {integrity: sha512-6WVLVJiTjqcQauBhn1LkICsR2H+zm62I3h9faTDKt1qP4jn2o72tSvqMwtGFKGTpojce0gJs+76eZ2uCHRZh0Q==}
    engines: {node: '>=6.9.0'}
    peerDependencies:
      '@babel/core': ^7.0.0-0

  '@babel/plugin-transform-literals@7.27.1':
    resolution: {integrity: sha512-0HCFSepIpLTkLcsi86GG3mTUzxV5jpmbv97hTETW3yzrAij8aqlD36toB1D0daVFJM8NK6GvKO0gslVQmm+zZA==}
    engines: {node: '>=6.9.0'}
    peerDependencies:
      '@babel/core': ^7.0.0-0

  '@babel/plugin-transform-logical-assignment-operators@7.27.1':
    resolution: {integrity: sha512-SJvDs5dXxiae4FbSL1aBJlG4wvl594N6YEVVn9e3JGulwioy6z3oPjx/sQBO3Y4NwUu5HNix6KJ3wBZoewcdbw==}
    engines: {node: '>=6.9.0'}
    peerDependencies:
      '@babel/core': ^7.0.0-0

  '@babel/plugin-transform-member-expression-literals@7.27.1':
    resolution: {integrity: sha512-hqoBX4dcZ1I33jCSWcXrP+1Ku7kdqXf1oeah7ooKOIiAdKQ+uqftgCFNOSzA5AMS2XIHEYeGFg4cKRCdpxzVOQ==}
    engines: {node: '>=6.9.0'}
    peerDependencies:
      '@babel/core': ^7.0.0-0

  '@babel/plugin-transform-modules-amd@7.27.1':
    resolution: {integrity: sha512-iCsytMg/N9/oFq6n+gFTvUYDZQOMK5kEdeYxmxt91fcJGycfxVP9CnrxoliM0oumFERba2i8ZtwRUCMhvP1LnA==}
    engines: {node: '>=6.9.0'}
    peerDependencies:
      '@babel/core': ^7.0.0-0

  '@babel/plugin-transform-modules-commonjs@7.27.1':
    resolution: {integrity: sha512-OJguuwlTYlN0gBZFRPqwOGNWssZjfIUdS7HMYtN8c1KmwpwHFBwTeFZrg9XZa+DFTitWOW5iTAG7tyCUPsCCyw==}
    engines: {node: '>=6.9.0'}
    peerDependencies:
      '@babel/core': ^7.0.0-0

  '@babel/plugin-transform-modules-systemjs@7.27.1':
    resolution: {integrity: sha512-w5N1XzsRbc0PQStASMksmUeqECuzKuTJer7kFagK8AXgpCMkeDMO5S+aaFb7A51ZYDF7XI34qsTX+fkHiIm5yA==}
    engines: {node: '>=6.9.0'}
    peerDependencies:
      '@babel/core': ^7.0.0-0

  '@babel/plugin-transform-modules-umd@7.27.1':
    resolution: {integrity: sha512-iQBE/xC5BV1OxJbp6WG7jq9IWiD+xxlZhLrdwpPkTX3ydmXdvoCpyfJN7acaIBZaOqTfr76pgzqBJflNbeRK+w==}
    engines: {node: '>=6.9.0'}
    peerDependencies:
      '@babel/core': ^7.0.0-0

  '@babel/plugin-transform-named-capturing-groups-regex@7.27.1':
    resolution: {integrity: sha512-SstR5JYy8ddZvD6MhV0tM/j16Qds4mIpJTOd1Yu9J9pJjH93bxHECF7pgtc28XvkzTD6Pxcm/0Z73Hvk7kb3Ng==}
    engines: {node: '>=6.9.0'}
    peerDependencies:
      '@babel/core': ^7.0.0

  '@babel/plugin-transform-new-target@7.27.1':
    resolution: {integrity: sha512-f6PiYeqXQ05lYq3TIfIDu/MtliKUbNwkGApPUvyo6+tc7uaR4cPjPe7DFPr15Uyycg2lZU6btZ575CuQoYh7MQ==}
    engines: {node: '>=6.9.0'}
    peerDependencies:
      '@babel/core': ^7.0.0-0

  '@babel/plugin-transform-nullish-coalescing-operator@7.27.1':
    resolution: {integrity: sha512-aGZh6xMo6q9vq1JGcw58lZ1Z0+i0xB2x0XaauNIUXd6O1xXc3RwoWEBlsTQrY4KQ9Jf0s5rgD6SiNkaUdJegTA==}
    engines: {node: '>=6.9.0'}
    peerDependencies:
      '@babel/core': ^7.0.0-0

  '@babel/plugin-transform-numeric-separator@7.27.1':
    resolution: {integrity: sha512-fdPKAcujuvEChxDBJ5c+0BTaS6revLV7CJL08e4m3de8qJfNIuCc2nc7XJYOjBoTMJeqSmwXJ0ypE14RCjLwaw==}
    engines: {node: '>=6.9.0'}
    peerDependencies:
      '@babel/core': ^7.0.0-0

  '@babel/plugin-transform-object-rest-spread@7.28.0':
    resolution: {integrity: sha512-9VNGikXxzu5eCiQjdE4IZn8sb9q7Xsk5EXLDBKUYg1e/Tve8/05+KJEtcxGxAgCY5t/BpKQM+JEL/yT4tvgiUA==}
    engines: {node: '>=6.9.0'}
    peerDependencies:
      '@babel/core': ^7.0.0-0

  '@babel/plugin-transform-object-super@7.27.1':
    resolution: {integrity: sha512-SFy8S9plRPbIcxlJ8A6mT/CxFdJx/c04JEctz4jf8YZaVS2px34j7NXRrlGlHkN/M2gnpL37ZpGRGVFLd3l8Ng==}
    engines: {node: '>=6.9.0'}
    peerDependencies:
      '@babel/core': ^7.0.0-0

  '@babel/plugin-transform-optional-catch-binding@7.27.1':
    resolution: {integrity: sha512-txEAEKzYrHEX4xSZN4kJ+OfKXFVSWKB2ZxM9dpcE3wT7smwkNmXo5ORRlVzMVdJbD+Q8ILTgSD7959uj+3Dm3Q==}
    engines: {node: '>=6.9.0'}
    peerDependencies:
      '@babel/core': ^7.0.0-0

  '@babel/plugin-transform-optional-chaining@7.27.1':
    resolution: {integrity: sha512-BQmKPPIuc8EkZgNKsv0X4bPmOoayeu4F1YCwx2/CfmDSXDbp7GnzlUH+/ul5VGfRg1AoFPsrIThlEBj2xb4CAg==}
    engines: {node: '>=6.9.0'}
    peerDependencies:
      '@babel/core': ^7.0.0-0

  '@babel/plugin-transform-parameters@7.27.7':
    resolution: {integrity: sha512-qBkYTYCb76RRxUM6CcZA5KRu8K4SM8ajzVeUgVdMVO9NN9uI/GaVmBg/WKJJGnNokV9SY8FxNOVWGXzqzUidBg==}
    engines: {node: '>=6.9.0'}
    peerDependencies:
      '@babel/core': ^7.0.0-0

  '@babel/plugin-transform-private-methods@7.27.1':
    resolution: {integrity: sha512-10FVt+X55AjRAYI9BrdISN9/AQWHqldOeZDUoLyif1Kn05a56xVBXb8ZouL8pZ9jem8QpXaOt8TS7RHUIS+GPA==}
    engines: {node: '>=6.9.0'}
    peerDependencies:
      '@babel/core': ^7.0.0-0

  '@babel/plugin-transform-private-property-in-object@7.27.1':
    resolution: {integrity: sha512-5J+IhqTi1XPa0DXF83jYOaARrX+41gOewWbkPyjMNRDqgOCqdffGh8L3f/Ek5utaEBZExjSAzcyjmV9SSAWObQ==}
    engines: {node: '>=6.9.0'}
    peerDependencies:
      '@babel/core': ^7.0.0-0

  '@babel/plugin-transform-property-literals@7.27.1':
    resolution: {integrity: sha512-oThy3BCuCha8kDZ8ZkgOg2exvPYUlprMukKQXI1r1pJ47NCvxfkEy8vK+r/hT9nF0Aa4H1WUPZZjHTFtAhGfmQ==}
    engines: {node: '>=6.9.0'}
    peerDependencies:
      '@babel/core': ^7.0.0-0

  '@babel/plugin-transform-regenerator@7.28.0':
    resolution: {integrity: sha512-LOAozRVbqxEVjSKfhGnuLoE4Kz4Oc5UJzuvFUhSsQzdCdaAQu06mG8zDv2GFSerM62nImUZ7K92vxnQcLSDlCQ==}
    engines: {node: '>=6.9.0'}
    peerDependencies:
      '@babel/core': ^7.0.0-0

  '@babel/plugin-transform-regexp-modifiers@7.27.1':
    resolution: {integrity: sha512-TtEciroaiODtXvLZv4rmfMhkCv8jx3wgKpL68PuiPh2M4fvz5jhsA7697N1gMvkvr/JTF13DrFYyEbY9U7cVPA==}
    engines: {node: '>=6.9.0'}
    peerDependencies:
      '@babel/core': ^7.0.0

  '@babel/plugin-transform-reserved-words@7.27.1':
    resolution: {integrity: sha512-V2ABPHIJX4kC7HegLkYoDpfg9PVmuWy/i6vUM5eGK22bx4YVFD3M5F0QQnWQoDs6AGsUWTVOopBiMFQgHaSkVw==}
    engines: {node: '>=6.9.0'}
    peerDependencies:
      '@babel/core': ^7.0.0-0

  '@babel/plugin-transform-shorthand-properties@7.27.1':
    resolution: {integrity: sha512-N/wH1vcn4oYawbJ13Y/FxcQrWk63jhfNa7jef0ih7PHSIHX2LB7GWE1rkPrOnka9kwMxb6hMl19p7lidA+EHmQ==}
    engines: {node: '>=6.9.0'}
    peerDependencies:
      '@babel/core': ^7.0.0-0

  '@babel/plugin-transform-spread@7.27.1':
    resolution: {integrity: sha512-kpb3HUqaILBJcRFVhFUs6Trdd4mkrzcGXss+6/mxUd273PfbWqSDHRzMT2234gIg2QYfAjvXLSquP1xECSg09Q==}
    engines: {node: '>=6.9.0'}
    peerDependencies:
      '@babel/core': ^7.0.0-0

  '@babel/plugin-transform-sticky-regex@7.27.1':
    resolution: {integrity: sha512-lhInBO5bi/Kowe2/aLdBAawijx+q1pQzicSgnkB6dUPc1+RC8QmJHKf2OjvU+NZWitguJHEaEmbV6VWEouT58g==}
    engines: {node: '>=6.9.0'}
    peerDependencies:
      '@babel/core': ^7.0.0-0

  '@babel/plugin-transform-template-literals@7.27.1':
    resolution: {integrity: sha512-fBJKiV7F2DxZUkg5EtHKXQdbsbURW3DZKQUWphDum0uRP6eHGGa/He9mc0mypL680pb+e/lDIthRohlv8NCHkg==}
    engines: {node: '>=6.9.0'}
    peerDependencies:
      '@babel/core': ^7.0.0-0

  '@babel/plugin-transform-typeof-symbol@7.27.1':
    resolution: {integrity: sha512-RiSILC+nRJM7FY5srIyc4/fGIwUhyDuuBSdWn4y6yT6gm652DpCHZjIipgn6B7MQ1ITOUnAKWixEUjQRIBIcLw==}
    engines: {node: '>=6.9.0'}
    peerDependencies:
      '@babel/core': ^7.0.0-0

  '@babel/plugin-transform-typescript@7.28.0':
    resolution: {integrity: sha512-4AEiDEBPIZvLQaWlc9liCavE0xRM0dNca41WtBeM3jgFptfUOSG9z0uteLhq6+3rq+WB6jIvUwKDTpXEHPJ2Vg==}
    engines: {node: '>=6.9.0'}
    peerDependencies:
      '@babel/core': ^7.0.0-0

  '@babel/plugin-transform-unicode-escapes@7.27.1':
    resolution: {integrity: sha512-Ysg4v6AmF26k9vpfFuTZg8HRfVWzsh1kVfowA23y9j/Gu6dOuahdUVhkLqpObp3JIv27MLSii6noRnuKN8H0Mg==}
    engines: {node: '>=6.9.0'}
    peerDependencies:
      '@babel/core': ^7.0.0-0

  '@babel/plugin-transform-unicode-property-regex@7.27.1':
    resolution: {integrity: sha512-uW20S39PnaTImxp39O5qFlHLS9LJEmANjMG7SxIhap8rCHqu0Ik+tLEPX5DKmHn6CsWQ7j3lix2tFOa5YtL12Q==}
    engines: {node: '>=6.9.0'}
    peerDependencies:
      '@babel/core': ^7.0.0-0

  '@babel/plugin-transform-unicode-regex@7.27.1':
    resolution: {integrity: sha512-xvINq24TRojDuyt6JGtHmkVkrfVV3FPT16uytxImLeBZqW3/H52yN+kM1MGuyPkIQxrzKwPHs5U/MP3qKyzkGw==}
    engines: {node: '>=6.9.0'}
    peerDependencies:
      '@babel/core': ^7.0.0-0

  '@babel/plugin-transform-unicode-sets-regex@7.27.1':
    resolution: {integrity: sha512-EtkOujbc4cgvb0mlpQefi4NTPBzhSIevblFevACNLUspmrALgmEBdL/XfnyyITfd8fKBZrZys92zOWcik7j9Tw==}
    engines: {node: '>=6.9.0'}
    peerDependencies:
      '@babel/core': ^7.0.0

  '@babel/preset-env@7.28.0':
    resolution: {integrity: sha512-VmaxeGOwuDqzLl5JUkIRM1X2Qu2uKGxHEQWh+cvvbl7JuJRgKGJSfsEF/bUaxFhJl/XAyxBe7q7qSuTbKFuCyg==}
    engines: {node: '>=6.9.0'}
    peerDependencies:
      '@babel/core': ^7.0.0-0

  '@babel/preset-modules@0.1.6-no-external-plugins':
    resolution: {integrity: sha512-HrcgcIESLm9aIR842yhJ5RWan/gebQUJ6E/E5+rf0y9o6oj7w0Br+sWuL6kEQ/o/AdfvR1Je9jG18/gnpwjEyA==}
    peerDependencies:
      '@babel/core': ^7.0.0-0 || ^8.0.0-0 <8.0.0

  '@babel/preset-typescript@7.27.1':
    resolution: {integrity: sha512-l7WfQfX0WK4M0v2RudjuQK4u99BS6yLHYEmdtVPP7lKV013zr9DygFuWNlnbvQ9LR+LS0Egz/XAvGx5U9MX0fQ==}
    engines: {node: '>=6.9.0'}
    peerDependencies:
      '@babel/core': ^7.0.0-0

  '@babel/runtime-corejs2@7.27.6':
    resolution: {integrity: sha512-WgvlQpGnm1rmvgrm+H+cVcAckEPlwURUCvv1ZVSFr9J9yixgFbNlu7+CjVKKAd4xQtMijPwxwcSi5SFFHKlmDw==}
    engines: {node: '>=6.9.0'}

  '@babel/template@7.27.2':
    resolution: {integrity: sha512-LPDZ85aEJyYSd18/DkjNh4/y1ntkE5KwUHWTiqgRxruuZL2F1yuHligVHLvcHY2vMHXttKFpJn6LwfI7cw7ODw==}
    engines: {node: '>=6.9.0'}

  '@babel/traverse@7.28.0':
    resolution: {integrity: sha512-mGe7UK5wWyh0bKRfupsUchrQGqvDbZDbKJw+kcRGSmdHVYrv+ltd0pnpDTVpiTqnaBru9iEvA8pz8W46v0Amwg==}
    engines: {node: '>=6.9.0'}

  '@babel/types@7.28.0':
    resolution: {integrity: sha512-jYnje+JyZG5YThjHiF28oT4SIZLnYOcSBb6+SDaFIyzDVSkXQmQQYclJ2R+YxcdmK0AX6x1E5OQNtuh3jHDrUg==}
    engines: {node: '>=6.9.0'}

  '@babel/types@7.28.1':
    resolution: {integrity: sha512-x0LvFTekgSX+83TI28Y9wYPUfzrnl2aT5+5QLnO6v7mSJYtEEevuDRN0F0uSHRk1G1IWZC43o00Y0xDDrpBGPQ==}
    engines: {node: '>=6.9.0'}

  '@bbob/core@4.2.0':
    resolution: {integrity: sha512-i5VUIO6xx+TCrBE8plQF9KpW1z+0QcCh9GawCCWYG9KcZrEsyRy57my5/kem0a2lFxXjh0o+tgjQY9sCP5b3bw==}

  '@bbob/html@4.2.0':
    resolution: {integrity: sha512-mZG7MmE/YluH1/FNCr2Jv/Vz3Mq5stZ5tFAjBmYpVVN6Ndus4+FA84vKoHFdUHDiuU1p/e2/o/VUrwsWwLdoIA==}

  '@bbob/parser@4.2.0':
    resolution: {integrity: sha512-l8BppXjdQClrUiv+qIN0Oe6aS/vlH7CEduMreDaxYDadUPC0RMzxj9lXVjO0xTbFEVEIUJCGc53qnpiApLbx2g==}

  '@bbob/plugin-helper@4.2.0':
    resolution: {integrity: sha512-Uxs/UJROnkpcq5EJfz/8NCEYAcme8l6oAgMeWLX1nxWeieUhRgpY8BWQ9eQwUOXEKa0tsKVPnlmbUAjFhppVPw==}

  '@bbob/preset-html5@4.2.0':
    resolution: {integrity: sha512-X2EIeb2vqTz/n34KWQXEL5IC0SuB6i2/ltRpEaMTyK7IoDEs0XGIWcqVpenb7Z2d4eNA3gTWhkoUUkKlZmfQRQ==}

  '@bbob/preset@4.2.0':
    resolution: {integrity: sha512-IA+kxlrRcYBXE634B8W6uU2DO7VvrxeOqWUzIDKV2CgzTMpmCG875ihGp+Q3T+QxGwzG5S0L4GdmCIULTbzC4A==}

  '@bbob/types@4.2.0':
    resolution: {integrity: sha512-bSCZnNg0VrPosBBUVkjBDYVKNEqwT0jTNuzvAuNrZkuILgUKtLYI9GHuT8rY4lZecCb7UqGDsHsYt0YJO36eJg==}

  '@bcoe/v8-coverage@0.2.3':
    resolution: {integrity: sha512-0hYQ8SB4Db5zvZB4axdMHGwEaQjkZzFjQiN9LVYvIFB2nSUHW9tYpxWriPrWDASIxiaXax83REcLxuSdnGPZtw==}

  '@bufbuild/protobuf@2.6.0':
    resolution: {integrity: sha512-6cuonJVNOIL7lTj5zgo/Rc2bKAo4/GvN+rKCrUj7GdEHRzCk8zKOfFwUsL9nAVk5rSIsRmlgcpLzTRysopEeeg==}

  '@bundled-es-modules/cookie@2.0.1':
    resolution: {integrity: sha512-8o+5fRPLNbjbdGRRmJj3h6Hh1AQJf2dk3qQ/5ZFb+PXkRNiSoMGGUKlsgLfrxneb72axVJyIYji64E2+nNfYyw==}

  '@bundled-es-modules/statuses@1.0.1':
    resolution: {integrity: sha512-yn7BklA5acgcBr+7w064fGV+SGIFySjCKpqjcWgBAIfrAkY+4GQTJJHQMeT3V/sgz23VTEVV8TtOmkvJAhFVfg==}

  '@bundled-es-modules/tough-cookie@0.1.6':
    resolution: {integrity: sha512-dvMHbL464C0zI+Yqxbz6kZ5TOEp7GLW+pry/RWndAR8MJQAXZ2rPmIs8tziTZjeIyhSNZgZbCePtfSbdWqStJw==}

  '@colors/colors@1.6.0':
    resolution: {integrity: sha512-Ir+AOibqzrIsL6ajt3Rz3LskB7OiMVHqltZmspbW/TJuTVuyOMirVqAkjfY6JISiLHgyNqicAC8AyHHGzNd/dA==}
    engines: {node: '>=0.1.90'}

  '@cryptography/aes@0.1.1':
    resolution: {integrity: sha512-PcYz4FDGblO6tM2kSC+VzhhK62vml6k6/YAkiWtyPvrgJVfnDRoHGDtKn5UiaRRUrvUTTocBpvc2rRgTCqxjsg==}

  '@csstools/color-helpers@5.0.2':
    resolution: {integrity: sha512-JqWH1vsgdGcw2RR6VliXXdA0/59LttzlU8UlRT/iUUsEeWfYq8I+K0yhihEUTTHLRm1EXvpsCx3083EU15ecsA==}
    engines: {node: '>=18'}

  '@csstools/css-calc@2.1.4':
    resolution: {integrity: sha512-3N8oaj+0juUw/1H3YwmDDJXCgTB1gKU6Hc/bB502u9zR0q2vd786XJH9QfrKIEgFlZmhZiq6epXl4rHqhzsIgQ==}
    engines: {node: '>=18'}
    peerDependencies:
      '@csstools/css-parser-algorithms': ^3.0.5
      '@csstools/css-tokenizer': ^3.0.4

  '@csstools/css-color-parser@3.0.10':
    resolution: {integrity: sha512-TiJ5Ajr6WRd1r8HSiwJvZBiJOqtH86aHpUjq5aEKWHiII2Qfjqd/HCWKPOW8EP4vcspXbHnXrwIDlu5savQipg==}
    engines: {node: '>=18'}
    peerDependencies:
      '@csstools/css-parser-algorithms': ^3.0.5
      '@csstools/css-tokenizer': ^3.0.4

  '@csstools/css-parser-algorithms@3.0.5':
    resolution: {integrity: sha512-DaDeUkXZKjdGhgYaHNJTV9pV7Y9B3b644jCLs9Upc3VeNGg6LWARAT6O+Q+/COo+2gg/bM5rhpMAtf70WqfBdQ==}
    engines: {node: '>=18'}
    peerDependencies:
      '@csstools/css-tokenizer': ^3.0.4

  '@csstools/css-tokenizer@3.0.4':
    resolution: {integrity: sha512-Vd/9EVDiu6PPJt9yAh6roZP6El1xHrdvIVGjyBsHR0RYwNHgL7FJPyIIW4fANJNG6FtyZfvlRPpFI4ZM/lubvw==}
    engines: {node: '>=18'}

  '@dabh/diagnostics@2.0.3':
    resolution: {integrity: sha512-hrlQOIi7hAfzsMqlGSFyVucrx38O+j6wiGOf//H2ecvIEqYN4ADBSS2iLMh5UFyDunCNniUIPk/q3riFv45xRA==}

  '@emnapi/core@1.4.3':
    resolution: {integrity: sha512-4m62DuCE07lw01soJwPiBGC0nAww0Q+RY70VZ+n49yDIO13yyinhbWCeNnaob0lakDtWQzSdtNWzJeOJt2ma+g==}

  '@emnapi/runtime@1.4.3':
    resolution: {integrity: sha512-pBPWdu6MLKROBX05wSNKcNb++m5Er+KQ9QkB+WVM+pW2Kx9hoSrVTnu3BdkI5eBLZoKu/J6mW/B6i6bJB2ytXQ==}

  '@emnapi/wasi-threads@1.0.2':
    resolution: {integrity: sha512-5n3nTJblwRi8LlXkJ9eBzu+kZR8Yxcc7ubakyQTFzPMtIhFpUBRbsnc2Dv88IZDIbCDlBiWrknhB4Lsz7mg6BA==}

  '@esbuild/aix-ppc64@0.21.5':
    resolution: {integrity: sha512-1SDgH6ZSPTlggy1yI6+Dbkiz8xzpHJEVAlF/AM1tHPLsf5STom9rwtjE4hKAF20FfXXNTFqEYXyJNWh1GiZedQ==}
    engines: {node: '>=12'}
    cpu: [ppc64]
    os: [aix]

  '@esbuild/aix-ppc64@0.25.5':
    resolution: {integrity: sha512-9o3TMmpmftaCMepOdA5k/yDw8SfInyzWWTjYTFCX3kPSDJMROQTb8jg+h9Cnwnmm1vOzvxN7gIfB5V2ewpjtGA==}
    engines: {node: '>=18'}
    cpu: [ppc64]
    os: [aix]

  '@esbuild/android-arm64@0.21.5':
    resolution: {integrity: sha512-c0uX9VAUBQ7dTDCjq+wdyGLowMdtR/GoC2U5IYk/7D1H1JYC0qseD7+11iMP2mRLN9RcCMRcjC4YMclCzGwS/A==}
    engines: {node: '>=12'}
    cpu: [arm64]
    os: [android]

  '@esbuild/android-arm64@0.25.5':
    resolution: {integrity: sha512-VGzGhj4lJO+TVGV1v8ntCZWJktV7SGCs3Pn1GRWI1SBFtRALoomm8k5E9Pmwg3HOAal2VDc2F9+PM/rEY6oIDg==}
    engines: {node: '>=18'}
    cpu: [arm64]
    os: [android]

  '@esbuild/android-arm@0.21.5':
    resolution: {integrity: sha512-vCPvzSjpPHEi1siZdlvAlsPxXl7WbOVUBBAowWug4rJHb68Ox8KualB+1ocNvT5fjv6wpkX6o/iEpbDrf68zcg==}
    engines: {node: '>=12'}
    cpu: [arm]
    os: [android]

  '@esbuild/android-arm@0.25.5':
    resolution: {integrity: sha512-AdJKSPeEHgi7/ZhuIPtcQKr5RQdo6OO2IL87JkianiMYMPbCtot9fxPbrMiBADOWWm3T2si9stAiVsGbTQFkbA==}
    engines: {node: '>=18'}
    cpu: [arm]
    os: [android]

  '@esbuild/android-x64@0.21.5':
    resolution: {integrity: sha512-D7aPRUUNHRBwHxzxRvp856rjUHRFW1SdQATKXH2hqA0kAZb1hKmi02OpYRacl0TxIGz/ZmXWlbZgjwWYaCakTA==}
    engines: {node: '>=12'}
    cpu: [x64]
    os: [android]

  '@esbuild/android-x64@0.25.5':
    resolution: {integrity: sha512-D2GyJT1kjvO//drbRT3Hib9XPwQeWd9vZoBJn+bu/lVsOZ13cqNdDeqIF/xQ5/VmWvMduP6AmXvylO/PIc2isw==}
    engines: {node: '>=18'}
    cpu: [x64]
    os: [android]

  '@esbuild/darwin-arm64@0.21.5':
    resolution: {integrity: sha512-DwqXqZyuk5AiWWf3UfLiRDJ5EDd49zg6O9wclZ7kUMv2WRFr4HKjXp/5t8JZ11QbQfUS6/cRCKGwYhtNAY88kQ==}
    engines: {node: '>=12'}
    cpu: [arm64]
    os: [darwin]

  '@esbuild/darwin-arm64@0.25.5':
    resolution: {integrity: sha512-GtaBgammVvdF7aPIgH2jxMDdivezgFu6iKpmT+48+F8Hhg5J/sfnDieg0aeG/jfSvkYQU2/pceFPDKlqZzwnfQ==}
    engines: {node: '>=18'}
    cpu: [arm64]
    os: [darwin]

  '@esbuild/darwin-x64@0.21.5':
    resolution: {integrity: sha512-se/JjF8NlmKVG4kNIuyWMV/22ZaerB+qaSi5MdrXtd6R08kvs2qCN4C09miupktDitvh8jRFflwGFBQcxZRjbw==}
    engines: {node: '>=12'}
    cpu: [x64]
    os: [darwin]

  '@esbuild/darwin-x64@0.25.5':
    resolution: {integrity: sha512-1iT4FVL0dJ76/q1wd7XDsXrSW+oLoquptvh4CLR4kITDtqi2e/xwXwdCVH8hVHU43wgJdsq7Gxuzcs6Iq/7bxQ==}
    engines: {node: '>=18'}
    cpu: [x64]
    os: [darwin]

  '@esbuild/freebsd-arm64@0.21.5':
    resolution: {integrity: sha512-5JcRxxRDUJLX8JXp/wcBCy3pENnCgBR9bN6JsY4OmhfUtIHe3ZW0mawA7+RDAcMLrMIZaf03NlQiX9DGyB8h4g==}
    engines: {node: '>=12'}
    cpu: [arm64]
    os: [freebsd]

  '@esbuild/freebsd-arm64@0.25.5':
    resolution: {integrity: sha512-nk4tGP3JThz4La38Uy/gzyXtpkPW8zSAmoUhK9xKKXdBCzKODMc2adkB2+8om9BDYugz+uGV7sLmpTYzvmz6Sw==}
    engines: {node: '>=18'}
    cpu: [arm64]
    os: [freebsd]

  '@esbuild/freebsd-x64@0.21.5':
    resolution: {integrity: sha512-J95kNBj1zkbMXtHVH29bBriQygMXqoVQOQYA+ISs0/2l3T9/kj42ow2mpqerRBxDJnmkUDCaQT/dfNXWX/ZZCQ==}
    engines: {node: '>=12'}
    cpu: [x64]
    os: [freebsd]

  '@esbuild/freebsd-x64@0.25.5':
    resolution: {integrity: sha512-PrikaNjiXdR2laW6OIjlbeuCPrPaAl0IwPIaRv+SMV8CiM8i2LqVUHFC1+8eORgWyY7yhQY+2U2fA55mBzReaw==}
    engines: {node: '>=18'}
    cpu: [x64]
    os: [freebsd]

  '@esbuild/linux-arm64@0.21.5':
    resolution: {integrity: sha512-ibKvmyYzKsBeX8d8I7MH/TMfWDXBF3db4qM6sy+7re0YXya+K1cem3on9XgdT2EQGMu4hQyZhan7TeQ8XkGp4Q==}
    engines: {node: '>=12'}
    cpu: [arm64]
    os: [linux]

  '@esbuild/linux-arm64@0.25.5':
    resolution: {integrity: sha512-Z9kfb1v6ZlGbWj8EJk9T6czVEjjq2ntSYLY2cw6pAZl4oKtfgQuS4HOq41M/BcoLPzrUbNd+R4BXFyH//nHxVg==}
    engines: {node: '>=18'}
    cpu: [arm64]
    os: [linux]

  '@esbuild/linux-arm@0.21.5':
    resolution: {integrity: sha512-bPb5AHZtbeNGjCKVZ9UGqGwo8EUu4cLq68E95A53KlxAPRmUyYv2D6F0uUI65XisGOL1hBP5mTronbgo+0bFcA==}
    engines: {node: '>=12'}
    cpu: [arm]
    os: [linux]

  '@esbuild/linux-arm@0.25.5':
    resolution: {integrity: sha512-cPzojwW2okgh7ZlRpcBEtsX7WBuqbLrNXqLU89GxWbNt6uIg78ET82qifUy3W6OVww6ZWobWub5oqZOVtwolfw==}
    engines: {node: '>=18'}
    cpu: [arm]
    os: [linux]

  '@esbuild/linux-ia32@0.21.5':
    resolution: {integrity: sha512-YvjXDqLRqPDl2dvRODYmmhz4rPeVKYvppfGYKSNGdyZkA01046pLWyRKKI3ax8fbJoK5QbxblURkwK/MWY18Tg==}
    engines: {node: '>=12'}
    cpu: [ia32]
    os: [linux]

  '@esbuild/linux-ia32@0.25.5':
    resolution: {integrity: sha512-sQ7l00M8bSv36GLV95BVAdhJ2QsIbCuCjh/uYrWiMQSUuV+LpXwIqhgJDcvMTj+VsQmqAHL2yYaasENvJ7CDKA==}
    engines: {node: '>=18'}
    cpu: [ia32]
    os: [linux]

  '@esbuild/linux-loong64@0.21.5':
    resolution: {integrity: sha512-uHf1BmMG8qEvzdrzAqg2SIG/02+4/DHB6a9Kbya0XDvwDEKCoC8ZRWI5JJvNdUjtciBGFQ5PuBlpEOXQj+JQSg==}
    engines: {node: '>=12'}
    cpu: [loong64]
    os: [linux]

  '@esbuild/linux-loong64@0.25.5':
    resolution: {integrity: sha512-0ur7ae16hDUC4OL5iEnDb0tZHDxYmuQyhKhsPBV8f99f6Z9KQM02g33f93rNH5A30agMS46u2HP6qTdEt6Q1kg==}
    engines: {node: '>=18'}
    cpu: [loong64]
    os: [linux]

  '@esbuild/linux-mips64el@0.21.5':
    resolution: {integrity: sha512-IajOmO+KJK23bj52dFSNCMsz1QP1DqM6cwLUv3W1QwyxkyIWecfafnI555fvSGqEKwjMXVLokcV5ygHW5b3Jbg==}
    engines: {node: '>=12'}
    cpu: [mips64el]
    os: [linux]

  '@esbuild/linux-mips64el@0.25.5':
    resolution: {integrity: sha512-kB/66P1OsHO5zLz0i6X0RxlQ+3cu0mkxS3TKFvkb5lin6uwZ/ttOkP3Z8lfR9mJOBk14ZwZ9182SIIWFGNmqmg==}
    engines: {node: '>=18'}
    cpu: [mips64el]
    os: [linux]

  '@esbuild/linux-ppc64@0.21.5':
    resolution: {integrity: sha512-1hHV/Z4OEfMwpLO8rp7CvlhBDnjsC3CttJXIhBi+5Aj5r+MBvy4egg7wCbe//hSsT+RvDAG7s81tAvpL2XAE4w==}
    engines: {node: '>=12'}
    cpu: [ppc64]
    os: [linux]

  '@esbuild/linux-ppc64@0.25.5':
    resolution: {integrity: sha512-UZCmJ7r9X2fe2D6jBmkLBMQetXPXIsZjQJCjgwpVDz+YMcS6oFR27alkgGv3Oqkv07bxdvw7fyB71/olceJhkQ==}
    engines: {node: '>=18'}
    cpu: [ppc64]
    os: [linux]

  '@esbuild/linux-riscv64@0.21.5':
    resolution: {integrity: sha512-2HdXDMd9GMgTGrPWnJzP2ALSokE/0O5HhTUvWIbD3YdjME8JwvSCnNGBnTThKGEB91OZhzrJ4qIIxk/SBmyDDA==}
    engines: {node: '>=12'}
    cpu: [riscv64]
    os: [linux]

  '@esbuild/linux-riscv64@0.25.5':
    resolution: {integrity: sha512-kTxwu4mLyeOlsVIFPfQo+fQJAV9mh24xL+y+Bm6ej067sYANjyEw1dNHmvoqxJUCMnkBdKpvOn0Ahql6+4VyeA==}
    engines: {node: '>=18'}
    cpu: [riscv64]
    os: [linux]

  '@esbuild/linux-s390x@0.21.5':
    resolution: {integrity: sha512-zus5sxzqBJD3eXxwvjN1yQkRepANgxE9lgOW2qLnmr8ikMTphkjgXu1HR01K4FJg8h1kEEDAqDcZQtbrRnB41A==}
    engines: {node: '>=12'}
    cpu: [s390x]
    os: [linux]

  '@esbuild/linux-s390x@0.25.5':
    resolution: {integrity: sha512-K2dSKTKfmdh78uJ3NcWFiqyRrimfdinS5ErLSn3vluHNeHVnBAFWC8a4X5N+7FgVE1EjXS1QDZbpqZBjfrqMTQ==}
    engines: {node: '>=18'}
    cpu: [s390x]
    os: [linux]

  '@esbuild/linux-x64@0.21.5':
    resolution: {integrity: sha512-1rYdTpyv03iycF1+BhzrzQJCdOuAOtaqHTWJZCWvijKD2N5Xu0TtVC8/+1faWqcP9iBCWOmjmhoH94dH82BxPQ==}
    engines: {node: '>=12'}
    cpu: [x64]
    os: [linux]

  '@esbuild/linux-x64@0.25.5':
    resolution: {integrity: sha512-uhj8N2obKTE6pSZ+aMUbqq+1nXxNjZIIjCjGLfsWvVpy7gKCOL6rsY1MhRh9zLtUtAI7vpgLMK6DxjO8Qm9lJw==}
    engines: {node: '>=18'}
    cpu: [x64]
    os: [linux]

  '@esbuild/netbsd-arm64@0.25.5':
    resolution: {integrity: sha512-pwHtMP9viAy1oHPvgxtOv+OkduK5ugofNTVDilIzBLpoWAM16r7b/mxBvfpuQDpRQFMfuVr5aLcn4yveGvBZvw==}
    engines: {node: '>=18'}
    cpu: [arm64]
    os: [netbsd]

  '@esbuild/netbsd-x64@0.21.5':
    resolution: {integrity: sha512-Woi2MXzXjMULccIwMnLciyZH4nCIMpWQAs049KEeMvOcNADVxo0UBIQPfSmxB3CWKedngg7sWZdLvLczpe0tLg==}
    engines: {node: '>=12'}
    cpu: [x64]
    os: [netbsd]

  '@esbuild/netbsd-x64@0.25.5':
    resolution: {integrity: sha512-WOb5fKrvVTRMfWFNCroYWWklbnXH0Q5rZppjq0vQIdlsQKuw6mdSihwSo4RV/YdQ5UCKKvBy7/0ZZYLBZKIbwQ==}
    engines: {node: '>=18'}
    cpu: [x64]
    os: [netbsd]

  '@esbuild/openbsd-arm64@0.25.5':
    resolution: {integrity: sha512-7A208+uQKgTxHd0G0uqZO8UjK2R0DDb4fDmERtARjSHWxqMTye4Erz4zZafx7Di9Cv+lNHYuncAkiGFySoD+Mw==}
    engines: {node: '>=18'}
    cpu: [arm64]
    os: [openbsd]

  '@esbuild/openbsd-x64@0.21.5':
    resolution: {integrity: sha512-HLNNw99xsvx12lFBUwoT8EVCsSvRNDVxNpjZ7bPn947b8gJPzeHWyNVhFsaerc0n3TsbOINvRP2byTZ5LKezow==}
    engines: {node: '>=12'}
    cpu: [x64]
    os: [openbsd]

  '@esbuild/openbsd-x64@0.25.5':
    resolution: {integrity: sha512-G4hE405ErTWraiZ8UiSoesH8DaCsMm0Cay4fsFWOOUcz8b8rC6uCvnagr+gnioEjWn0wC+o1/TAHt+It+MpIMg==}
    engines: {node: '>=18'}
    cpu: [x64]
    os: [openbsd]

  '@esbuild/sunos-x64@0.21.5':
    resolution: {integrity: sha512-6+gjmFpfy0BHU5Tpptkuh8+uw3mnrvgs+dSPQXQOv3ekbordwnzTVEb4qnIvQcYXq6gzkyTnoZ9dZG+D4garKg==}
    engines: {node: '>=12'}
    cpu: [x64]
    os: [sunos]

  '@esbuild/sunos-x64@0.25.5':
    resolution: {integrity: sha512-l+azKShMy7FxzY0Rj4RCt5VD/q8mG/e+mDivgspo+yL8zW7qEwctQ6YqKX34DTEleFAvCIUviCFX1SDZRSyMQA==}
    engines: {node: '>=18'}
    cpu: [x64]
    os: [sunos]

  '@esbuild/win32-arm64@0.21.5':
    resolution: {integrity: sha512-Z0gOTd75VvXqyq7nsl93zwahcTROgqvuAcYDUr+vOv8uHhNSKROyU961kgtCD1e95IqPKSQKH7tBTslnS3tA8A==}
    engines: {node: '>=12'}
    cpu: [arm64]
    os: [win32]

  '@esbuild/win32-arm64@0.25.5':
    resolution: {integrity: sha512-O2S7SNZzdcFG7eFKgvwUEZ2VG9D/sn/eIiz8XRZ1Q/DO5a3s76Xv0mdBzVM5j5R639lXQmPmSo0iRpHqUUrsxw==}
    engines: {node: '>=18'}
    cpu: [arm64]
    os: [win32]

  '@esbuild/win32-ia32@0.21.5':
    resolution: {integrity: sha512-SWXFF1CL2RVNMaVs+BBClwtfZSvDgtL//G/smwAc5oVK/UPu2Gu9tIaRgFmYFFKrmg3SyAjSrElf0TiJ1v8fYA==}
    engines: {node: '>=12'}
    cpu: [ia32]
    os: [win32]

  '@esbuild/win32-ia32@0.25.5':
    resolution: {integrity: sha512-onOJ02pqs9h1iMJ1PQphR+VZv8qBMQ77Klcsqv9CNW2w6yLqoURLcgERAIurY6QE63bbLuqgP9ATqajFLK5AMQ==}
    engines: {node: '>=18'}
    cpu: [ia32]
    os: [win32]

  '@esbuild/win32-x64@0.21.5':
    resolution: {integrity: sha512-tQd/1efJuzPC6rCFwEvLtci/xNFcTZknmXs98FYDfGE4wP9ClFV98nyKrzJKVPMhdDnjzLhdUyMX4PsQAPjwIw==}
    engines: {node: '>=12'}
    cpu: [x64]
    os: [win32]

  '@esbuild/win32-x64@0.25.5':
    resolution: {integrity: sha512-TXv6YnJ8ZMVdX+SXWVBo/0p8LTcrUYngpWjvm91TMjjBQii7Oz11Lw5lbDV5Y0TzuhSJHwiH4hEtC1I42mMS0g==}
    engines: {node: '>=18'}
    cpu: [x64]
    os: [win32]

  '@eslint-community/eslint-utils@4.7.0':
    resolution: {integrity: sha512-dyybb3AcajC7uha6CvhdVRJqaKyn7w2YKqKyAN37NKYgZT36w+iRb0Dymmc5qEJ549c/S31cMMSFd75bteCpCw==}
    engines: {node: ^12.22.0 || ^14.17.0 || >=16.0.0}
    peerDependencies:
      eslint: ^6.0.0 || ^7.0.0 || >=8.0.0

  '@eslint-community/regexpp@4.12.1':
    resolution: {integrity: sha512-CCZCDJuduB9OUkFkY2IgppNZMi2lBQgD2qzwXkEia16cge2pijY/aXi96CJMquDMn3nJdlPV1A5KrJEXwfLNzQ==}
    engines: {node: ^12.0.0 || ^14.0.0 || >=16.0.0}

  '@eslint/config-array@0.21.0':
    resolution: {integrity: sha512-ENIdc4iLu0d93HeYirvKmrzshzofPw6VkZRKQGe9Nv46ZnWUzcF1xV01dcvEg/1wXUR61OmmlSfyeyO7EvjLxQ==}
    engines: {node: ^18.18.0 || ^20.9.0 || >=21.1.0}

  '@eslint/config-helpers@0.3.0':
    resolution: {integrity: sha512-ViuymvFmcJi04qdZeDc2whTHryouGcDlaxPqarTD0ZE10ISpxGUVZGZDx4w01upyIynL3iu6IXH2bS1NhclQMw==}
    engines: {node: ^18.18.0 || ^20.9.0 || >=21.1.0}

  '@eslint/core@0.13.0':
    resolution: {integrity: sha512-yfkgDw1KR66rkT5A8ci4irzDysN7FRpq3ttJolR88OqQikAWqwA8j5VZyas+vjyBNFIJ7MfybJ9plMILI2UrCw==}
    engines: {node: ^18.18.0 || ^20.9.0 || >=21.1.0}

  '@eslint/core@0.15.1':
    resolution: {integrity: sha512-bkOp+iumZCCbt1K1CmWf0R9pM5yKpDv+ZXtvSyQpudrI9kuFLp+bM2WOPXImuD/ceQuaa8f5pj93Y7zyECIGNA==}
    engines: {node: ^18.18.0 || ^20.9.0 || >=21.1.0}

  '@eslint/eslintrc@2.1.4':
    resolution: {integrity: sha512-269Z39MS6wVJtsoUl10L60WdkhJVdPG24Q4eZTH3nnF6lpvSShEK3wQjDX9JRWAUPvPh7COouPpU9IrqaZFvtQ==}
    engines: {node: ^12.22.0 || ^14.17.0 || >=16.0.0}

  '@eslint/eslintrc@3.3.1':
    resolution: {integrity: sha512-gtF186CXhIl1p4pJNGZw8Yc6RlshoePRvE0X91oPGb3vZ8pM3qOS9W9NGPat9LziaBV7XrJWGylNQXkGcnM3IQ==}
    engines: {node: ^18.18.0 || ^20.9.0 || >=21.1.0}

  '@eslint/js@8.57.1':
    resolution: {integrity: sha512-d9zaMRSTIKDLhctzH12MtXvJKSSUhaHcjV+2Z+GK+EEY7XKpP5yR4x+N3TAcHTcu963nIr+TMcCb4DBCYX1z6Q==}
    engines: {node: ^12.22.0 || ^14.17.0 || >=16.0.0}

  '@eslint/js@9.31.0':
    resolution: {integrity: sha512-LOm5OVt7D4qiKCqoiPbA7LWmI+tbw1VbTUowBcUMgQSuM6poJufkFkYDcQpo5KfgD39TnNySV26QjOh7VFpSyw==}
    engines: {node: ^18.18.0 || ^20.9.0 || >=21.1.0}

  '@eslint/object-schema@2.1.6':
    resolution: {integrity: sha512-RBMg5FRL0I0gs51M/guSAj5/e14VQ4tpZnQNWwuDT66P14I43ItmPfIZRhO9fUVIPOAQXU47atlywZ/czoqFPA==}
    engines: {node: ^18.18.0 || ^20.9.0 || >=21.1.0}

  '@eslint/plugin-kit@0.2.8':
    resolution: {integrity: sha512-ZAoA40rNMPwSm+AeHpCq8STiNAwzWLJuP8Xv4CHIc9wv/PSuExjMrmjfYNj682vW0OOiZ1HKxzvjQr9XZIisQA==}
    engines: {node: ^18.18.0 || ^20.9.0 || >=21.1.0}

  '@eslint/plugin-kit@0.3.3':
    resolution: {integrity: sha512-1+WqvgNMhmlAambTvT3KPtCl/Ibr68VldY2XY40SL1CE0ZXiakFR/cbTspaF5HsnpDMvcYYoJHfl4980NBjGag==}
    engines: {node: ^18.18.0 || ^20.9.0 || >=21.1.0}

  '@fastify/busboy@2.1.1':
    resolution: {integrity: sha512-vBZP4NlzfOlerQTnba4aqZoMhE/a9HY7HRqoOPaETQcSQuWEIyZMHGfVu6w9wGtGK5fED5qRs2DteVCjOH60sA==}
    engines: {node: '>=14'}

  '@hono/node-server@1.16.0':
    resolution: {integrity: sha512-9LwRb5XOrTFapOABiQjGC50wRVlzUvWZsDHINCnkBniP+Q+LQf4waN0nzk9t+2kqcTsnGnieSmqpHsr6kH2bdw==}
    engines: {node: '>=18.14.1'}
    peerDependencies:
      hono: ^4

  '@hono/zod-openapi@0.19.10':
    resolution: {integrity: sha512-dpoS6DenvoJyvxtQ7Kd633FRZ/Qf74+4+o9s+zZI8pEqnbjdF/DtxIib08WDpCaWabMEJOL5TXpMgNEZvb7hpA==}
    engines: {node: '>=16.0.0'}
    peerDependencies:
      hono: '>=4.3.6'
      zod: '>=3.0.0'

  '@hono/zod-validator@0.7.1':
    resolution: {integrity: sha512-8+vJT1RvezAx5sN7hiZ5Mis0RMuFL77nBEcqQQgT9ufoLkxr+7ll461WlBJQcGoQSY6EGMClVae19v3s/7bbgQ==}
    peerDependencies:
      hono: '>=3.9.0'
      zod: ^3.25.0 || ^4.0.0

  '@humanfs/core@0.19.1':
    resolution: {integrity: sha512-5DyQ4+1JEUzejeK1JGICcideyfUbGixgS9jNgex5nqkW+cY7WZhxBigmieN5Qnw9ZosSNVC9KQKyb+GUaGyKUA==}
    engines: {node: '>=18.18.0'}

  '@humanfs/node@0.16.6':
    resolution: {integrity: sha512-YuI2ZHQL78Q5HbhDiBA1X4LmYdXCKCMQIfw0pw7piHJwyREFebJUvrQN4cMssyES6x+vfUbx1CIpaQUKYdQZOw==}
    engines: {node: '>=18.18.0'}

  '@humanwhocodes/config-array@0.13.0':
    resolution: {integrity: sha512-DZLEEqFWQFiyK6h5YIeynKx7JlvCYWL0cImfSRXZ9l4Sg2efkFGTuFf6vzXjK1cq6IYkU+Eg/JizXw+TD2vRNw==}
    engines: {node: '>=10.10.0'}
    deprecated: Use @eslint/config-array instead

  '@humanwhocodes/module-importer@1.0.1':
    resolution: {integrity: sha512-bxveV4V8v5Yb4ncFTT3rPSgZBOpCkjfK0y4oVVVJwIuDVBRMDXrPyXRL988i5ap9m9bnyEEjWfm5WkBmtffLfA==}
    engines: {node: '>=12.22'}

  '@humanwhocodes/object-schema@2.0.3':
    resolution: {integrity: sha512-93zYdMES/c1D69yZiKDBj0V24vqNzB/koF26KPaagAfd3P/4gUlh3Dys5ogAK+Exi9QyzlD8x/08Zt7wIKcDcA==}
    deprecated: Use @eslint/object-schema instead

  '@humanwhocodes/retry@0.3.1':
    resolution: {integrity: sha512-JBxkERygn7Bv/GbN5Rv8Ul6LVknS+5Bp6RgDC/O8gEBU/yeH5Ui5C/OlWrTb6qct7LjjfT6Re2NxB0ln0yYybA==}
    engines: {node: '>=18.18'}

  '@humanwhocodes/retry@0.4.3':
    resolution: {integrity: sha512-bV0Tgo9K4hfPCek+aMAn81RppFKv2ySDQeMoSZuvTASywNTnVJCArCZE2FWqpvIatKu7VMRLWlR1EazvVhDyhQ==}
    engines: {node: '>=18.18'}

  '@ianvs/eslint-stats@2.0.0':
    resolution: {integrity: sha512-DnIVVAiXR4tfWERTiQxr1Prrs/uFEbC1C4gTGORMvbF4k7ENyVQeLcoUfNyhlAj2MB/OeorCrN3wSnYuDOUS6Q==}
    engines: {node: '>=8.0.0'}

  '@inquirer/confirm@3.2.0':
    resolution: {integrity: sha512-oOIwPs0Dvq5220Z8lGL/6LHRTEr9TgLHmiI99Rj1PJ1p1czTys+olrgBqZk4E2qC0YTzeHprxSQmoHioVdJ7Lw==}
    engines: {node: '>=18'}

  '@inquirer/core@9.2.1':
    resolution: {integrity: sha512-F2VBt7W/mwqEU4bL0RnHNZmC/OxzNx9cOYxHqnXX3MP6ruYvZUZAW9imgN9+h/uBT/oP8Gh888J2OZSbjSeWcg==}
    engines: {node: '>=18'}

  '@inquirer/figures@1.0.12':
    resolution: {integrity: sha512-MJttijd8rMFcKJC8NYmprWr6hD3r9Gd9qUC0XwPNwoEPWSMVJwA2MlXxF+nhZZNMY+HXsWa+o7KY2emWYIn0jQ==}
    engines: {node: '>=18'}

  '@inquirer/type@1.5.5':
    resolution: {integrity: sha512-MzICLu4yS7V8AA61sANROZ9vT1H3ooca5dSmI1FjZkzq7o/koMsRfQSzRtFo+F3Ao4Sf1C0bpLKejpKB/+j6MA==}
    engines: {node: '>=18'}

  '@inquirer/type@2.0.0':
    resolution: {integrity: sha512-XvJRx+2KR3YXyYtPUUy+qd9i7p+GO9Ko6VIIpWlBrpWwXDv8WLFeHTxz35CfQFUiBMLXlGHhGzys7lqit9gWag==}
    engines: {node: '>=18'}

  '@ioredis/commands@1.2.0':
    resolution: {integrity: sha512-Sx1pU8EM64o2BrqNpEO1CNLtKQwyhuXuqyfH7oGKCk+1a33d2r5saW8zNwm3j6BTExtjrv2BxTgzzkMwts6vGg==}

  '@isaacs/cliui@8.0.2':
    resolution: {integrity: sha512-O8jcjabXaleOG9DQ0+ARXWZBTfnP4WNAqzuiJK7ll44AmxGKv/J2M4TPjxjY3znBCfvBXFzucm1twdyFybFqEA==}
    engines: {node: '>=12'}

  '@isaacs/fs-minipass@4.0.1':
    resolution: {integrity: sha512-wgm9Ehl2jpeqP3zw/7mo3kRHFp5MEDhqAdwy1fTGkHAwnkGOVsgpvQhL8B5n1qlb01jV3n/bI0ZfZp5lWA1k4w==}
    engines: {node: '>=18.0.0'}

  '@istanbuljs/schema@0.1.3':
    resolution: {integrity: sha512-ZXRY4jNvVgSVQ8DL3LTcakaAtXwTVUxE81hslsyD2AtoXW/wVob10HkOJ1X/pAlcI7D+2YoZKg5do8G/w6RYgA==}
    engines: {node: '>=8'}

  '@jridgewell/gen-mapping@0.3.12':
    resolution: {integrity: sha512-OuLGC46TjB5BbN1dH8JULVVZY4WTdkF7tV9Ys6wLL1rubZnCMstOhNHueU5bLCrnRuDhKPDM4g6sw4Bel5Gzqg==}

  '@jridgewell/resolve-uri@3.1.2':
    resolution: {integrity: sha512-bRISgCIjP20/tbWSPWMEi54QVPRZExkuD9lJL+UIxUKtwVJA8wW1Trb1jMs1RFXo1CBTNZ/5hpC9QvmKWdopKw==}
    engines: {node: '>=6.0.0'}

  '@jridgewell/sourcemap-codec@1.5.4':
    resolution: {integrity: sha512-VT2+G1VQs/9oz078bLrYbecdZKs912zQlkelYpuf+SXF+QvZDYJlbx/LSx+meSAwdDFnF8FVXW92AVjjkVmgFw==}

  '@jridgewell/trace-mapping@0.3.29':
    resolution: {integrity: sha512-uw6guiW/gcAGPDhLmd77/6lW8QLeiV5RUTsAX46Db6oLhGaVj4lhnPwb184s1bkc8kdVg/+h988dro8GRDpmYQ==}

  '@jsep-plugin/assignment@1.3.0':
    resolution: {integrity: sha512-VVgV+CXrhbMI3aSusQyclHkenWSAm95WaiKrMxRFam3JSUiIaQjoMIw2sEs/OX4XifnqeQUN4DYbJjlA8EfktQ==}
    engines: {node: '>= 10.16.0'}
    peerDependencies:
      jsep: ^0.4.0||^1.0.0

  '@jsep-plugin/regex@1.0.4':
    resolution: {integrity: sha512-q7qL4Mgjs1vByCaTnDFcBnV9HS7GVPJX5vyVoCgZHNSC9rjwIlmbXG5sUuorR5ndfHAIlJ8pVStxvjXHbNvtUg==}
    engines: {node: '>= 10.16.0'}
    peerDependencies:
      jsep: ^0.4.0||^1.0.0

  '@khanacademy/perseus-core@3.7.0':
    resolution: {integrity: sha512-S79VoKCZ6K66HSqHGu6F6S1aIfMFrib79TWRAtkQqcTWS+O1EEGQPyPy5FNSWtDkAZX9N6+HQ9Ywo2jZY9iBcA==}

  '@khanacademy/perseus-utils@2.0.5':
    resolution: {integrity: sha512-RBrXD+w/jYXWO976z7DNlFOYOW88LUZETP5BHeGTke4DLHy98DSdG9Pz6cjY1jzAk3cC9VBNjDP8PD9QdVNkbQ==}

  '@khanacademy/simple-markdown@0.13.20':
    resolution: {integrity: sha512-OPp1drMgRRG2Mi0DxtfCiR4kXMngNJxPW9lG8aA05OrXUjLSXcsHb0jYcqfNeXOyqD4uwiLEtprDfJWgK1Hkpw==}
    peerDependencies:
      react: ^18.2.0
      react-dom: ^18.2.0

  '@khanacademy/simple-markdown@2.0.10':
    resolution: {integrity: sha512-AqKLZL0XqmImQxwornvQUWF+id2TCVeKZzRiwy/kzKQQhC8oY2qVBpFozkGLF0X64+VWOUcf/qkMQ4NTYt8bjg==}
    peerDependencies:
      react: ^18.2.0
      react-dom: ^18.2.0

  '@lifeomic/attempt@3.1.0':
    resolution: {integrity: sha512-QZqem4QuAnAyzfz+Gj5/+SLxqwCAw2qmt7732ZXodr6VDWGeYLG6w1i/vYLa55JQM9wRuBKLmXmiZ2P0LtE5rw==}

  '@mapbox/node-pre-gyp@2.0.0':
    resolution: {integrity: sha512-llMXd39jtP0HpQLVI37Bf1m2ADlEb35GYSh1SDSLsBhR+5iCxiNGlT31yqbNtVHygHAtMy6dWFERpU2JgufhPg==}
    engines: {node: '>=18'}
    hasBin: true

  '@microsoft/eslint-formatter-sarif@3.1.0':
    resolution: {integrity: sha512-/mn4UXziHzGXnKCg+r8HGgPy+w4RzpgdoqFuqaKOqUVBT5x2CygGefIrO4SusaY7t0C4gyIWMNu6YQT6Jw64Cw==}
    engines: {node: '>= 14'}

  '@mixmark-io/domino@2.2.0':
    resolution: {integrity: sha512-Y28PR25bHXUg88kCV7nivXrP2Nj2RueZ3/l/jdx6J9f8J4nsEGcgX0Qe6lt7Pa+J79+kPiJU3LguR6O/6zrLOw==}

  '@mswjs/interceptors@0.29.1':
    resolution: {integrity: sha512-3rDakgJZ77+RiQUuSK69t1F0m8BQKA8Vh5DCS5V0DWvNY67zob2JhhQrhCO0AKLGINTRSFd1tBaHcJTkhefoSw==}
    engines: {node: '>=18'}

  '@napi-rs/wasm-runtime@0.2.11':
    resolution: {integrity: sha512-9DPkXtvHydrcOsopiYpUgPHpmj0HWZKMUnL2dZqpvC42lsratuBG06V5ipyno0fUek5VlFsNQ+AcFATSrJXgMA==}

  '@noble/hashes@1.8.0':
    resolution: {integrity: sha512-jCs9ldd7NwzpgXDIf6P3+NrHh9/sD6CQdxHyjQI+h/6rDNo88ypBxxz45UDuZHz9r3tNz7N/VInSVoVdtXEI4A==}
    engines: {node: ^14.21.3 || >=16}

  '@nodelib/fs.scandir@2.1.5':
    resolution: {integrity: sha512-vq24Bq3ym5HEQm2NKCr3yXDwjc7vTsEThRDnkp2DK9p1uqLR+DHurm/NOTo0KG7HYHU7eppKZj3MyqYuMBf62g==}
    engines: {node: '>= 8'}

  '@nodelib/fs.stat@2.0.5':
    resolution: {integrity: sha512-RkhPPp2zrqDAQA/2jNhnztcPAlv64XdhIp7a7454A5ovI7Bukxgt7MX7udwAu3zg1DcpPU0rz3VV1SeaqvY4+A==}
    engines: {node: '>= 8'}

  '@nodelib/fs.walk@1.2.8':
    resolution: {integrity: sha512-oGB+UxlgWcgQkgwo8GcEGwemoTFt3FIO9ababBmaGwXIoBKZ+GTy0pP185beGg7Llih/NSHSV2XAs1lnznocSg==}
    engines: {node: '>= 8'}

  '@nolyfill/es-set-tostringtag@1.0.44':
    resolution: {integrity: sha512-Qfiv/3wI+mKSPCgU8Fg/7Auu4os00St4GwyLqCCZ/oBD4W00itWUkl9Rq1MCGS+VXYDnTobvrc6AvPagwnT2pg==}
    engines: {node: '>=12.4.0'}

  '@nolyfill/hasown@1.0.44':
    resolution: {integrity: sha512-GA/21lkTr2PAQuT6jGnhLuBD5IFd/AEhBXJ/tf33+/bVxPxg+5ejKx9jGQGnyV/P0eSmdup5E+s8b2HL6lOrwQ==}
    engines: {node: '>=12.4.0'}

  '@nolyfill/is-core-module@1.0.39':
    resolution: {integrity: sha512-nn5ozdjYQpUCZlWGuxcJY/KpxkWQs4DcbMCmKojjyrYDEAGy4Ce19NN4v5MduafTwJlbKc99UA8YhSVqq9yPZA==}
    engines: {node: '>=12.4.0'}

  '@nolyfill/safe-buffer@1.0.44':
    resolution: {integrity: sha512-SqlKXtlhNTDMeZKey9jnnuPhi8YTl1lJuEcY9zbm5i4Pqe79UJJ8IJ9oiD6DhgI8KjYc+HtLzpQJNRdNYqb/hw==}
    engines: {node: '>=12.4.0'}

  '@nolyfill/safer-buffer@1.0.44':
    resolution: {integrity: sha512-Ouw1fMwjAy1V4MpnDASfu1DCPgkP0nNFteiiWbFoEGSqa7Vnmkb6if2c522N2WcMk+RuaaabQbC1F1D4/kTXcg==}
    engines: {node: '>=12.4.0'}

  '@nolyfill/side-channel@1.0.44':
    resolution: {integrity: sha512-y3SvzjuY1ygnzWA4Krwx/WaJAsTMP11DN+e21A8Fa8PW1oDtVB5NSRW7LWurAiS2oKRkuCgcjTYMkBuBkcPCRg==}
    engines: {node: '>=12.4.0'}

  '@notionhq/client@4.0.1':
    resolution: {integrity: sha512-SdILqiiThECLR2KDUOvl4JqRaJWBwDYaEw/f0qu+G6rKN/QUCkaJ84vN5MgBw1yKsMAsKxBlDazs3Jw6vv2ikA==}
    engines: {node: '>=18'}

  '@one-ini/wasm@0.1.1':
    resolution: {integrity: sha512-XuySG1E38YScSJoMlqovLru4KTUNSjgVTIjyh7qMX6aNN5HY5Ct5LhRJdxO79JtTzKfzV/bnWpz+zquYrISsvw==}

  '@open-draft/deferred-promise@2.2.0':
    resolution: {integrity: sha512-CecwLWx3rhxVQF6V4bAgPS5t+So2sTbPgAzafKkVizyi7tlwpcFpdFqq+wqF2OwNBmqFuu6tOyouTuxgpMfzmA==}

  '@open-draft/logger@0.3.0':
    resolution: {integrity: sha512-X2g45fzhxH238HKO4xbSr7+wBS8Fvw6ixhTDuvLd5mqh6bJJCFAPwU9mPDxbcrRtfxv4u5IHCEH77BmxvXmmxQ==}

  '@open-draft/until@2.1.0':
    resolution: {integrity: sha512-U69T3ItWHvLwGg5eJ0n3I62nWuE6ilHlmz7zM0npLBRvPRd7e6NYmg54vvRtP5mZG7kZqZCFVdsTWo7BPtBujg==}

  '@opentelemetry/api-logs@0.203.0':
    resolution: {integrity: sha512-9B9RU0H7Ya1Dx/Rkyc4stuBZSGVQF27WigitInx2QQoj6KUpEFYPKoWjdFTunJYxmXmh17HeBvbMa1EhGyPmqQ==}
    engines: {node: '>=8.0.0'}

  '@opentelemetry/api-logs@0.57.2':
    resolution: {integrity: sha512-uIX52NnTM0iBh84MShlpouI7UKqkZ7MrUszTmaypHBu4r7NofznSnQRfJ+uUeDtQDj6w8eFGg5KBLDAwAPz1+A==}
    engines: {node: '>=14'}

  '@opentelemetry/api@1.9.0':
    resolution: {integrity: sha512-3giAOQvZiH5F9bMlMiv8+GSPMeqg0dbaeo58/0SlA9sxSqZhnUtxzX9/2FzyhS9sWQf5S0GJE0AKBrFqjpeYcg==}
    engines: {node: '>=8.0.0'}

  '@opentelemetry/context-async-hooks@1.30.1':
    resolution: {integrity: sha512-s5vvxXPVdjqS3kTLKMeBMvop9hbWkwzBpu+mUO2M7sZtlkyDJGwFe33wRKnbaYDo8ExRVBIIdwIGrqpxHuKttA==}
    engines: {node: '>=14'}
    peerDependencies:
      '@opentelemetry/api': '>=1.0.0 <1.10.0'

  '@opentelemetry/core@1.30.1':
    resolution: {integrity: sha512-OOCM2C/QIURhJMuKaekP3TRBxBKxG/TWWA0TL2J6nXUtDnuCtccy49LUJF8xPFXMX+0LMcxFpCo8M9cGY1W6rQ==}
    engines: {node: '>=14'}
    peerDependencies:
      '@opentelemetry/api': '>=1.0.0 <1.10.0'

  '@opentelemetry/core@2.0.1':
    resolution: {integrity: sha512-MaZk9SJIDgo1peKevlbhP6+IwIiNPNmswNL4AF0WaQJLbHXjr9SrZMgS12+iqr9ToV4ZVosCcc0f8Rg67LXjxw==}
    engines: {node: ^18.19.0 || >=20.6.0}
    peerDependencies:
      '@opentelemetry/api': '>=1.0.0 <1.10.0'

  '@opentelemetry/exporter-prometheus@0.203.0':
    resolution: {integrity: sha512-2jLuNuw5m4sUj/SncDf/mFPabUxMZmmYetx5RKIMIQyPnl6G6ooFzfeE8aXNRf8YD1ZXNlCnRPcISxjveGJHNg==}
    engines: {node: ^18.19.0 || >=20.6.0}
    peerDependencies:
      '@opentelemetry/api': ^1.3.0

  '@opentelemetry/exporter-trace-otlp-http@0.203.0':
    resolution: {integrity: sha512-ZDiaswNYo0yq/cy1bBLJFe691izEJ6IgNmkjm4C6kE9ub/OMQqDXORx2D2j8fzTBTxONyzusbaZlqtfmyqURPw==}
    engines: {node: ^18.19.0 || >=20.6.0}
    peerDependencies:
      '@opentelemetry/api': ^1.3.0

  '@opentelemetry/instrumentation-amqplib@0.46.1':
    resolution: {integrity: sha512-AyXVnlCf/xV3K/rNumzKxZqsULyITJH6OVLiW6730JPRqWA7Zc9bvYoVNpN6iOpTU8CasH34SU/ksVJmObFibQ==}
    engines: {node: '>=14'}
    peerDependencies:
      '@opentelemetry/api': ^1.3.0

  '@opentelemetry/instrumentation-connect@0.43.1':
    resolution: {integrity: sha512-ht7YGWQuV5BopMcw5Q2hXn3I8eG8TH0J/kc/GMcW4CuNTgiP6wCu44BOnucJWL3CmFWaRHI//vWyAhaC8BwePw==}
    engines: {node: '>=14'}
    peerDependencies:
      '@opentelemetry/api': ^1.3.0

  '@opentelemetry/instrumentation-dataloader@0.16.1':
    resolution: {integrity: sha512-K/qU4CjnzOpNkkKO4DfCLSQshejRNAJtd4esgigo/50nxCB6XCyi1dhAblUHM9jG5dRm8eu0FB+t87nIo99LYQ==}
    engines: {node: '>=14'}
    peerDependencies:
      '@opentelemetry/api': ^1.3.0

  '@opentelemetry/instrumentation-express@0.47.1':
    resolution: {integrity: sha512-QNXPTWteDclR2B4pDFpz0TNghgB33UMjUt14B+BZPmtH1MwUFAfLHBaP5If0Z5NZC+jaH8oF2glgYjrmhZWmSw==}
    engines: {node: '>=14'}
    peerDependencies:
      '@opentelemetry/api': ^1.3.0

  '@opentelemetry/instrumentation-fs@0.19.1':
    resolution: {integrity: sha512-6g0FhB3B9UobAR60BGTcXg4IHZ6aaYJzp0Ki5FhnxyAPt8Ns+9SSvgcrnsN2eGmk3RWG5vYycUGOEApycQL24A==}
    engines: {node: '>=14'}
    peerDependencies:
      '@opentelemetry/api': ^1.3.0

  '@opentelemetry/instrumentation-generic-pool@0.43.1':
    resolution: {integrity: sha512-M6qGYsp1cURtvVLGDrPPZemMFEbuMmCXgQYTReC/IbimV5sGrLBjB+/hANUpRZjX67nGLdKSVLZuQQAiNz+sww==}
    engines: {node: '>=14'}
    peerDependencies:
      '@opentelemetry/api': ^1.3.0

  '@opentelemetry/instrumentation-graphql@0.47.1':
    resolution: {integrity: sha512-EGQRWMGqwiuVma8ZLAZnExQ7sBvbOx0N/AE/nlafISPs8S+QtXX+Viy6dcQwVWwYHQPAcuY3bFt3xgoAwb4ZNQ==}
    engines: {node: '>=14'}
    peerDependencies:
      '@opentelemetry/api': ^1.3.0

  '@opentelemetry/instrumentation-hapi@0.45.2':
    resolution: {integrity: sha512-7Ehow/7Wp3aoyCrZwQpU7a2CnoMq0XhIcioFuKjBb0PLYfBfmTsFTUyatlHu0fRxhwcRsSQRTvEhmZu8CppBpQ==}
    engines: {node: '>=14'}
    peerDependencies:
      '@opentelemetry/api': ^1.3.0

  '@opentelemetry/instrumentation-http@0.57.2':
    resolution: {integrity: sha512-1Uz5iJ9ZAlFOiPuwYg29Bf7bJJc/GeoeJIFKJYQf67nTVKFe8RHbEtxgkOmK4UGZNHKXcpW4P8cWBYzBn1USpg==}
    engines: {node: '>=14'}
    peerDependencies:
      '@opentelemetry/api': ^1.3.0

  '@opentelemetry/instrumentation-ioredis@0.47.1':
    resolution: {integrity: sha512-OtFGSN+kgk/aoKgdkKQnBsQFDiG8WdCxu+UrHr0bXScdAmtSzLSraLo7wFIb25RVHfRWvzI5kZomqJYEg/l1iA==}
    engines: {node: '>=14'}
    peerDependencies:
      '@opentelemetry/api': ^1.3.0

  '@opentelemetry/instrumentation-kafkajs@0.7.1':
    resolution: {integrity: sha512-OtjaKs8H7oysfErajdYr1yuWSjMAectT7Dwr+axIoZqT9lmEOkD/H/3rgAs8h/NIuEi2imSXD+vL4MZtOuJfqQ==}
    engines: {node: '>=14'}
    peerDependencies:
      '@opentelemetry/api': ^1.3.0

  '@opentelemetry/instrumentation-knex@0.44.1':
    resolution: {integrity: sha512-U4dQxkNhvPexffjEmGwCq68FuftFK15JgUF05y/HlK3M6W/G2iEaACIfXdSnwVNe9Qh0sPfw8LbOPxrWzGWGMQ==}
    engines: {node: '>=14'}
    peerDependencies:
      '@opentelemetry/api': ^1.3.0

  '@opentelemetry/instrumentation-koa@0.47.1':
    resolution: {integrity: sha512-l/c+Z9F86cOiPJUllUCt09v+kICKvT+Vg1vOAJHtHPsJIzurGayucfCMq2acd/A/yxeNWunl9d9eqZ0G+XiI6A==}
    engines: {node: '>=14'}
    peerDependencies:
      '@opentelemetry/api': ^1.3.0

  '@opentelemetry/instrumentation-lru-memoizer@0.44.1':
    resolution: {integrity: sha512-5MPkYCvG2yw7WONEjYj5lr5JFehTobW7wX+ZUFy81oF2lr9IPfZk9qO+FTaM0bGEiymwfLwKe6jE15nHn1nmHg==}
    engines: {node: '>=14'}
    peerDependencies:
      '@opentelemetry/api': ^1.3.0

  '@opentelemetry/instrumentation-mongodb@0.52.0':
    resolution: {integrity: sha512-1xmAqOtRUQGR7QfJFfGV/M2kC7wmI2WgZdpru8hJl3S0r4hW0n3OQpEHlSGXJAaNFyvT+ilnwkT+g5L4ljHR6g==}
    engines: {node: '>=14'}
    peerDependencies:
      '@opentelemetry/api': ^1.3.0

  '@opentelemetry/instrumentation-mongoose@0.46.1':
    resolution: {integrity: sha512-3kINtW1LUTPkiXFRSSBmva1SXzS/72we/jL22N+BnF3DFcoewkdkHPYOIdAAk9gSicJ4d5Ojtt1/HeibEc5OQg==}
    engines: {node: '>=14'}
    peerDependencies:
      '@opentelemetry/api': ^1.3.0

  '@opentelemetry/instrumentation-mysql2@0.45.2':
    resolution: {integrity: sha512-h6Ad60FjCYdJZ5DTz1Lk2VmQsShiViKe0G7sYikb0GHI0NVvApp2XQNRHNjEMz87roFttGPLHOYVPlfy+yVIhQ==}
    engines: {node: '>=14'}
    peerDependencies:
      '@opentelemetry/api': ^1.3.0

  '@opentelemetry/instrumentation-mysql@0.45.1':
    resolution: {integrity: sha512-TKp4hQ8iKQsY7vnp/j0yJJ4ZsP109Ht6l4RHTj0lNEG1TfgTrIH5vJMbgmoYXWzNHAqBH2e7fncN12p3BP8LFg==}
    engines: {node: '>=14'}
    peerDependencies:
      '@opentelemetry/api': ^1.3.0

  '@opentelemetry/instrumentation-pg@0.51.1':
    resolution: {integrity: sha512-QxgjSrxyWZc7Vk+qGSfsejPVFL1AgAJdSBMYZdDUbwg730D09ub3PXScB9d04vIqPriZ+0dqzjmQx0yWKiCi2Q==}
    engines: {node: '>=14'}
    peerDependencies:
      '@opentelemetry/api': ^1.3.0

  '@opentelemetry/instrumentation-redis-4@0.46.1':
    resolution: {integrity: sha512-UMqleEoabYMsWoTkqyt9WAzXwZ4BlFZHO40wr3d5ZvtjKCHlD4YXLm+6OLCeIi/HkX7EXvQaz8gtAwkwwSEvcQ==}
    engines: {node: '>=14'}
    peerDependencies:
      '@opentelemetry/api': ^1.3.0

  '@opentelemetry/instrumentation-tedious@0.18.1':
    resolution: {integrity: sha512-5Cuy/nj0HBaH+ZJ4leuD7RjgvA844aY2WW+B5uLcWtxGjRZl3MNLuxnNg5DYWZNPO+NafSSnra0q49KWAHsKBg==}
    engines: {node: '>=14'}
    peerDependencies:
      '@opentelemetry/api': ^1.3.0

  '@opentelemetry/instrumentation-undici@0.10.1':
    resolution: {integrity: sha512-rkOGikPEyRpMCmNu9AQuV5dtRlDmJp2dK5sw8roVshAGoB6hH/3QjDtRhdwd75SsJwgynWUNRUYe0wAkTo16tQ==}
    engines: {node: '>=14'}
    peerDependencies:
      '@opentelemetry/api': ^1.7.0

  '@opentelemetry/instrumentation@0.57.2':
    resolution: {integrity: sha512-BdBGhQBh8IjZ2oIIX6F2/Q3LKm/FDDKi6ccYKcBTeilh6SNdNKveDOLk73BkSJjQLJk6qe4Yh+hHw1UPhCDdrg==}
    engines: {node: '>=14'}
    peerDependencies:
      '@opentelemetry/api': ^1.3.0

  '@opentelemetry/otlp-exporter-base@0.203.0':
    resolution: {integrity: sha512-Wbxf7k+87KyvxFr5D7uOiSq/vHXWommvdnNE7vECO3tAhsA2GfOlpWINCMWUEPdHZ7tCXxw6Epp3vgx3jU7llQ==}
    engines: {node: ^18.19.0 || >=20.6.0}
    peerDependencies:
      '@opentelemetry/api': ^1.3.0

  '@opentelemetry/otlp-transformer@0.203.0':
    resolution: {integrity: sha512-Y8I6GgoCna0qDQ2W6GCRtaF24SnvqvA8OfeTi7fqigD23u8Jpb4R5KFv/pRvrlGagcCLICMIyh9wiejp4TXu/A==}
    engines: {node: ^18.19.0 || >=20.6.0}
    peerDependencies:
      '@opentelemetry/api': ^1.3.0

  '@opentelemetry/redis-common@0.36.2':
    resolution: {integrity: sha512-faYX1N0gpLhej/6nyp6bgRjzAKXn5GOEMYY7YhciSfCoITAktLUtQ36d24QEWNA1/WA1y6qQunCe0OhHRkVl9g==}
    engines: {node: '>=14'}

  '@opentelemetry/resources@1.30.1':
    resolution: {integrity: sha512-5UxZqiAgLYGFjS4s9qm5mBVo433u+dSPUFWVWXmLAD4wB65oMCoXaJP1KJa9DIYYMeHu3z4BZcStG3LC593cWA==}
    engines: {node: '>=14'}
    peerDependencies:
      '@opentelemetry/api': '>=1.0.0 <1.10.0'

  '@opentelemetry/resources@2.0.1':
    resolution: {integrity: sha512-dZOB3R6zvBwDKnHDTB4X1xtMArB/d324VsbiPkX/Yu0Q8T2xceRthoIVFhJdvgVM2QhGVUyX9tzwiNxGtoBJUw==}
    engines: {node: ^18.19.0 || >=20.6.0}
    peerDependencies:
      '@opentelemetry/api': '>=1.3.0 <1.10.0'

  '@opentelemetry/sdk-logs@0.203.0':
    resolution: {integrity: sha512-vM2+rPq0Vi3nYA5akQD2f3QwossDnTDLvKbea6u/A2NZ3XDkPxMfo/PNrDoXhDUD/0pPo2CdH5ce/thn9K0kLw==}
    engines: {node: ^18.19.0 || >=20.6.0}
    peerDependencies:
      '@opentelemetry/api': '>=1.4.0 <1.10.0'

  '@opentelemetry/sdk-metrics@2.0.1':
    resolution: {integrity: sha512-wf8OaJoSnujMAHWR3g+/hGvNcsC16rf9s1So4JlMiFaFHiE4HpIA3oUh+uWZQ7CNuK8gVW/pQSkgoa5HkkOl0g==}
    engines: {node: ^18.19.0 || >=20.6.0}
    peerDependencies:
      '@opentelemetry/api': '>=1.9.0 <1.10.0'

  '@opentelemetry/sdk-trace-base@1.30.1':
    resolution: {integrity: sha512-jVPgBbH1gCy2Lb7X0AVQ8XAfgg0pJ4nvl8/IiQA6nxOsPvS+0zMJaFSs2ltXe0J6C8dqjcnpyqINDJmU30+uOg==}
    engines: {node: '>=14'}
    peerDependencies:
      '@opentelemetry/api': '>=1.0.0 <1.10.0'

  '@opentelemetry/sdk-trace-base@2.0.1':
    resolution: {integrity: sha512-xYLlvk/xdScGx1aEqvxLwf6sXQLXCjk3/1SQT9X9AoN5rXRhkdvIFShuNNmtTEPRBqcsMbS4p/gJLNI2wXaDuQ==}
    engines: {node: ^18.19.0 || >=20.6.0}
    peerDependencies:
      '@opentelemetry/api': '>=1.3.0 <1.10.0'

  '@opentelemetry/semantic-conventions@1.28.0':
    resolution: {integrity: sha512-lp4qAiMTD4sNWW4DbKLBkfiMZ4jbAboJIGOQr5DvciMRI494OapieI9qiODpOt0XBr1LjIDy1xAGAnVs5supTA==}
    engines: {node: '>=14'}

  '@opentelemetry/semantic-conventions@1.36.0':
    resolution: {integrity: sha512-TtxJSRD8Ohxp6bKkhrm27JRHAxPczQA7idtcTOMYI+wQRRrfgqxHv1cFbCApcSnNjtXkmzFozn6jQtFrOmbjPQ==}
    engines: {node: '>=14'}

  '@opentelemetry/sql-common@0.40.1':
    resolution: {integrity: sha512-nSDlnHSqzC3pXn/wZEZVLuAuJ1MYMXPBwtv2qAbCa3847SaHItdE7SzUq/Jtb0KZmh1zfAbNi3AAMjztTT4Ugg==}
    engines: {node: '>=14'}
    peerDependencies:
      '@opentelemetry/api': ^1.1.0

  '@otplib/core@12.0.1':
    resolution: {integrity: sha512-4sGntwbA/AC+SbPhbsziRiD+jNDdIzsZ3JUyfZwjtKyc/wufl1pnSIaG4Uqx8ymPagujub0o92kgBnB89cuAMA==}

  '@otplib/plugin-crypto@12.0.1':
    resolution: {integrity: sha512-qPuhN3QrT7ZZLcLCyKOSNhuijUi9G5guMRVrxq63r9YNOxxQjPm59gVxLM+7xGnHnM6cimY57tuKsjK7y9LM1g==}

  '@otplib/plugin-thirty-two@12.0.1':
    resolution: {integrity: sha512-MtT+uqRso909UkbrrYpJ6XFjj9D+x2Py7KjTO9JDPhL0bJUYVu5kFP4TFZW4NFAywrAtFRxOVY261u0qwb93gA==}

  '@otplib/preset-default@12.0.1':
    resolution: {integrity: sha512-xf1v9oOJRyXfluBhMdpOkr+bsE+Irt+0D5uHtvg6x1eosfmHCsCC6ej/m7FXiWqdo0+ZUI6xSKDhJwc8yfiOPQ==}

  '@otplib/preset-v11@12.0.1':
    resolution: {integrity: sha512-9hSetMI7ECqbFiKICrNa4w70deTUfArtwXykPUvSHWOdzOlfa9ajglu7mNCntlvxycTiOAXkQGwjQCzzDEMRMg==}

  '@oxc-project/runtime@0.75.0':
    resolution: {integrity: sha512-gzRmVI/vorsPmbDXt7GD4Uh2lD3rCOku/1xWPB4Yx48k0EP4TZmzQudWapjN4+7Vv+rgXr0RqCHQadeaMvdBuw==}
    engines: {node: '>=6.9.0'}

  '@oxc-project/types@0.75.0':
    resolution: {integrity: sha512-QMW+06WOXs7+F301Y3X0VpmWhwuQVc/X/RP2zF9OIwvSMmsif3xURS2wxbakFIABYsytgBcHpUcFepVS0Qnd3A==}

  '@paralleldrive/cuid2@2.2.2':
    resolution: {integrity: sha512-ZOBkgDwEdoYVlSeRbYYXs0S9MejQofiVYoTbKzy/6GQa39/q5tQU2IX46+shYnUkpEl3wc+J6wRlar7r2EK2xA==}

  '@pkgjs/parseargs@0.11.0':
    resolution: {integrity: sha512-+1VkjdD0QBLPodGrJUeqarH8VAIvQODIbwh9XpP5Syisf7YoQgsJKPNFoqqLQlu+VQ/tVSshMR6loPMn8U+dPg==}
    engines: {node: '>=14'}

  '@pkgr/core@0.2.7':
    resolution: {integrity: sha512-YLT9Zo3oNPJoBjBc4q8G2mjU4tqIbf5CEOORbUUr48dCD9q3umJ3IPlVqOqDakPfd2HuwccBaqlGhN4Gmr5OWg==}
    engines: {node: ^12.20.0 || ^14.18.0 || >=16.0.0}

  '@postlight/ci-failed-test-reporter@1.0.26':
    resolution: {integrity: sha512-xfXzxyOiKhco7Gx2OLTe9b66b0dFJw0elg94KGHoQXf5F8JqqFvdo35J8wayGOor64CSMvn+4Bjlu2NKV+yTGA==}
    hasBin: true

  '@postlight/parser@2.2.3':
    resolution: {integrity: sha512-4/syRvqJARgLN4yH8qtl634WO0+KINjkijU/SmhCJqqh8/aOfv5uQf+SquFpA+JwsAsbGzYQkIxSum29riOreg==}
    engines: {node: '>=10'}
    hasBin: true
    bundledDependencies:
      - jquery
      - moment-timezone
      - browser-request

  '@postman/form-data@3.1.1':
    resolution: {integrity: sha512-vjh8Q2a8S6UCm/KKs31XFJqEEgmbjBmpPNVV2eVav6905wyFAwaUOBGA1NPBI4ERH9MMZc6w0umFgM6WbEPMdg==}
    engines: {node: '>= 6'}

  '@postman/tough-cookie@4.1.3-postman.1':
    resolution: {integrity: sha512-txpgUqZOnWYnUHZpHjkfb0IwVH4qJmyq77pPnJLlfhMtdCLMFTEeQHlzQiK906aaNCe4NEB5fGJHo9uzGbFMeA==}
    engines: {node: '>=6'}

  '@postman/tunnel-agent@0.6.4':
    resolution: {integrity: sha512-CJJlq8V7rNKhAw4sBfjixKpJW00SHqebqNUQKxMoepgeWZIbdPcD+rguRcivGhS4N12PymDcKgUgSD4rVC+RjQ==}

  '@prisma/instrumentation@6.11.1':
    resolution: {integrity: sha512-mrZOev24EDhnefmnZX7WVVT7v+r9LttPRqf54ONvj6re4XMF7wFTpK2tLJi4XHB7fFp/6xhYbgRel8YV7gQiyA==}
    peerDependencies:
      '@opentelemetry/api': ^1.8

  '@protobufjs/aspromise@1.1.2':
    resolution: {integrity: sha512-j+gKExEuLmKwvz3OgROXtrJ2UG2x8Ch2YZUxahh+s1F2HZ+wAceUNLkvy6zKCPVRkU++ZWQrdxsUeQXmcg4uoQ==}

  '@protobufjs/base64@1.1.2':
    resolution: {integrity: sha512-AZkcAA5vnN/v4PDqKyMR5lx7hZttPDgClv83E//FMNhR2TMcLUhfRUBHCmSl0oi9zMgDDqRUJkSxO3wm85+XLg==}

  '@protobufjs/codegen@2.0.4':
    resolution: {integrity: sha512-YyFaikqM5sH0ziFZCN3xDC7zeGaB/d0IUb9CATugHWbd1FRFwWwt4ld4OYMPWu5a3Xe01mGAULCdqhMlPl29Jg==}

  '@protobufjs/eventemitter@1.1.0':
    resolution: {integrity: sha512-j9ednRT81vYJ9OfVuXG6ERSTdEL1xVsNgqpkxMsbIabzSo3goCjDIveeGv5d03om39ML71RdmrGNjG5SReBP/Q==}

  '@protobufjs/fetch@1.1.0':
    resolution: {integrity: sha512-lljVXpqXebpsijW71PZaCYeIcE5on1w5DlQy5WH6GLbFryLUrBD4932W/E2BSpfRJWseIL4v/KPgBFxDOIdKpQ==}

  '@protobufjs/float@1.0.2':
    resolution: {integrity: sha512-Ddb+kVXlXst9d+R9PfTIxh1EdNkgoRe5tOX6t01f1lYWOvJnSPDBlG241QLzcyPdoNTsblLUdujGSE4RzrTZGQ==}

  '@protobufjs/inquire@1.1.0':
    resolution: {integrity: sha512-kdSefcPdruJiFMVSbn801t4vFK7KB/5gd2fYvrxhuJYg8ILrmn9SKSX2tZdV6V+ksulWqS7aXjBcRXl3wHoD9Q==}

  '@protobufjs/path@1.1.2':
    resolution: {integrity: sha512-6JOcJ5Tm08dOHAbdR3GrvP+yUUfkjG5ePsHYczMFLq3ZmMkAD98cDgcT2iA1lJ9NVwFd4tH/iSSoe44YWkltEA==}

  '@protobufjs/pool@1.1.0':
    resolution: {integrity: sha512-0kELaGSIDBKvcgS4zkjz1PeddatrjYcmMWOlAuAPwAeccUrPHdUqo/J6LiymHHEiJT5NrF1UVwxY14f+fy4WQw==}

  '@protobufjs/utf8@1.1.0':
    resolution: {integrity: sha512-Vvn3zZrhQZkkBE8LSuW3em98c0FwgO4nxzv6OdSxPKJIEKY2bGbHn+mhGIPerzI4twdxaP8/0+06HBpwf345Lw==}

  '@puppeteer/browsers@2.10.3':
    resolution: {integrity: sha512-iPpnFpX25gKIVsHsqVjHV+/GzW36xPgsscWkCnrrETndcdxNsXLdCrTwhkCJNR/FGWr122dJUBeyV4niz/j3TA==}
    engines: {node: '>=18'}
    hasBin: true

  '@quansync/fs@0.1.3':
    resolution: {integrity: sha512-G0OnZbMWEs5LhDyqy2UL17vGhSVHkQIfVojMtEWVenvj0V5S84VBgy86kJIuNsGDp2p7sTKlpSIpBUWdC35OKg==}
    engines: {node: '>=20.0.0'}

  '@rolldown/binding-darwin-arm64@1.0.0-beta.23':
    resolution: {integrity: sha512-rppgXFU4+dNDPQvPsfovUuYfDgMoATDomKGjIRR5bIU98BYkQF1fm+87trApilfWSosLQP9JsXOoUJO/EMrspQ==}
    cpu: [arm64]
    os: [darwin]

  '@rolldown/binding-darwin-x64@1.0.0-beta.23':
    resolution: {integrity: sha512-aFo1v7GKysuwSAfsyNcBb9mj3M+wxMCu3N+DcTD5eAaz3mFex6l+2b/vLGaTWNrCMoWhRxV8rTaI1eFoMVdSuQ==}
    cpu: [x64]
    os: [darwin]

  '@rolldown/binding-freebsd-x64@1.0.0-beta.23':
    resolution: {integrity: sha512-/NzbXIFIR5KR+fZ351K1qONekakXpiPhUX55ydP6ok8iKdG7bTbgs6dlMg7Ow0E2DKlQoTbZbPTUY3kTzmNrsQ==}
    cpu: [x64]
    os: [freebsd]

  '@rolldown/binding-linux-arm-gnueabihf@1.0.0-beta.23':
    resolution: {integrity: sha512-vPnCHxjyR4ZVj9x6sLJMCAdBY99RPe6Mnwxb5BSaE6ccHzvy015xtsIEG7H9E9pVj3yfI/om77jrP+YA5IqL3w==}
    cpu: [arm]
    os: [linux]

  '@rolldown/binding-linux-arm64-gnu@1.0.0-beta.23':
    resolution: {integrity: sha512-PFBBnj9JqLOL8gjZtoVGfOXe0PSpnPUXE+JuMcWz568K/p4Zzk7lDDHl7guD95wVtV89TmfaRwK2PWd9vKxHtg==}
    cpu: [arm64]
    os: [linux]

  '@rolldown/binding-linux-arm64-musl@1.0.0-beta.23':
    resolution: {integrity: sha512-KyQRLofVP78yUCXT90YmEzxK6I9VCBeOTSyOrs40Qx0Q0XwaGVwxo7sKj2SmnqxribdcouBA3CfNZC4ZNcyEnQ==}
    cpu: [arm64]
    os: [linux]

  '@rolldown/binding-linux-x64-gnu@1.0.0-beta.23':
    resolution: {integrity: sha512-EubfEsJyjQbKK9j3Ez1hhbIOsttABb07Z7PhMRcVYW0wrVr8SfKLew9pULIMfcSNnoz8QqzoI4lOSmezJ9bYWw==}
    cpu: [x64]
    os: [linux]

  '@rolldown/binding-linux-x64-musl@1.0.0-beta.23':
    resolution: {integrity: sha512-MUAthvl3I/+hySltZuj5ClKiq8fAMqExeBnxadLFShwWCbdHKFd+aRjBxxzarPcnqbDlTaOCUaAaYmQTOTOHSg==}
    cpu: [x64]
    os: [linux]

  '@rolldown/binding-wasm32-wasi@1.0.0-beta.23':
    resolution: {integrity: sha512-YI7QMQU01QFVNTEaQt3ysrq+wGBwLdFVFEGO64CoZ3gTsr/HulU8gvgR+67coQOlQC9iO/Hm1bvkBtceLxKrnA==}
    engines: {node: '>=14.21.3'}
    cpu: [wasm32]

  '@rolldown/binding-win32-arm64-msvc@1.0.0-beta.23':
    resolution: {integrity: sha512-JdHx6Hli53etB/QsZL1tjpf4qa87kNcwPdx4iVicP/kL7po6k5bHoS5/l/nRRccwPh7BlPlB2uoEuTwJygJosQ==}
    cpu: [arm64]
    os: [win32]

  '@rolldown/binding-win32-ia32-msvc@1.0.0-beta.23':
    resolution: {integrity: sha512-rMZ0QBmcDND97+5unXxquKvSudV8tz6S7tBY3gOYlqMFEDIRX0BAgxaqQBQbq34ZxB9bXwGdjuau3LZHGreB6g==}
    cpu: [ia32]
    os: [win32]

  '@rolldown/binding-win32-x64-msvc@1.0.0-beta.23':
    resolution: {integrity: sha512-0PqE7vGIpA+XT+qxAYJQKTrB5zz8vJiuCOInfY/ks/QOs6ZZ9Os8bdNkcpCy4rYo+GMZn0Q8CwyPu4uexWB1aA==}
    cpu: [x64]
    os: [win32]

  '@rolldown/pluginutils@1.0.0-beta.23':
    resolution: {integrity: sha512-lLCP4LUecUGBLq8EfkbY2esGYyvZj5ee+WZG12+mVnQH48b46SVbwp+0vJkD+6Pnsc+u9SWarBV9sQ5mVwmb5g==}

  '@rollup/pluginutils@5.2.0':
    resolution: {integrity: sha512-qWJ2ZTbmumwiLFomfzTyt5Kng4hwPi9rwCYN4SHb6eaRU1KNO4ccxINHr/VhH4GgPlt1XfSTLX2LBTme8ne4Zw==}
    engines: {node: '>=14.0.0'}
    peerDependencies:
      rollup: ^1.20.0||^2.0.0||^3.0.0||^4.0.0
    peerDependenciesMeta:
      rollup:
        optional: true

  '@rollup/rollup-android-arm-eabi@4.44.1':
    resolution: {integrity: sha512-JAcBr1+fgqx20m7Fwe1DxPUl/hPkee6jA6Pl7n1v2EFiktAHenTaXl5aIFjUIEsfn9w3HE4gK1lEgNGMzBDs1w==}
    cpu: [arm]
    os: [android]

  '@rollup/rollup-android-arm64@4.44.1':
    resolution: {integrity: sha512-RurZetXqTu4p+G0ChbnkwBuAtwAbIwJkycw1n6GvlGlBuS4u5qlr5opix8cBAYFJgaY05TWtM+LaoFggUmbZEQ==}
    cpu: [arm64]
    os: [android]

  '@rollup/rollup-darwin-arm64@4.44.1':
    resolution: {integrity: sha512-fM/xPesi7g2M7chk37LOnmnSTHLG/v2ggWqKj3CCA1rMA4mm5KVBT1fNoswbo1JhPuNNZrVwpTvlCVggv8A2zg==}
    cpu: [arm64]
    os: [darwin]

  '@rollup/rollup-darwin-x64@4.44.1':
    resolution: {integrity: sha512-gDnWk57urJrkrHQ2WVx9TSVTH7lSlU7E3AFqiko+bgjlh78aJ88/3nycMax52VIVjIm3ObXnDL2H00e/xzoipw==}
    cpu: [x64]
    os: [darwin]

  '@rollup/rollup-freebsd-arm64@4.44.1':
    resolution: {integrity: sha512-wnFQmJ/zPThM5zEGcnDcCJeYJgtSLjh1d//WuHzhf6zT3Md1BvvhJnWoy+HECKu2bMxaIcfWiu3bJgx6z4g2XA==}
    cpu: [arm64]
    os: [freebsd]

  '@rollup/rollup-freebsd-x64@4.44.1':
    resolution: {integrity: sha512-uBmIxoJ4493YATvU2c0upGz87f99e3wop7TJgOA/bXMFd2SvKCI7xkxY/5k50bv7J6dw1SXT4MQBQSLn8Bb/Uw==}
    cpu: [x64]
    os: [freebsd]

  '@rollup/rollup-linux-arm-gnueabihf@4.44.1':
    resolution: {integrity: sha512-n0edDmSHlXFhrlmTK7XBuwKlG5MbS7yleS1cQ9nn4kIeW+dJH+ExqNgQ0RrFRew8Y+0V/x6C5IjsHrJmiHtkxQ==}
    cpu: [arm]
    os: [linux]

  '@rollup/rollup-linux-arm-musleabihf@4.44.1':
    resolution: {integrity: sha512-8WVUPy3FtAsKSpyk21kV52HCxB+me6YkbkFHATzC2Yd3yuqHwy2lbFL4alJOLXKljoRw08Zk8/xEj89cLQ/4Nw==}
    cpu: [arm]
    os: [linux]

  '@rollup/rollup-linux-arm64-gnu@4.44.1':
    resolution: {integrity: sha512-yuktAOaeOgorWDeFJggjuCkMGeITfqvPgkIXhDqsfKX8J3jGyxdDZgBV/2kj/2DyPaLiX6bPdjJDTu9RB8lUPQ==}
    cpu: [arm64]
    os: [linux]

  '@rollup/rollup-linux-arm64-musl@4.44.1':
    resolution: {integrity: sha512-W+GBM4ifET1Plw8pdVaecwUgxmiH23CfAUj32u8knq0JPFyK4weRy6H7ooxYFD19YxBulL0Ktsflg5XS7+7u9g==}
    cpu: [arm64]
    os: [linux]

  '@rollup/rollup-linux-loongarch64-gnu@4.44.1':
    resolution: {integrity: sha512-1zqnUEMWp9WrGVuVak6jWTl4fEtrVKfZY7CvcBmUUpxAJ7WcSowPSAWIKa/0o5mBL/Ij50SIf9tuirGx63Ovew==}
    cpu: [loong64]
    os: [linux]

  '@rollup/rollup-linux-powerpc64le-gnu@4.44.1':
    resolution: {integrity: sha512-Rl3JKaRu0LHIx7ExBAAnf0JcOQetQffaw34T8vLlg9b1IhzcBgaIdnvEbbsZq9uZp3uAH+JkHd20Nwn0h9zPjA==}
    cpu: [ppc64]
    os: [linux]

  '@rollup/rollup-linux-riscv64-gnu@4.44.1':
    resolution: {integrity: sha512-j5akelU3snyL6K3N/iX7otLBIl347fGwmd95U5gS/7z6T4ftK288jKq3A5lcFKcx7wwzb5rgNvAg3ZbV4BqUSw==}
    cpu: [riscv64]
    os: [linux]

  '@rollup/rollup-linux-riscv64-musl@4.44.1':
    resolution: {integrity: sha512-ppn5llVGgrZw7yxbIm8TTvtj1EoPgYUAbfw0uDjIOzzoqlZlZrLJ/KuiE7uf5EpTpCTrNt1EdtzF0naMm0wGYg==}
    cpu: [riscv64]
    os: [linux]

  '@rollup/rollup-linux-s390x-gnu@4.44.1':
    resolution: {integrity: sha512-Hu6hEdix0oxtUma99jSP7xbvjkUM/ycke/AQQ4EC5g7jNRLLIwjcNwaUy95ZKBJJwg1ZowsclNnjYqzN4zwkAw==}
    cpu: [s390x]
    os: [linux]

  '@rollup/rollup-linux-x64-gnu@4.44.1':
    resolution: {integrity: sha512-EtnsrmZGomz9WxK1bR5079zee3+7a+AdFlghyd6VbAjgRJDbTANJ9dcPIPAi76uG05micpEL+gPGmAKYTschQw==}
    cpu: [x64]
    os: [linux]

  '@rollup/rollup-linux-x64-musl@4.44.1':
    resolution: {integrity: sha512-iAS4p+J1az6Usn0f8xhgL4PaU878KEtutP4hqw52I4IO6AGoyOkHCxcc4bqufv1tQLdDWFx8lR9YlwxKuv3/3g==}
    cpu: [x64]
    os: [linux]

  '@rollup/rollup-win32-arm64-msvc@4.44.1':
    resolution: {integrity: sha512-NtSJVKcXwcqozOl+FwI41OH3OApDyLk3kqTJgx8+gp6On9ZEt5mYhIsKNPGuaZr3p9T6NWPKGU/03Vw4CNU9qg==}
    cpu: [arm64]
    os: [win32]

  '@rollup/rollup-win32-ia32-msvc@4.44.1':
    resolution: {integrity: sha512-JYA3qvCOLXSsnTR3oiyGws1Dm0YTuxAAeaYGVlGpUsHqloPcFjPg+X0Fj2qODGLNwQOAcCiQmHub/V007kiH5A==}
    cpu: [ia32]
    os: [win32]

  '@rollup/rollup-win32-x64-msvc@4.44.1':
    resolution: {integrity: sha512-J8o22LuF0kTe7m+8PvW9wk3/bRq5+mRo5Dqo6+vXb7otCm3TPhYOJqOaQtGU9YMWQSL3krMnoOxMr0+9E6F3Ug==}
    cpu: [x64]
    os: [win32]

  '@rss3/api-core@0.0.25':
    resolution: {integrity: sha512-YVH1QwF4P4r1JCYkkfK+UrKsa2PlJCOjViKhybRUanyR8TwwebpFPV+f5rcDDLRISlCdvhErpiFk9TntstYiCw==}

  '@rss3/api-utils@0.0.25':
    resolution: {integrity: sha512-tQtyjbPOYRaxgT0QIDq0/QV/vVwDp0CHQsVF+w+wkHu9pMnGTNi46WcK4L8n21fIoiOV2DLUuV+YN1C00w5gaA==}

  '@rss3/sdk@0.0.25':
    resolution: {integrity: sha512-jyXT4YTwefxxRZ0tt5xjbnw8e7zPg2OGdo/0xb+h/7qWnMNhLtWpc95DsYs/1C/I0rIyiDpZBhLI2DieQ9y+tw==}

  '@scalar/core@0.3.9':
    resolution: {integrity: sha512-y+IdzpbsEef5Zr3cLoTPQpZ2iay32r0fEJnY4Q8+YtgRJjqWeEdOJMD5EcU6OnlUbtJyhCpdAwlHZLxschrmyA==}
    engines: {node: '>=20'}

  '@scalar/hono-api-reference@0.9.11':
    resolution: {integrity: sha512-9/2Zf856W+QUxYRHN3dTz3op7RNmz1glqEs3nPuiLvg0HWwrwfsUbnFCAQuW0uOAtJQPk/K4vlfNNNBiQzUUDw==}
    engines: {node: '>=20'}
    peerDependencies:
      hono: ^4.0.0

  '@scalar/openapi-types@0.3.6':
    resolution: {integrity: sha512-hkLIgDIQxSgZNYCqNkty2p/V8hjeMf711uT8IKIjNw8oaT/cjT1HC/3V0FVhJ6x2eaufir+WXt5Zqv/iVk5pyQ==}
    engines: {node: '>=20'}

  '@scalar/types@0.2.9':
    resolution: {integrity: sha512-rRnu60g5PSahdsCYSR9kFZG5f9rtYBpAsWDih2y67V6enVNpsfP8l4VAgNCXYbQuYjmI+W+mA1llMRdaVp0gNA==}
    engines: {node: '>=20'}

  '@sec-ant/readable-stream@0.4.1':
    resolution: {integrity: sha512-831qok9r2t8AlxLko40y2ebgSDhenenCatLVeW/uBtnHPyhHOvG0C7TvfgecV+wHzIm5KUICgzmVpWS+IMEAeg==}

  '@selderee/plugin-htmlparser2@0.11.0':
    resolution: {integrity: sha512-P33hHGdldxGabLFjPPpaTxVolMrzrcegejx+0GxjrIb9Zv48D8yAIA/QTDR2dFl7Uz7urX8aX6+5bCZslr+gWQ==}

  '@sentry/core@9.40.0':
    resolution: {integrity: sha512-cZkuz6BDna6VXSqvlWnrRsaDx4QBKq1PcfQrqhVz8ljs0M7Gcl+Mtj8dCzUxx12fkYM62hQXG72DEGNlAQpH/Q==}
    engines: {node: '>=18'}

  '@sentry/node-core@9.40.0':
    resolution: {integrity: sha512-97JONDa8NxItX0Cz5WQPMd1gQjzodt38qQ0OzZNFvYg2Cpvxob8rxwsNA08Liu7B97rlvsvqMt+Wbgw8SAMfgQ==}
    engines: {node: '>=18'}
    peerDependencies:
      '@opentelemetry/api': ^1.9.0
      '@opentelemetry/context-async-hooks': ^1.30.1 || ^2.0.0
      '@opentelemetry/core': ^1.30.1 || ^2.0.0
      '@opentelemetry/instrumentation': '>=0.57.1 <1'
      '@opentelemetry/resources': ^1.30.1 || ^2.0.0
      '@opentelemetry/sdk-trace-base': ^1.30.1 || ^2.0.0
      '@opentelemetry/semantic-conventions': ^1.34.0

  '@sentry/node@9.40.0':
    resolution: {integrity: sha512-8bVWChXzGH4QmbVw+H/yiJ6zxqPDhnx11fEAP+vpL1UBm1cAV67CoB4eS7OqQdPC8gF/BQb2sqF0TvY/12NPpA==}
    engines: {node: '>=18'}

  '@sentry/opentelemetry@9.40.0':
    resolution: {integrity: sha512-POQ/ZFmBbi15z3EO9gmTExpxCfW0Ug+WooA8QZPJaizo24gcF5AMOgwuGFwT2YLw/2HdPWjPUPujNNGdCWM6hw==}
    engines: {node: '>=18'}
    peerDependencies:
      '@opentelemetry/api': ^1.9.0
      '@opentelemetry/context-async-hooks': ^1.30.1 || ^2.0.0
      '@opentelemetry/core': ^1.30.1 || ^2.0.0
      '@opentelemetry/sdk-trace-base': ^1.30.1 || ^2.0.0
      '@opentelemetry/semantic-conventions': ^1.34.0

  '@sindresorhus/is@7.0.2':
    resolution: {integrity: sha512-d9xRovfKNz1SKieM0qJdO+PQonjnnIfSNWfHYnBSJ9hkjm0ZPw6HlxscDXYstp3z+7V2GOFHc+J0CYrYTjqCJw==}
    engines: {node: '>=18'}

  '@stylistic/eslint-plugin@5.2.0':
    resolution: {integrity: sha512-RCEdbREv9EBiToUBQTlRhVYKG093I6ZnnQ990j08eJ6uRZh71DXkOnoxtTLfDQ6utVCVQzrhZFHZP0zfrfOIjA==}
    engines: {node: ^18.18.0 || ^20.9.0 || >=21.1.0}
    peerDependencies:
      eslint: '>=9.0.0'

  '@szmarczak/http-timer@5.0.1':
    resolution: {integrity: sha512-+PmQX0PiAYPMeVYe237LJAYvOMYW1j2rH5YROyS3b4CTVJum34HfRvKvAzozHAQG0TnHNdUfY9nCeUyRAs//cw==}
    engines: {node: '>=14.16'}

  '@tonyrl/rand-user-agent@2.0.83':
    resolution: {integrity: sha512-FqifQhfeJ1WojY8j6s7D3qcs20KhZwVggirT7btqi7g5bSTbbD4v0cuhxHaASyHlv3R757Jum2ro03dRVUXgVw==}
    engines: {node: '>=14.16'}

  '@tootallnate/quickjs-emscripten@0.23.0':
    resolution: {integrity: sha512-C5Mc6rdnsaJDjO3UpGW/CQTHtCKaYlScZTly4JIu97Jxo/odCiH0ITnDXSJPTOrEKk/ycSZ0AOgTmkDtkOsvIA==}

  '@tybys/wasm-util@0.9.0':
    resolution: {integrity: sha512-6+7nlbMVX/PVDCwaIQ8nTOPveOcFLSt8GcXdx8hD0bt39uWxYT88uXzqTd4fTvqta7oeUJqudepapKNt2DYJFw==}

  '@types/aes-js@3.1.4':
    resolution: {integrity: sha512-v3D66IptpUqh+pHKVNRxY8yvp2ESSZXe0rTzsGdzUhEwag7ljVfgCllkWv2YgiYXDhWFBrEywll4A5JToyTNFA==}

  '@types/babel__preset-env@7.10.0':
    resolution: {integrity: sha512-LS8hRb/8TQir2f8W9/s5enDtrRS2F/6fsdkVw5ePHp6Q8SrSJHOGtWnP93ryaYMmg2du03vOsiGrl5mllz4uDA==}

  '@types/bluebird@3.5.42':
    resolution: {integrity: sha512-Jhy+MWRlro6UjVi578V/4ZGNfeCOcNCp0YaFNIUGFKlImowqwb1O/22wDVk3FDGMLqxdpOV3qQHD5fPEH4hK6A==}

  '@types/caseless@0.12.5':
    resolution: {integrity: sha512-hWtVTC2q7hc7xZ/RLbxapMvDMgUnDvKvMOpKal4DrMyfGBUfB1oKaZlIRr6mJL+If3bAP6sV/QneGzF6tJjZDg==}

  '@types/chance@1.1.7':
    resolution: {integrity: sha512-40you9610GTQPJyvjMBgmj9wiDO6qXhbfjizNYod/fmvLSfUUxURAJMTD8tjmbcZSsyYE5iEUox61AAcCjW/wQ==}

  '@types/connect@3.4.38':
    resolution: {integrity: sha512-K6uROf1LD88uDQqJCktA4yzL1YYAK6NgfsI0v/mTgyPKWsX1CnJ0XPSDhViejru1GcRkLWb8RlzFYJRqGUbaug==}

  '@types/cookie@0.6.0':
    resolution: {integrity: sha512-4Kh9a6B2bQciAhf7FSuMRRkUWecJgJu9nPnx3yzpsfXX/c50REIqpHY4C82bXP90qrLtXtkDxTZosYO3UpOwlA==}

  '@types/cookiejar@2.1.5':
    resolution: {integrity: sha512-he+DHOWReW0nghN24E1WUqM0efK4kI9oTqDm6XmK8ZPe2djZ90BSNdGnIyCLzCPw7/pogPlGbzI2wHGGmi4O/Q==}

  '@types/crypto-js@4.2.2':
    resolution: {integrity: sha512-sDOLlVbHhXpAUAL0YHDUUwDZf3iN4Bwi4W6a0W0b+QcAezUbRtH4FVb+9J4h+XFPW7l/gQ9F8qC7P+Ec4k8QVQ==}

  '@types/debug@4.1.12':
    resolution: {integrity: sha512-vIChWdVG3LG1SMxEvI/AK+FWJthlrqlTu7fbrlywTkkaONwk/UAGaULXRlf8vkzFBLVm0zkMdCquhL5aOjhXPQ==}

  '@types/eslint@9.6.1':
    resolution: {integrity: sha512-FXx2pKgId/WyYo2jXw63kk7/+TY7u7AziEJxJAnSFzHlqTAS3Ync6SvgYAN/k4/PQpnnVuzoMuVnByKK2qp0ag==}

  '@types/estree@1.0.8':
    resolution: {integrity: sha512-dWHzHa2WqEXI/O1E9OjrocMTKJl2mSrEolh1Iomrv6U+JuNwaHXsXx9bLu5gG7BUWFIN0skIQJQ/L1rIex4X6w==}

  '@types/etag@1.8.4':
    resolution: {integrity: sha512-f1z/UMth8gQ6636NBqhFmJ3zES7EuDcUnV6K1gl1osHp+85KPKX+VixYWUpqLkw1fftCagyHJjJOZjZkEi2rHw==}

  '@types/fs-extra@11.0.4':
    resolution: {integrity: sha512-yTbItCNreRooED33qjunPthRcSjERP1r4MqCZc7wv0u2sUkzTFp45tgUfS5+r7FrZPdmCCNflLhVSP/o+SemsQ==}

  '@types/html-to-text@9.0.4':
    resolution: {integrity: sha512-pUY3cKH/Nm2yYrEmDlPR1mR7yszjGx4DrwPjQ702C4/D5CwHuZTgZdIdwPkRbcuhs7BAh2L5rg3CL5cbRiGTCQ==}

  '@types/http-cache-semantics@4.0.4':
    resolution: {integrity: sha512-1m0bIFVc7eJWyve9S0RnuRgcQqF/Xd5QsUZAZeQFr1Q3/p9JWoQQEqmVy+DPTNpGXwhgIetAoYF8JSc33q29QA==}

  '@types/imapflow@1.0.22':
    resolution: {integrity: sha512-rkp/PNcyP3pjAtC9cHxIAtyswVksu/MEWbN1D7/mpaxCfRl+xR8pgxutvnQV4IG+VCtntAXu1ke8N+IWwZNYVA==}

  '@types/js-beautify@1.14.3':
    resolution: {integrity: sha512-FMbQHz+qd9DoGvgLHxeqqVPaNRffpIu5ZjozwV8hf9JAGpIOzuAf4wGbRSo8LNITHqGjmmVjaMggTT5P4v4IHg==}

  '@types/jsdom@21.1.7':
    resolution: {integrity: sha512-yOriVnggzrnQ3a9OKOCxaVuSug3w3/SbOj5i7VwXWZEyUNl3bLF9V3MfxGbZKuwqJOQyRfqXyROBB1CoZLFWzA==}

  '@types/json-bigint@1.0.4':
    resolution: {integrity: sha512-ydHooXLbOmxBbubnA7Eh+RpBzuaIiQjh8WGJYQB50JFGFrdxW7JzVlyEV7fAXw0T2sqJ1ysTneJbiyNLqZRAag==}

  '@types/json-schema@7.0.15':
    resolution: {integrity: sha512-5+fP8P8MFNC+AyZCDxrB2pkZFPGzqQWUzpSeuuVLvm8VMcorNYavBqoFcxK8bQz4Qsbn4oUEEem4wDLfcysGHA==}

  '@types/jsonfile@6.1.4':
    resolution: {integrity: sha512-D5qGUYwjvnNNextdU59/+fI+spnwtTFmyQP0h+PfIOSkNfpU6AOICUOkm4i0OnSk+NyjdPJrxCDro0sJsWlRpQ==}

  '@types/jsrsasign@10.5.13':
    resolution: {integrity: sha512-vvVHLrXxoUZgBWTcJnTMSC4FAQcG2loK7N1Uy20I3nr/aUhetbGdfuwSzXkrMoll2RoYKW0IcMIN0I0bwMwVMQ==}

  '@types/linkify-it@5.0.0':
    resolution: {integrity: sha512-sVDA58zAw4eWAffKOaQH5/5j3XeayukzDk+ewSsnv3p4yJEZHCCzMDiZM8e0OUrRvmpGZ85jf4yDHkHsgBNr9Q==}

  '@types/lint-staged@13.3.0':
    resolution: {integrity: sha512-WxGjVP+rA4OJlEdbZdT9MS9PFKQ7kVPhLn26gC+2tnBWBEFEj/KW+IbFfz6sxdxY5U6V7BvyF+3BzCGsAMHhNg==}

  '@types/mailparser@3.4.6':
    resolution: {integrity: sha512-wVV3cnIKzxTffaPH8iRnddX1zahbYB1ZEoAxyhoBo3TBCBuK6nZ8M8JYO/RhsCuuBVOw/DEN/t/ENbruwlxn6Q==}

  '@types/markdown-it@14.1.2':
    resolution: {integrity: sha512-promo4eFwuiW+TfGxhi+0x3czqTYJkG8qB17ZUJiVF10Xm7NLVRSLUsfRTU/6h1e24VvRnXCx+hG7li58lkzog==}

  '@types/mdast@4.0.4':
    resolution: {integrity: sha512-kGaNbPh1k7AFzgpud/gMdvIm5xuECykRR+JnWKQno9TAXVa6WIVCGTPvYGekIDL4uwCZQSYbUxNBSb1aUo79oA==}

  '@types/mdurl@2.0.0':
    resolution: {integrity: sha512-RGdgjQUZba5p6QEFAVx2OGb8rQDL/cPRG7GiedRzMcJ1tYnUANBncjbSB1NRGwbvjcPeikRABz2nshyPk1bhWg==}

  '@types/methods@1.1.4':
    resolution: {integrity: sha512-ymXWVrDiCxTBE3+RIrrP533E70eA+9qu7zdWoHuOmGujkYtzf4HQF96b8nwHLqhuf4ykX61IGRIB38CC6/sImQ==}

  '@types/module-alias@2.0.4':
    resolution: {integrity: sha512-5+G/QXO/DvHZw60FjvbDzO4JmlD/nG5m2/vVGt25VN1eeP3w2bCoks1Wa7VuptMPM1TxJdx6RjO70N9Fw0nZPA==}

  '@types/ms@2.1.0':
    resolution: {integrity: sha512-GsCCIZDE/p3i96vtEqx+7dBUGXrc7zeSK3wwPHIaRThS+9OhWIXRqzs4d6k1SVU8g91DrNRWxWUGhp5KXQb2VA==}

  '@types/mute-stream@0.0.4':
    resolution: {integrity: sha512-CPM9nzrCPPJHQNA9keH9CVkVI+WR5kMa+7XEs5jcGQ0VoAGnLv242w8lIVgwAEfmE4oufJRaTc9PNLQl0ioAow==}

  '@types/mysql@2.15.26':
    resolution: {integrity: sha512-DSLCOXhkvfS5WNNPbfn2KdICAmk8lLc+/PNvnPnF7gOdMZCxopXduqv0OQ13y/yA/zXTSikZZqVgybUxOEg6YQ==}

  '@types/node@22.16.4':
    resolution: {integrity: sha512-PYRhNtZdm2wH/NT2k/oAJ6/f2VD2N2Dag0lGlx2vWgMSJXGNmlce5MiTQzoWAiIJtso30mjnfQCOKVH+kAQC/g==}

  '@types/node@24.0.14':
    resolution: {integrity: sha512-4zXMWD91vBLGRtHK3YbIoFMia+1nqEz72coM42C5ETjnNCa/heoj7NT1G67iAfOqMmcfhuCZ4uNpyz8EjlAejw==}

  '@types/pg-pool@2.0.6':
    resolution: {integrity: sha512-TaAUE5rq2VQYxab5Ts7WZhKNmuN78Q6PiFonTDdpbx8a1H0M1vhy3rhiMjl+e2iHmogyMw7jZF4FrE6eJUy5HQ==}

  '@types/pg@8.6.1':
    resolution: {integrity: sha512-1Kc4oAGzAl7uqUStZCDvaLFqZrW9qWSjXOmBfdgyBP5La7Us6Mg4GBvRlSoaZMhQF/zSj1C8CtKMBkoiT8eL8w==}

  '@types/request-promise@4.1.51':
    resolution: {integrity: sha512-qVcP9Fuzh9oaAh8oPxiSoWMFGnWKkJDknnij66vi09Yiy62bsSDqtd+fG5kIM9wLLgZsRP3Y6acqj9O/v2ZtRw==}

  '@types/request@2.48.12':
    resolution: {integrity: sha512-G3sY+NpsA9jnwm0ixhAFQSJ3Q9JkpLZpJbI3GMv0mIAT0y3mRabYeINzal5WOChIiaTEGQYlHOKgkaM9EisWHw==}

  '@types/sanitize-html@2.16.0':
    resolution: {integrity: sha512-l6rX1MUXje5ztPT0cAFtUayXF06DqPhRyfVXareEN5gGCFaP/iwsxIyKODr9XDhfxPpN6vXUFNfo5kZMXCxBtw==}

  '@types/shimmer@1.2.0':
    resolution: {integrity: sha512-UE7oxhQLLd9gub6JKIAhDq06T0F6FnztwMNRvYgjeQSBeMc1ZG/tA47EwfduvkuQS8apbkM/lpLpWsaCeYsXVg==}

  '@types/statuses@2.0.6':
    resolution: {integrity: sha512-xMAgYwceFhRA2zY+XbEA7mxYbA093wdiW8Vu6gZPGWy9cmOyU9XesH1tNcEWsKFd5Vzrqx5T3D38PWx1FIIXkA==}

  '@types/superagent@8.1.9':
    resolution: {integrity: sha512-pTVjI73witn+9ILmoJdajHGW2jkSaOzhiFYF1Rd3EQ94kymLqB9PjD9ISg7WaALC7+dCHT0FGe9T2LktLq/3GQ==}

  '@types/supertest@6.0.3':
    resolution: {integrity: sha512-8WzXq62EXFhJ7QsH3Ocb/iKQ/Ty9ZVWnVzoTKc9tyyFRRF3a74Tk2+TLFgaFFw364Ere+npzHKEJ6ga2LzIL7w==}

  '@types/tedious@4.0.14':
    resolution: {integrity: sha512-KHPsfX/FoVbUGbyYvk1q9MMQHLPeRZhRJZdO45Q4YjvFkv4hMNghCWTvy7rdKessBsmtz4euWCWAB6/tVpI1Iw==}

  '@types/title@4.0.0':
    resolution: {integrity: sha512-+/DoT3en4uDoeAq55IHtwLVWq51kCJVIjQFswW7kfw36p/mTa7gyf7vqAuoGdYmDcY7Mg7tgv6rfrnU7jNQ7BA==}
    deprecated: This is a stub types definition. title provides its own type definitions, so you do not need this installed.

  '@types/tough-cookie@4.0.5':
    resolution: {integrity: sha512-/Ad8+nIOV7Rl++6f1BdKxFSMgmoqEoYbHRpPcx3JEfv8VRsQe9Z4mCXeJBzxs7mbHY/XOZZuXlRNfhpVPbs6ZA==}

  '@types/triple-beam@1.3.5':
    resolution: {integrity: sha512-6WaYesThRMCl19iryMYP7/x2OVgCtbIVflDGFpWnb9irXI3UjYE4AzmYuiUKY1AJstGijoY+MgUszMgRxIYTYw==}

  '@types/unist@3.0.3':
    resolution: {integrity: sha512-ko/gIFJRv177XgZsZcBwnqJN5x/Gien8qNOn0D5bQU/zAzVf9Zt3BlcUiLqhV9y4ARk0GbT3tnUiPNgnTXzc/Q==}

  '@types/uuid@10.0.0':
    resolution: {integrity: sha512-7gqG38EyHgyP1S+7+xomFtL+ZNHcKv6DwNaCZmJmo1vgMugyF3TCnXVg4t1uk89mLNwnLtnY3TpOpCOyp1/xHQ==}

  '@types/wrap-ansi@3.0.0':
    resolution: {integrity: sha512-ltIpx+kM7g/MLRZfkbL7EsCEjfzCcScLpkg37eXEtx5kmrAKBkTJwd1GIAjDSL8wTpM6Hzn5YO4pSb91BEwu1g==}

  '@types/yauzl@2.10.3':
    resolution: {integrity: sha512-oJoftv0LSuaDZE3Le4DbKX+KS9G36NzOeSap90UIK0yMA/NhKJhqlSGtNDORNRaIbQfzjXDrQa0ytJ6mNRGz/Q==}

  '@typescript-eslint/eslint-plugin@8.37.0':
    resolution: {integrity: sha512-jsuVWeIkb6ggzB+wPCsR4e6loj+rM72ohW6IBn2C+5NCvfUVY8s33iFPySSVXqtm5Hu29Ne/9bnA0JmyLmgenA==}
    engines: {node: ^18.18.0 || ^20.9.0 || >=21.1.0}
    peerDependencies:
      '@typescript-eslint/parser': ^8.37.0
      eslint: ^8.57.0 || ^9.0.0
      typescript: '>=4.8.4 <5.9.0'

  '@typescript-eslint/parser@8.37.0':
    resolution: {integrity: sha512-kVIaQE9vrN9RLCQMQ3iyRlVJpTiDUY6woHGb30JDkfJErqrQEmtdWH3gV0PBAfGZgQXoqzXOO0T3K6ioApbbAA==}
    engines: {node: ^18.18.0 || ^20.9.0 || >=21.1.0}
    peerDependencies:
      eslint: ^8.57.0 || ^9.0.0
      typescript: '>=4.8.4 <5.9.0'

  '@typescript-eslint/project-service@8.37.0':
    resolution: {integrity: sha512-BIUXYsbkl5A1aJDdYJCBAo8rCEbAvdquQ8AnLb6z5Lp1u3x5PNgSSx9A/zqYc++Xnr/0DVpls8iQ2cJs/izTXA==}
    engines: {node: ^18.18.0 || ^20.9.0 || >=21.1.0}
    peerDependencies:
      typescript: '>=4.8.4 <5.9.0'

  '@typescript-eslint/scope-manager@8.37.0':
    resolution: {integrity: sha512-0vGq0yiU1gbjKob2q691ybTg9JX6ShiVXAAfm2jGf3q0hdP6/BruaFjL/ManAR/lj05AvYCH+5bbVo0VtzmjOA==}
    engines: {node: ^18.18.0 || ^20.9.0 || >=21.1.0}

  '@typescript-eslint/tsconfig-utils@8.37.0':
    resolution: {integrity: sha512-1/YHvAVTimMM9mmlPvTec9NP4bobA1RkDbMydxG8omqwJJLEW/Iy2C4adsAESIXU3WGLXFHSZUU+C9EoFWl4Zg==}
    engines: {node: ^18.18.0 || ^20.9.0 || >=21.1.0}
    peerDependencies:
      typescript: '>=4.8.4 <5.9.0'

  '@typescript-eslint/type-utils@8.37.0':
    resolution: {integrity: sha512-SPkXWIkVZxhgwSwVq9rqj/4VFo7MnWwVaRNznfQDc/xPYHjXnPfLWn+4L6FF1cAz6e7dsqBeMawgl7QjUMj4Ow==}
    engines: {node: ^18.18.0 || ^20.9.0 || >=21.1.0}
    peerDependencies:
      eslint: ^8.57.0 || ^9.0.0
      typescript: '>=4.8.4 <5.9.0'

  '@typescript-eslint/types@8.37.0':
    resolution: {integrity: sha512-ax0nv7PUF9NOVPs+lmQ7yIE7IQmAf8LGcXbMvHX5Gm+YJUYNAl340XkGnrimxZ0elXyoQJuN5sbg6C4evKA4SQ==}
    engines: {node: ^18.18.0 || ^20.9.0 || >=21.1.0}

  '@typescript-eslint/typescript-estree@8.37.0':
    resolution: {integrity: sha512-zuWDMDuzMRbQOM+bHyU4/slw27bAUEcKSKKs3hcv2aNnc/tvE/h7w60dwVw8vnal2Pub6RT1T7BI8tFZ1fE+yg==}
    engines: {node: ^18.18.0 || ^20.9.0 || >=21.1.0}
    peerDependencies:
      typescript: '>=4.8.4 <5.9.0'

  '@typescript-eslint/utils@8.37.0':
    resolution: {integrity: sha512-TSFvkIW6gGjN2p6zbXo20FzCABbyUAuq6tBvNRGsKdsSQ6a7rnV6ADfZ7f4iI3lIiXc4F4WWvtUfDw9CJ9pO5A==}
    engines: {node: ^18.18.0 || ^20.9.0 || >=21.1.0}
    peerDependencies:
      eslint: ^8.57.0 || ^9.0.0
      typescript: '>=4.8.4 <5.9.0'

  '@typescript-eslint/visitor-keys@8.37.0':
    resolution: {integrity: sha512-YzfhzcTnZVPiLfP/oeKtDp2evwvHLMe0LOy7oe+hb9KKIumLNohYS9Hgp1ifwpu42YWxhZE8yieggz6JpqO/1w==}
    engines: {node: ^18.18.0 || ^20.9.0 || >=21.1.0}

  '@ungap/structured-clone@1.3.0':
    resolution: {integrity: sha512-WmoN8qaIAo7WTYWbAZuG8PYEhn5fkz7dZrqTBZ7dtt//lL2Gwms1IcnQ5yHqjDfX8Ft5j4YzDM23f87zBfDe9g==}

  '@vercel/nft@0.29.4':
    resolution: {integrity: sha512-6lLqMNX3TuycBPABycx7A9F1bHQR7kiQln6abjFbPrf5C/05qHM9M5E4PeTE59c7z8g6vHnx1Ioihb2AQl7BTA==}
    engines: {node: '>=18'}
    hasBin: true

  '@vitest/coverage-v8@2.1.9':
    resolution: {integrity: sha512-Z2cOr0ksM00MpEfyVE8KXIYPEcBFxdbLSs56L8PO0QQMxt/6bDj45uQfxoc96v05KW3clk7vvgP0qfDit9DmfQ==}
    peerDependencies:
      '@vitest/browser': 2.1.9
      vitest: 2.1.9
    peerDependenciesMeta:
      '@vitest/browser':
        optional: true

  '@vitest/expect@2.1.9':
    resolution: {integrity: sha512-UJCIkTBenHeKT1TTlKMJWy1laZewsRIzYighyYiJKZreqtdxSos/S1t+ktRMQWu2CKqaarrkeszJx1cgC5tGZw==}

  '@vitest/mocker@2.1.9':
    resolution: {integrity: sha512-tVL6uJgoUdi6icpxmdrn5YNo3g3Dxv+IHJBr0GXHaEdTcw3F+cPKnsXFhli6nO+f/6SDKPHEK1UN+k+TQv0Ehg==}
    peerDependencies:
      msw: ^2.4.9
      vite: ^5.0.0
    peerDependenciesMeta:
      msw:
        optional: true
      vite:
        optional: true

  '@vitest/pretty-format@2.1.9':
    resolution: {integrity: sha512-KhRIdGV2U9HOUzxfiHmY8IFHTdqtOhIzCpd8WRdJiE7D/HUcZVD0EgQCVjm+Q9gkUXWgBvMmTtZgIG48wq7sOQ==}

  '@vitest/runner@2.1.9':
    resolution: {integrity: sha512-ZXSSqTFIrzduD63btIfEyOmNcBmQvgOVsPNPe0jYtESiXkhd8u2erDLnMxmGrDCwHCCHE7hxwRDCT3pt0esT4g==}

  '@vitest/snapshot@2.1.9':
    resolution: {integrity: sha512-oBO82rEjsxLNJincVhLhaxxZdEtV0EFHMK5Kmx5sJ6H9L183dHECjiefOAdnqpIgT5eZwT04PoggUnW88vOBNQ==}

  '@vitest/spy@2.1.9':
    resolution: {integrity: sha512-E1B35FwzXXTs9FHNK6bDszs7mtydNi5MIfUWpceJ8Xbfb1gBMscAnwLbEu+B44ed6W3XjL9/ehLPHR1fkf1KLQ==}

  '@vitest/utils@2.1.9':
    resolution: {integrity: sha512-v0psaMSkNJ3A2NMrUEHFRzJtDPFn+/VWZ5WxImB21T9fjucJRmS7xCS3ppEnARb9y11OAzaD+P2Ps+b+BGX5iQ==}

  abbrev@2.0.0:
    resolution: {integrity: sha512-6/mh1E2u2YgEsCHdY0Yx5oW+61gZU+1vXaoiHHrpKeuRNNgFvS+/jrwHiQhB5apAf5oB7UB7E19ol2R2LKH8hQ==}
    engines: {node: ^14.17.0 || ^16.13.0 || >=18.0.0}

  abbrev@3.0.1:
    resolution: {integrity: sha512-AO2ac6pjRB3SJmGJo+v5/aK6Omggp6fsLrs6wN9bd35ulu4cCwaAU9+7ZhXjeqHVkaHThLuzH0nZr0YpCDhygg==}
    engines: {node: ^18.17.0 || >=20.5.0}

  acorn-import-attributes@1.9.5:
    resolution: {integrity: sha512-n02Vykv5uA3eHGM/Z2dQrcD56kL8TyDb2p1+0P83PClMnC/nc+anbQRhIOWnSq4Ke/KvDPrY3C9hDtC/A3eHnQ==}
    peerDependencies:
      acorn: ^8

  acorn-jsx@5.3.2:
    resolution: {integrity: sha512-rq9s+JNhf0IChjtDXxllJ7g41oZk5SlXtp0LHwyA5cejwn7vKmKp4pPri6YEePv2PU65sAsegbXtIinmDFDXgQ==}
    peerDependencies:
      acorn: ^6.0.0 || ^7.0.0 || ^8.0.0

  acorn@5.7.4:
    resolution: {integrity: sha512-1D++VG7BhrtvQpNbBzovKNc1FLGGEE/oGe7b9xJm/RFHMBeUaUGpluV9RLjZa47YFdPcDAenEYuq9pQPcMdLJg==}
    engines: {node: '>=0.4.0'}
    hasBin: true

  acorn@8.15.0:
    resolution: {integrity: sha512-NZyJarBfL7nWwIq+FDL6Zp/yHEhePMNnnJ0y3qfieCrmNvYct8uvtiV41UvlSe6apAfk0fY1FbWx+NwfmpvtTg==}
    engines: {node: '>=0.4.0'}
    hasBin: true

  aes-js@3.1.2:
    resolution: {integrity: sha512-e5pEa2kBnBOgR4Y/p20pskXI74UEz7de8ZGVo58asOtvSVG5YAbJeELPZxOmt+Bnz3rX753YKhfIn4X4l1PPRQ==}

  agent-base@7.1.3:
    resolution: {integrity: sha512-jRR5wdylq8CkOe6hei19GGZnxM6rBGwFl3Bg0YItGDimvjGtAvdZk4Pu6Cl4u4Igsws4a1fd1Vq3ezrhn4KmFw==}
    engines: {node: '>= 14'}

  ajv@6.12.6:
    resolution: {integrity: sha512-j3fVLgvTo527anyYyJOGTYJbG+vnnQYvE0m5mmkc1TK+nxAppkCLMIL0aZ4dblVCNoGShhm+kzE4ZUykBoMg4g==}

  ansi-escapes@4.3.2:
    resolution: {integrity: sha512-gKXj5ALrKWQLsYG9jlTRmR/xKluxHV+Z9QEwNIgCfM1/uwPMCuzVVnh5mwTd+OuBZcwSIMbqssNWRm1lE51QaQ==}
    engines: {node: '>=8'}

  ansi-escapes@7.0.0:
    resolution: {integrity: sha512-GdYO7a61mR0fOlAsvC9/rIHf7L96sBc6dEWzeOu+KAea5bZyQRPIpojrVoI4AXGJS/ycu/fBTdLrUkA4ODrvjw==}
    engines: {node: '>=18'}

  ansi-regex@2.1.1:
    resolution: {integrity: sha512-TIGnTpdo+E3+pCyAluZvtED5p5wCqLdezCyhPZzKPcxvFplEt4i+W7OONCKgeZFT3+y5NZZfOOS/Bdcanm1MYA==}
    engines: {node: '>=0.10.0'}

  ansi-regex@4.1.1:
    resolution: {integrity: sha512-ILlv4k/3f6vfQ4OoP2AGvirOktlQ98ZEL1k9FaQjxa3L1abBgbuTDAdPOpvbGncC0BTVQrl+OM8xZGK6tWXt7g==}
    engines: {node: '>=6'}

  ansi-regex@5.0.1:
    resolution: {integrity: sha512-quJQXlTSUGL2LH9SUXo8VwsY4soanhgo6LNSm84E1LBcE8s3O0wpdiRzyR9z/ZZJMlMWv37qOOb9pdJlMUEKFQ==}
    engines: {node: '>=8'}

  ansi-regex@6.1.0:
    resolution: {integrity: sha512-7HSX4QQb4CspciLpVFwyRe79O3xsIZDDLER21kERQ71oaPodF8jL725AgJMFAYbooIqolJoRLuM81SpeUkpkvA==}
    engines: {node: '>=12'}

  ansi-styles@2.2.1:
    resolution: {integrity: sha512-kmCevFghRiWM7HB5zTPULl4r9bVFSWjz62MhqizDGUrq2NWuNMQyuv4tHHoKJHs69M/MF64lEcHdYIocrdWQYA==}
    engines: {node: '>=0.10.0'}

  ansi-styles@3.2.1:
    resolution: {integrity: sha512-VT0ZI6kZRdTh8YyJw3SMbYm/u+NqfsAxEpWO0Pf9sq8/e94WxxOpPKx9FR1FlyCtOVDNOQ+8ntlqFxiRc+r5qA==}
    engines: {node: '>=4'}

  ansi-styles@4.3.0:
    resolution: {integrity: sha512-zbB9rCJAT1rbjiVDb2hqKFHNYLxgtk8NURxZ3IZwD3F6NtxbXZQCnnSi1Lkx+IDohdPlFp222wVALIheZJQSEg==}
    engines: {node: '>=8'}

  ansi-styles@6.2.1:
    resolution: {integrity: sha512-bN798gFfQX+viw3R7yrGWRqnrN2oRkEkUjjl4JNn4E8GxxbjtG3FbrEIIY3l8/hrwUwIeCZvi4QuOTP4MErVug==}
    engines: {node: '>=12'}

  ansis@4.1.0:
    resolution: {integrity: sha512-BGcItUBWSMRgOCe+SVZJ+S7yTRG0eGt9cXAHev72yuGcY23hnLA7Bky5L/xLyPINoSN95geovfBkqoTlNZYa7w==}
    engines: {node: '>=14'}

  arg@5.0.2:
    resolution: {integrity: sha512-PYjyFOLKQ9y57JvQ6QLo8dAgNqswh8M1RMJYdQduT6xbWSgK36P/Z/v+p888pM69jMMfS8Xd8F6I1kQ/I9HUGg==}

  argparse@2.0.1:
    resolution: {integrity: sha512-8+9WqebbFzpX9OR+Wa6O29asIogeRMzcGtAINdpMHHyAg10f05aSFVBbcEqGf/PXw1EjAZ+q2/bEBg3DvurK3Q==}

  art-template@4.13.2:
    resolution: {integrity: sha512-04ws5k+ndA5DghfheY4c8F1304XJKeTcaXqZCLpxFkNMSkaR3ChW1pX2i9d3sEEOZuLy7de8lFriRaik1jEeOQ==}
    engines: {node: '>= 1.0.0'}

  asap@2.0.6:
    resolution: {integrity: sha512-BSHWgDSAiKs50o2Re8ppvp3seVHXSRM44cdSsT9FfNEUUZLOGWVCsiWaRPWM1Znn+mqZ1OfVZ3z3DWEzSp7hRA==}

  asn1@0.2.6:
    resolution: {integrity: sha512-ix/FxPn0MDjeyJ7i/yoHGFt/EX6LyNbxSEhPPXODPL+KB0VPk86UYfL0lMdy+KCnv+fmvIzySwaK5COwqVbWTQ==}

  assert-plus@1.0.0:
    resolution: {integrity: sha512-NfJ4UzBCcQGLDlQq7nHxH+tv3kyZ0hHQqF5BO6J7tNJeP5do1llPr8dZ8zHonfhAu0PHAdMkSo+8o0wxg9lZWw==}
    engines: {node: '>=0.8'}

  assertion-error@2.0.1:
    resolution: {integrity: sha512-Izi8RQcffqCeNVgFigKli1ssklIbpHnCYc6AknXGYoB6grJqyeby7jv12JUQgmTAnIDnbck1uxksT4dzN3PWBA==}
    engines: {node: '>=12'}

  ast-kit@2.1.1:
    resolution: {integrity: sha512-mfh6a7gKXE8pDlxTvqIc/syH/P3RkzbOF6LeHdcKztLEzYe6IMsRCL7N8vI7hqTGWNxpkCuuRTpT21xNWqhRtQ==}
    engines: {node: '>=20.18.0'}

  ast-types@0.13.4:
    resolution: {integrity: sha512-x1FCFnFifvYDDzTaLII71vG5uvDwgtmDTEVWAxrgeiR8VjMONcCXJx7E+USjDtHlwFmt9MysbqgF9b9Vjr6w+w==}
    engines: {node: '>=4'}

  async-mutex@0.3.2:
    resolution: {integrity: sha512-HuTK7E7MT7jZEh1P9GtRW9+aTWiDWWi9InbZ5hjxrnRa39KS4BW04+xLBhYNS2aXhHUIKZSw3gj4Pn1pj+qGAA==}

  async-sema@3.1.1:
    resolution: {integrity: sha512-tLRNUXati5MFePdAk8dw7Qt7DpxPB60ofAgn8WRhW6a2rcimZnYBP9oxHiv0OHy+Wz7kPMG+t4LGdt31+4EmGg==}

  async@3.2.6:
    resolution: {integrity: sha512-htCUDlxyyCLMgaM3xXg0C0LW2xqfuQ6p05pCEIsXuyQ+a1koYKTuBMzRNwmybfLgvJDMd0r1LTn4+E0Ti6C2AA==}

  asynckit@0.4.0:
    resolution: {integrity: sha512-Oei9OH4tRh0YqU3GxhX79dM/mwVgvbZJaSNaRk+bshkj0S5cfHcgYakreBjrHwatXKbz+IoIdYLxrKim2MjW0Q==}

  atomic-sleep@1.0.0:
    resolution: {integrity: sha512-kNOjDqAh7px0XWNI+4QbzoiR/nTkHAWNud2uvnJquD1/x5a7EQZMJT0AczqK0Qn67oY/TTQ1LbUKajZpp3I9tQ==}
    engines: {node: '>=8.0.0'}

  aws-sign2@0.7.0:
    resolution: {integrity: sha512-08kcGqnYf/YmjoRhfxyu+CLxBjUtHLXLXX/vUfx9l2LYzG3c1m61nrpyFUZI6zeS+Li/wWMMidD9KgrqtGq3mA==}

  aws4@1.13.2:
    resolution: {integrity: sha512-lHe62zvbTB5eEABUVi/AwVh0ZKY9rMMDhmm+eeyuuUQbQ3+J+fONVQOZyj+DdrvD4BY33uYniyRJ4UJIaSKAfw==}

  b4a@1.6.7:
    resolution: {integrity: sha512-OnAYlL5b7LEkALw87fUVafQw5rVR9RjwGd4KUwNQ6DrrNmaVaUCgLipfVlzrPQ4tWOR9P0IXGNOx50jYCCdSJg==}

  babel-plugin-polyfill-corejs2@0.4.14:
    resolution: {integrity: sha512-Co2Y9wX854ts6U8gAAPXfn0GmAyctHuK8n0Yhfjd6t30g7yvKjspvvOo9yG+z52PZRgFErt7Ka2pYnXCjLKEpg==}
    peerDependencies:
      '@babel/core': ^7.4.0 || ^8.0.0-0 <8.0.0

  babel-plugin-polyfill-corejs3@0.13.0:
    resolution: {integrity: sha512-U+GNwMdSFgzVmfhNm8GJUX88AadB3uo9KpJqS3FaqNIPKgySuvMb+bHPsOmmuWyIcuqZj/pzt1RUIUZns4y2+A==}
    peerDependencies:
      '@babel/core': ^7.4.0 || ^8.0.0-0 <8.0.0

  babel-plugin-polyfill-regenerator@0.6.5:
    resolution: {integrity: sha512-ISqQ2frbiNU9vIJkzg7dlPpznPZ4jOiUQ1uSmB0fEHeowtN3COYRsXr/xexn64NpU13P06jc/L5TgiJXOgrbEg==}
    peerDependencies:
      '@babel/core': ^7.4.0 || ^8.0.0-0 <8.0.0

  bail@2.0.2:
    resolution: {integrity: sha512-0xO6mYd7JB2YesxDKplafRpsiOzPt9V02ddPCLbY1xYGPOX24NTyN50qnUxgCPcSoYMhKpAuBTjQoRZCAkUDRw==}

  balanced-match@1.0.2:
    resolution: {integrity: sha512-3oSeUO0TMV67hN1AmbXsK4yaqU7tjiHlbxRDZOpH0KW9+CeX4bRAaX0Anxt0tx2MrpRpWwQaPwIlISEJhYU5Pw==}

  bare-events@2.5.4:
    resolution: {integrity: sha512-+gFfDkR8pj4/TrWCGUGWmJIkBwuxPS5F+a5yWjOHQt2hHvNZd5YLzadjmDUtFmMM4y429bnKLa8bYBMHcYdnQA==}

  bare-fs@4.1.5:
    resolution: {integrity: sha512-1zccWBMypln0jEE05LzZt+V/8y8AQsQQqxtklqaIyg5nu6OAYFhZxPXinJTSG+kU5qyNmeLgcn9AW7eHiCHVLA==}
    engines: {bare: '>=1.16.0'}
    peerDependencies:
      bare-buffer: '*'
    peerDependenciesMeta:
      bare-buffer:
        optional: true

  bare-os@3.6.1:
    resolution: {integrity: sha512-uaIjxokhFidJP+bmmvKSgiMzj2sV5GPHaZVAIktcxcpCyBFFWO+YlikVAdhmUo2vYFvFhOXIAlldqV29L8126g==}
    engines: {bare: '>=1.14.0'}

  bare-path@3.0.0:
    resolution: {integrity: sha512-tyfW2cQcB5NN8Saijrhqn0Zh7AnFNsnczRcuWODH0eYAXBsJ5gVxAUuNr7tsHSC6IZ77cA0SitzT+s47kot8Mw==}

  bare-stream@2.6.5:
    resolution: {integrity: sha512-jSmxKJNJmHySi6hC42zlZnq00rga4jjxcgNZjY9N5WlOe/iOoGRtdwGsHzQv2RlH2KOYMwGUXhf2zXd32BA9RA==}
    peerDependencies:
      bare-buffer: '*'
      bare-events: '*'
    peerDependenciesMeta:
      bare-buffer:
        optional: true
      bare-events:
        optional: true

  base64-js@1.5.1:
    resolution: {integrity: sha512-AKpaYlHn8t4SVbOHCy+b5+KKgvR4vrsD8vbvrbiQJps7fKDTkjkDry6ji0rUJjC0kzbNePLwzxq8iypo41qeWA==}

  basic-ftp@5.0.5:
    resolution: {integrity: sha512-4Bcg1P8xhUuqcii/S0Z9wiHIrQVPMermM1any+MX5GeGD7faD3/msQUDGLol9wOcz4/jbg/WJnGqoJF6LiBdtg==}
    engines: {node: '>=10.0.0'}

  bcrypt-pbkdf@1.0.2:
    resolution: {integrity: sha512-qeFIXtP4MSoi6NLqO12WfqARWWuCKi2Rn/9hJLEmtB5yTNr9DqFWkJRCf2qShWzPeAMRnOgCrq0sg/KLv5ES9w==}

  big-integer@1.6.52:
    resolution: {integrity: sha512-QxD8cf2eVqJOOz63z6JIN9BzvVs/dlySa5HGSBH5xtR8dPteIRQnBxxKqkNTiT6jbDTF6jAfrd4oMcND9RGbQg==}
    engines: {node: '>=0.6'}

  bignumber.js@9.3.0:
    resolution: {integrity: sha512-EM7aMFTXbptt/wZdMlBv2t8IViwQL+h6SLHosp8Yf0dqJMTnY6iL32opnAB6kAdL0SZPuvcAzFr31o0c/R3/RA==}

  bindings@1.2.1:
    resolution: {integrity: sha512-u4cBQNepWxYA55FunZSM7wMi55yQaN0otnhhilNoWHq0MfOfJeQx0v0mRRpolGOExPjZcl6FtB0BB8Xkb88F0g==}

  bindings@1.5.0:
    resolution: {integrity: sha512-p2q/t/mhvuOj/UeLlV6566GD/guowlr0hHxClI0W9m7MWYkL1F0hLo+0Aexs9HSPCtR1SXQ0TD3MMKrXZajbiQ==}

  birpc@2.4.0:
    resolution: {integrity: sha512-5IdNxTyhXHv2UlgnPHQ0h+5ypVmkrYHzL8QT+DwFZ//2N/oNV8Ch+BCRmTJ3x6/z9Axo/cXYBc9eprsUVK/Jsg==}

  bl@4.1.0:
    resolution: {integrity: sha512-1W07cM9gS6DcLperZfFSj+bWLtaPGSOHWhPiGzXmvVJbRLdG82sH/Kn8EtW1VqWVA54AKf2h5k5BbnIbwF3h6w==}

  bluebird@2.11.0:
    resolution: {integrity: sha512-UfFSr22dmHPQqPP9XWHRhq+gWnHCYguQGkXQlbyPtW5qTnhFWA8/iXg765tH0cAjy7l/zPJ1aBTO0g5XgA7kvQ==}

  bluebird@3.7.2:
    resolution: {integrity: sha512-XpNj6GDQzdfW+r2Wnn7xiSAd7TM3jzkxGXBGTtWKuSXv1xUV+azxAm8jdWZN06QTQk+2N2XB9jRDkvbmQmcRtg==}

  boolbase@1.0.0:
    resolution: {integrity: sha512-JZOSA7Mo9sNGB8+UjSgzdLtokWAky1zbztM3WRLCbZ70/3cTANmQmOdR7y2g+J0e2WXywy1yS468tY+IruqEww==}

  brace-expansion@1.1.12:
    resolution: {integrity: sha512-9T9UjW3r0UW5c1Q7GTwllptXwhvYmEzFhzMfZ9H7FQWt+uZePjZPjBP/W1ZEyZ1twGWom5/56TF4lPcqjnDHcg==}

  brace-expansion@2.0.2:
    resolution: {integrity: sha512-Jt0vHyM+jmUBqojB7E1NIYadt0vI0Qxjxd2TErW94wDz+E2LAm5vKMXXwg6ZZBTHPuUlDgQHKXvjGBdfcF1ZDQ==}

  braces@3.0.3:
    resolution: {integrity: sha512-yQbXgO/OSZVD2IsiLlro+7Hf6Q18EJrKSEsdoMzKePKXct3gvD8oLcOQdIzGupr5Fj+EDe8gO/lxc1BzfMpxvA==}
    engines: {node: '>=8'}

  browserslist@4.25.1:
    resolution: {integrity: sha512-KGj0KoOMXLpSNkkEI6Z6mShmQy0bc1I+T7K9N81k4WWMrfz+6fQ6es80B/YLAeRoKvjYE1YSHHOW1qe9xIVzHw==}
    engines: {node: ^6 || ^7 || ^8 || ^9 || ^10 || ^11 || ^12 || >=13.7}
    hasBin: true

  buffer-crc32@0.2.13:
    resolution: {integrity: sha512-VO9Ht/+p3SN7SKWqcrgEzjGbRSJYTx+Q1pTQC0wrWqHx0vpJraQ6GtHx8tvcg1rlK1byhU5gccxgOgj7B0TDkQ==}

  buffer-equal-constant-time@1.0.1:
    resolution: {integrity: sha512-zRpUiDwd/xk6ADqPMATG8vc9VPrkck7T07OIx0gnjmJAnHnTVXNQG3vfvWNuiZIkwu9KrKdA1iJKfsfTVxE6NA==}

  buffer@5.7.1:
    resolution: {integrity: sha512-EHcyIPBQ4BSGlvjB16k5KgAJ27CIsHY/2JBmCRReo48y9rQ3MaUzWX3KVlBa4U7MyX02HdVj0K7C3WaB3ju7FQ==}

  buffer@6.0.3:
    resolution: {integrity: sha512-FTiCpNxtwiZZHEZbcbTIcZjERVICn9yq/pDFkTl95/AxzD1naBctN7YO68riM/gLSDY7sdrMby8hofADYuuqOA==}

  bufferutil@1.1.0:
    resolution: {integrity: sha512-bttEVtkre4VYrZH+ciatjApTuac7jLMQXVXzM/ymw82WFREdOrJO496C4Bkh0/FfYoBUSOFaAYF32a5Q8dyiLw==}

  bufferutil@4.0.9:
    resolution: {integrity: sha512-WDtdLmJvAuNNPzByAYpRo2rF1Mmradw6gvWsQKf63476DDXmomT9zUiGypLcG4ibIM67vhAj8jJRdbmEws2Aqw==}
    engines: {node: '>=6.14.2'}

  builtin-modules@5.0.0:
    resolution: {integrity: sha512-bkXY9WsVpY7CvMhKSR6pZilZu9Ln5WDrKVBUXf2S443etkmEO4V58heTecXcUIsNsi4Rx8JUO4NfX1IcQl4deg==}
    engines: {node: '>=18.20'}

  cac@6.7.14:
    resolution: {integrity: sha512-b6Ilus+c3RrdDk+JhLKUAQfzzgLEPy6wcXqS7f/xe1EETvsDP6GORG7SFuOs6cID5YkqchW/LXZbX5bc8j7ZcQ==}
    engines: {node: '>=8'}

  cacheable-lookup@7.0.0:
    resolution: {integrity: sha512-+qJyx4xiKra8mZrcwhjMRMUhD5NR1R8esPkzIYxX96JiecFoxAXFuz/GpR3+ev4PE1WamHip78wV0vcmPQtp8w==}
    engines: {node: '>=14.16'}

  cacheable-request@12.0.1:
    resolution: {integrity: sha512-Yo9wGIQUaAfIbk+qY0X4cDQgCosecfBe3V9NSyeY4qPC2SAkbCS4Xj79VP8WOzitpJUZKc/wsRCYF5ariDIwkg==}
    engines: {node: '>=18'}

  callsites@3.1.0:
    resolution: {integrity: sha512-P8BjAsXvZS+VIDUI11hHCQEv74YT67YUi5JJFNWIqL235sBmjX4+qx9Muvls5ivyNENctx46xQLQ3aTuE7ssaQ==}
    engines: {node: '>=6'}

  camel-case@3.0.0:
    resolution: {integrity: sha512-+MbKztAYHXPr1jNTSKQF52VpcFjwY5RkR7fxksV8Doo4KAYc5Fl4UJRgthBbTmEx8C54DqahhbLJkDwjI3PI/w==}

  camelcase-keys@9.1.3:
    resolution: {integrity: sha512-Rircqi9ch8AnZscQcsA1C47NFdaO3wukpmIRzYcDOrmvgt78hM/sj5pZhZNec2NM12uk5vTwRHZ4anGcrC4ZTg==}
    engines: {node: '>=16'}

  camelcase@5.3.1:
    resolution: {integrity: sha512-L28STB170nwWS63UjtlEOE3dldQApaJXZkOI1uMFfzf3rRuPegHaHesyee+YxQ+W6SvRDQV6UrdOdRiR153wJg==}
    engines: {node: '>=6'}

  camelcase@8.0.0:
    resolution: {integrity: sha512-8WB3Jcas3swSvjIeA2yvCJ+Miyz5l1ZmB6HFb9R1317dt9LCQoswg/BGrmAmkWVEszSrrg4RwmO46qIm2OEnSA==}
    engines: {node: '>=16'}

  caniuse-lite@1.0.30001726:
    resolution: {integrity: sha512-VQAUIUzBiZ/UnlM28fSp2CRF3ivUn1BWEvxMcVTNwpw91Py1pGbPIyIKtd+tzct9C3ouceCVdGAXxZOpZAsgdw==}

  caseless@0.12.0:
    resolution: {integrity: sha512-4tYFyifaFfGacoiObjJegolkwSU4xQNGbVgUiNYVUxbQ2x2lUsFvY4hVgVzGiIe6WLOPqycWXA40l+PWsxthUw==}

  chai@5.2.0:
    resolution: {integrity: sha512-mCuXncKXk5iCLhfhwTc0izo0gtEmpz5CtG2y8GiOINBlMVS6v8TMRc5TaLWKS6692m9+dVVfzgeVxR5UxWHTYw==}
    engines: {node: '>=12'}

  chalk@1.1.3:
    resolution: {integrity: sha512-U3lRVLMSlsCfjqYPbLyVv11M9CPW4I728d6TCKMAOJueEeB9/8o+eSsMnxPJD+Q+K909sdESg7C+tIkoH6on1A==}
    engines: {node: '>=0.10.0'}

  chalk@2.4.2:
    resolution: {integrity: sha512-Mti+f9lpJNcwF4tWV8/OrTTtF1gZi+f8FqlyAdouralcFWFQWF2+NgCHShjkCb+IFBLq9buZwE1xckQU4peSuQ==}
    engines: {node: '>=4'}

  chalk@4.1.2:
    resolution: {integrity: sha512-oKnbhFyRIXpUuez8iBMmyEa4nbj4IOQyuhc/wy9kY7/WVPcwIO9VA668Pu8RkO7+0G76SLROeyw9CpQ061i4mA==}
    engines: {node: '>=10'}

  chalk@5.4.1:
    resolution: {integrity: sha512-zgVZuo2WcZgfUEmsn6eO3kINexW8RAE4maiQ8QNs8CtpPCSyMiYsULR3HQYkm3w8FIA3SberyMJMSldGsW+U3w==}
    engines: {node: ^12.17.0 || ^14.13 || >=16.0.0}

  chance@1.1.13:
    resolution: {integrity: sha512-V6lQCljcLznE7tUYUM9EOAnnKXbctE6j/rdQkYOHIWbfGQbrzTsAXNW9CdU5XCo4ArXQCj/rb6HgxPlmGJcaUg==}

  character-entities@2.0.2:
    resolution: {integrity: sha512-shx7oQ0Awen/BRIdkjkvz54PnEEI/EjwXDSIZp86/KKdbafHh1Df/RYGBhn4hbe2+uKC9FnT5UCEdyPz3ai9hQ==}

  chardet@0.7.0:
    resolution: {integrity: sha512-mT8iDcrh03qDGRRmoA2hmBJnxpllMR+0/0qlzjqZES6NdiWDcZkCNAk4rPFZ9Q85r27unkiNNg8ZOiwZXBHwcA==}

  check-error@2.1.1:
    resolution: {integrity: sha512-OAlb+T7V4Op9OwdkjmguYRqncdlx5JiofwOAUkmTF+jNdHwzTaTs4sRAGpzLF3oOz5xAyDGrPgeIDFQmDOTiJw==}
    engines: {node: '>= 16'}

  cheerio-select@2.1.0:
    resolution: {integrity: sha512-9v9kG0LvzrlcungtnJtpGNxY+fzECQKhK4EGJX2vByejiMX84MFNQw4UxPJl3bFbTMw+Dfs37XaIkCwTZfLh4g==}

  cheerio@0.22.0:
    resolution: {integrity: sha512-8/MzidM6G/TgRelkzDG13y3Y9LxBjCb+8yOEZ9+wwq5gVF2w2pV0wmHvjfT0RvuxGyR7UEuK36r+yYMbT4uKgA==}
    engines: {node: '>= 0.6'}

  cheerio@1.1.0:
    resolution: {integrity: sha512-+0hMx9eYhJvWbgpKV9hN7jg0JcwydpopZE4hgi+KvQtByZXPp04NiCWU0LzcAbP63abZckIHkTQaXVF52mX3xQ==}
    engines: {node: '>=18.17'}

  chokidar@4.0.3:
    resolution: {integrity: sha512-Qgzu8kfBvo+cA4962jnP1KkS6Dop5NS6g7R5LFYJr4b8Ub94PPQXUksCw9PvXoeXPRRddRNC5C1JQUR2SMGtnA==}
    engines: {node: '>= 14.16.0'}

  chownr@3.0.0:
    resolution: {integrity: sha512-+IxzY9BZOQd/XuYPRmrvEVjF/nqj5kgT4kEq7VofrDoM1MxoRjEWkrCC3EtLi59TVawxTAn+orJwFQcrqEN1+g==}
    engines: {node: '>=18'}

  chromium-bidi@5.1.0:
    resolution: {integrity: sha512-9MSRhWRVoRPDG0TgzkHrshFSJJNZzfY5UFqUMuksg7zL1yoZIZ3jLB0YAgHclbiAxPI86pBnwDX1tbzoiV8aFw==}
    peerDependencies:
      devtools-protocol: '*'

  ci-info@4.2.0:
    resolution: {integrity: sha512-cYY9mypksY8NRqgDB1XD1RiJL338v/551niynFTGkZOO2LHuB2OmOYxDIe/ttN9AHwrqdum1360G3ald0W9kCg==}
    engines: {node: '>=8'}

  city-timezones@1.3.1:
    resolution: {integrity: sha512-YCeJKGyw3DA+wV/oyuFuJlk4oqN9zkfLP+fz2nEXUBm9sW1xZaXQsKQoc8l8hP+vI45GPOq8OuGrlGXUcnLISA==}

  cjs-module-lexer@1.4.3:
    resolution: {integrity: sha512-9z8TZaGM1pfswYeXrUpzPrkx8UnWYdhJclsiYMm6x/w5+nN+8Tf/LnAgfLGQCm59qAOxU8WwHEq2vNwF6i4j+Q==}

  class-transformer@0.3.1:
    resolution: {integrity: sha512-cKFwohpJbuMovS8xVLmn8N2AUbAuc8pVo4zEfsUVo8qgECOogns1WVk/FkOZoxhOPTyTYFckuoH+13FO+MQ8GA==}

  clean-css@4.2.4:
    resolution: {integrity: sha512-EJUDT7nDVFDvaQgAo2G/PJvxmp1o/c6iXLbswsBbUFXi1Nr+AjA2cKmfbKDMjMvzEe75g3P6JkaDDAKk96A85A==}
    engines: {node: '>= 4.0'}

  clean-regexp@1.0.0:
    resolution: {integrity: sha512-GfisEZEJvzKrmGWkvfhgzcz/BllN1USeqD2V6tg14OAOgaCD2Z/PUEuxnAZ/nPvmaHRG7a8y77p1T/IRQ4D1Hw==}
    engines: {node: '>=4'}

  cli-cursor@3.1.0:
    resolution: {integrity: sha512-I/zHAwsKf9FqGoXM4WWRACob9+SNukZTd94DWF57E4toouRulbCxcUh6RKUEOQlYTHJnzkPMySvPNaaSLNfLZw==}
    engines: {node: '>=8'}

  cli-cursor@5.0.0:
    resolution: {integrity: sha512-aCj4O5wKyszjMmDT4tZj93kxyydN/K5zPWSCe6/0AV/AA1pqe5ZBIw0a2ZfPQV7lL5/yb5HsUreJ6UFAF1tEQw==}
    engines: {node: '>=18'}

  cli-spinners@2.9.2:
    resolution: {integrity: sha512-ywqV+5MmyL4E7ybXgKys4DugZbX0FC6LnwrhjuykIjnK9k8OQacQ7axGKnjDXWNhns0xot3bZI5h55H8yo9cJg==}
    engines: {node: '>=6'}

  cli-truncate@4.0.0:
    resolution: {integrity: sha512-nPdaFdQ0h/GEigbPClz11D0v/ZJEwxmeVZGeMo3Z5StPtUTkA9o1lD6QwoirYiSDzbcwn2XcjwmCp68W1IS4TA==}
    engines: {node: '>=18'}

  cli-width@3.0.0:
    resolution: {integrity: sha512-FxqpkPPwu1HjuN93Omfm4h8uIanXofW0RxVEW3k5RKx+mJJYSthzNhp32Kzxxy3YAEZ/Dc/EWN1vZRY0+kOhbw==}
    engines: {node: '>= 10'}

  cli-width@4.1.0:
    resolution: {integrity: sha512-ouuZd4/dm2Sw5Gmqy6bGyNNNe1qt9RpmxveLSO7KcgsTnU7RXfsw+/bukWGo1abgBiMAic068rclZsO4IWmmxQ==}
    engines: {node: '>= 12'}

  clipboardy@4.0.0:
    resolution: {integrity: sha512-5mOlNS0mhX0707P2I0aZ2V/cmHUEO/fL7VFLqszkhUsxt7RwnmrInf/eEQKlf5GzvYeHIjT+Ov1HRfNmymlG0w==}
    engines: {node: '>=18'}

  cliui@8.0.1:
    resolution: {integrity: sha512-BSeNnyus75C4//NQ9gQt1/csTXyo/8Sb+afLAkzAptFuMsod9HFokGNudZpi/oQV73hnVK+sR+5PVRMd+Dr7YQ==}
    engines: {node: '>=12'}

  clone@1.0.4:
    resolution: {integrity: sha512-JQHZ2QMW6l3aH/j6xCqQThY/9OH4D/9ls34cgkUBiEeocRTU04tHfKPBsUK1PqZCUQM7GiA0IIXJSuXHI64Kbg==}
    engines: {node: '>=0.8'}

  cluster-key-slot@1.1.2:
    resolution: {integrity: sha512-RMr0FhtfXemyinomL4hrWcYJxmX6deFdCxpJzhDttxgO1+bcCnkk+9drydLVDmAMG7NE6aN/fl4F7ucU/90gAA==}
    engines: {node: '>=0.10.0'}

  color-convert@1.9.3:
    resolution: {integrity: sha512-QfAUtd+vFdAtFQcC8CCyYt1fYWxSqAiK2cSD6zDB8N3cpsEBAvRxp9zOGg6G/SHHJYAT88/az/IuDGALsNVbGg==}

  color-convert@2.0.1:
    resolution: {integrity: sha512-RRECPsj7iu/xb5oKYcsFHSppFNnsj/52OVTRKb4zP5onXwVF3zVmmToNcOfGC+CRDpfK/U584fMg38ZHCaElKQ==}
    engines: {node: '>=7.0.0'}

  color-name@1.1.3:
    resolution: {integrity: sha512-72fSenhMw2HZMTVHeCA9KCmpEIbzWiQsjN+BHcBbS9vr1mtt+vJjPdksIBNUmKAW8TFUDPJK5SUU3QhE9NEXDw==}

  color-name@1.1.4:
    resolution: {integrity: sha512-dOy+3AuW3a2wNbZHIuMZpTcgjGuLU/uBL/ubcZF9OXbDo8ff4O8yVp5Bf0efS8uEoYo5q4Fx7dY9OgQGXgAsQA==}

  color-string@1.9.1:
    resolution: {integrity: sha512-shrVawQFojnZv6xM40anx4CkoDP+fZsw/ZerEMsW/pyzsRbElpsL/DBVW7q3ExxwusdNXI3lXpuhEZkzs8p5Eg==}

  color@3.2.1:
    resolution: {integrity: sha512-aBl7dZI9ENN6fUGC7mWpMTPNHmWUSNan9tuWN6ahh5ZLNk9baLJOnSMlrQkHcrfFgz2/RigjUVAjdx36VcemKA==}

  colorette@2.0.20:
    resolution: {integrity: sha512-IfEDxwoWIjkeXL1eXcDiow4UbKjhLdq6/EuSVR9GMN7KVH3r9gQ83e73hsz1Nd1T3ijd5xv1wcWRYO+D6kCI2w==}

  colorspace@1.1.4:
    resolution: {integrity: sha512-BgvKJiuVu1igBUF2kEjRCZXol6wiiGbY5ipL/oVPwm0BL9sIpMIzM8IK7vwuxIIzOXMV3Ey5w+vxhm0rR/TN8w==}

  combined-stream@1.0.8:
    resolution: {integrity: sha512-FQN4MRfuJeHf7cBbBMJFXhKSDq+2kAArBlmRBvcvFE5BB1HZKXtSFASDhdlz9zOYwxh8lDdnvmMOe/+5cdoEdg==}
    engines: {node: '>= 0.8'}

  commander@10.0.1:
    resolution: {integrity: sha512-y4Mg2tXshplEbSGzx7amzPwKKOCGuoSRP/CjEdwwk0FOGlUbq6lKuoyDZTNZkmxHdJtp54hdfY/JUrdL7Xfdug==}
    engines: {node: '>=14'}

  commander@14.0.0:
    resolution: {integrity: sha512-2uM9rYjPvyq39NwLRqaiLtWHyDC1FvryJDa2ATTVims5YAS4PupsEQsDvP14FqhFr0P49CYDugi59xaxJlTXRA==}
    engines: {node: '>=20'}

  commander@2.20.3:
    resolution: {integrity: sha512-GpVkmM8vF2vQUkj2LvZmD35JxeJOLCwJ9cUkugyk2nuhbv3+mJvpLYYt+0+USMxE+oj+ey/lJEnhZw75x/OMcQ==}

  component-emitter@1.3.1:
    resolution: {integrity: sha512-T0+barUSQRTUQASh8bx02dl+DhF54GtIDY13Y3m9oWTklKbb3Wv974meRpeZ3lp1JpLVECWWNHC4vaG2XHXouQ==}

  concat-map@0.0.1:
    resolution: {integrity: sha512-/Srv4dswyQNBfohGpz9o6Yb3Gz3SrUDqBH5rTuhGR7ahtlbYKnVxw2bCFMRljaA7EXHaXZ8wsHdodFvbkhKmqg==}

  config-chain@1.1.13:
    resolution: {integrity: sha512-qj+f8APARXHrM0hraqXYb2/bOVSV4PvJQlNZ/DVj0QrmNM2q2euizkeuVckQ57J+W0mRH6Hvi+k50M4Jul2VRQ==}

  consola@3.4.2:
    resolution: {integrity: sha512-5IKcdX0nnYavi6G7TtOhwkYzyjfJlatbjMjuLSfE2kYT5pMDOilZ4OvMhi637CcDICTmz3wARPoyhqyX1Y+XvA==}
    engines: {node: ^14.18.0 || >=16.10.0}

  convert-source-map@2.0.0:
    resolution: {integrity: sha512-Kvp459HrV2FEJ1CAsi1Ku+MY3kasH19TFykTz2xWmMeq6bk2NU3XXvfJ+Q61m0xktWwt+1HSYf3JZsTms3aRJg==}

  cookie@0.7.2:
    resolution: {integrity: sha512-yki5XnKuf750l50uGTllt6kKILY4nQ1eNIQatoXEByZ5dWgnKqbnqmTrBE5B4N7lrMJKQ2ytWMiTO2o0v6Ew/w==}
    engines: {node: '>= 0.6'}

  cookiejar@2.1.4:
    resolution: {integrity: sha512-LDx6oHrK+PhzLKJU9j5S7/Y3jM/mUHvD/DeI1WQmJn652iPC5Y4TBzC9l+5OMOXlyTTA+SmVUPm0HQUwpD5Jqw==}

  core-js-compat@3.43.0:
    resolution: {integrity: sha512-2GML2ZsCc5LR7hZYz4AXmjQw8zuy2T//2QntwdnpuYI7jteT6GVYJL7F6C2C57R7gSYrcqVW3lAALefdbhBLDA==}

  core-js@2.6.12:
    resolution: {integrity: sha512-Kb2wC0fvsWfQrgk8HU5lW6U/Lcs8+9aaYcy4ZFc6DDlo4nZ7n70dEgE5rtR0oG6ufKDUnrwfWL1mXR5ljDatrQ==}
    deprecated: core-js@<3.23.3 is no longer maintained and not recommended for usage due to the number of issues. Because of the V8 engine whims, feature detection in old core-js versions could cause a slowdown up to 100x even if nothing is polyfilled. Some versions have web compatibility issues. Please, upgrade your dependencies to the actual version of core-js.

  core-util-is@1.0.2:
    resolution: {integrity: sha512-3lqz5YjWTYnW6dlDa5TLaTCcShfar1e40rmcJVwCBJC6mWlFuj0eCHIElmG1g5kyuJ/GD+8Wn4FFCcz4gJPfaQ==}

  cosmiconfig@9.0.0:
    resolution: {integrity: sha512-itvL5h8RETACmOTFc4UfIyB2RfEHi71Ax6E/PivVxq9NseKbOWpeyHEOIbmAw1rs8Ak0VursQNww7lf7YtUwzg==}
    engines: {node: '>=14'}
    peerDependencies:
      typescript: '>=4.9.5'
    peerDependenciesMeta:
      typescript:
        optional: true

  cross-env@7.0.3:
    resolution: {integrity: sha512-+/HKd6EgcQCJGh2PSjZuUitQBQynKor4wrFbRg4DtAgS1aWO+gU52xpH7M9ScGgXSYmAVS9bIJ8EzuaGw0oNAw==}
    engines: {node: '>=10.14', npm: '>=6', yarn: '>=1'}
    hasBin: true

  cross-spawn@7.0.6:
    resolution: {integrity: sha512-uV2QOWP2nWzsy2aMp8aRibhi9dlzF5Hgh5SHaB9OiTGEyDTiJJyx0uy51QXdyWbtAHNua4XJzUKca3OzKUd3vA==}
    engines: {node: '>= 8'}

  crypto-js@4.2.0:
    resolution: {integrity: sha512-KALDyEYgpY+Rlob/iriUtjV6d5Eq+Y191A5g4UqLAi8CyGP9N1+FdVbkc1SxKc2r4YAYqG8JzO2KGL+AizD70Q==}

  css-select@1.2.0:
    resolution: {integrity: sha512-dUQOBoqdR7QwV90WysXPLXG5LO7nhYBgiWVfxF80DKPF8zx1t/pUd2FYy73emg3zrjtM6dzmYgbHKfV2rxiHQA==}

  css-select@5.2.2:
    resolution: {integrity: sha512-TizTzUddG/xYLA3NXodFM0fSbNizXjOKhqiQQwvhlspadZokn1KDy0NZFS0wuEubIYAV5/c1/lAr0TaaFXEXzw==}

  css-what@2.1.3:
    resolution: {integrity: sha512-a+EPoD+uZiNfh+5fxw2nO9QwFa6nJe2Or35fGY6Ipw1R3R4AGz1d1TEZrCegvw2YTmZ0jXirGYlzxxpYSHwpEg==}

  css-what@6.2.2:
    resolution: {integrity: sha512-u/O3vwbptzhMs3L1fQE82ZSLHQQfto5gyZzwteVIEyeaY5Fc7R4dapF/BvRoSYFeqfBk4m0V1Vafq5Pjv25wvA==}
    engines: {node: '>= 6'}

  cssstyle@4.6.0:
    resolution: {integrity: sha512-2z+rWdzbbSZv6/rhtvzvqeZQHrBaqgogqt85sqFNbabZOuFbCVFb8kPeEtZjiKkbrm395irpNKiYeFeLiQnFPg==}
    engines: {node: '>=18'}

  currency-symbol-map@5.1.0:
    resolution: {integrity: sha512-LO/lzYRw134LMDVnLyAf1dHE5tyO6axEFkR3TXjQIOmMkAM9YL6QsiUwuXzZAmFnuDJcs4hayOgyIYtViXFrLw==}

  d@1.0.2:
    resolution: {integrity: sha512-MOqHvMWF9/9MX6nza0KgvFH4HpMU0EF5uUDXqX/BtxtU8NfB0QzRtJ8Oe/6SuS4kbhyzVJwjd97EA4PKrzJ8bw==}
    engines: {node: '>=0.12'}

  dashdash@1.14.1:
    resolution: {integrity: sha512-jRFi8UDGo6j+odZiEpjazZaWqEal3w/basFjQHQEwVtZJGDpxbH1MeYluwCS8Xq5wmLJooDlMgvVarmWfGM44g==}
    engines: {node: '>=0.10'}

  data-uri-to-buffer@4.0.1:
    resolution: {integrity: sha512-0R9ikRb668HB7QDxT1vkpuUBtqc53YyAwMwGeUFKRojY/NWKvdZ+9UYtRfGmhqNbRkTSVpMbmyhXipFFv2cb/A==}
    engines: {node: '>= 12'}

  data-uri-to-buffer@6.0.2:
    resolution: {integrity: sha512-7hvf7/GW8e86rW0ptuwS3OcBGDjIi6SZva7hCyWC0yYry2cOPmLIjXAUHI6DK2HsnwJd9ifmt57i8eV2n4YNpw==}
    engines: {node: '>= 14'}

  data-urls@5.0.0:
    resolution: {integrity: sha512-ZYP5VBHshaDAiVZxjbRVcFJpc+4xGgT0bK3vzy1HLN8jTO975HEbuYzZJcHoQEY5K1a0z8YayJkyVETa08eNTg==}
    engines: {node: '>=18'}

  dayjs@1.11.8:
    resolution: {integrity: sha512-LcgxzFoWMEPO7ggRv1Y2N31hUf2R0Vj7fuy/m+Bg1K8rr+KAs1AEy4y9jd5DXe8pbHgX+srkHNS7TH6Q6ZhYeQ==}

  debug@2.6.9:
    resolution: {integrity: sha512-bC7ElrdJaJnPbAP+1EotYvqZsb3ecl5wi6Bfi6BJTUcNowp6cvspg0jXznRTKDjm/E7AdgFBVeAPVMNcKGsHMA==}
    peerDependencies:
      supports-color: '*'
    peerDependenciesMeta:
      supports-color:
        optional: true

  debug@4.4.1:
    resolution: {integrity: sha512-KcKCqiftBJcZr++7ykoDIEwSa3XWowTfNPo92BYxjXiyYEVrUQh2aLyhxBCwww+heortUFxEJYcRzosstTEBYQ==}
    engines: {node: '>=6.0'}
    peerDependencies:
      supports-color: '*'
    peerDependenciesMeta:
      supports-color:
        optional: true

  decamelize-keys@2.0.1:
    resolution: {integrity: sha512-nrNeSCtU2gV3Apcmn/EZ+aR20zKDuNDStV67jPiupokD3sOAFeMzslLMCFdKv1sPqzwoe5ZUhsSW9IAVgKSL/Q==}
    engines: {node: '>=14.16'}

  decamelize@1.2.0:
    resolution: {integrity: sha512-z2S+W9X73hAUUki+N+9Za2lBlun89zigOyGrsax+KUQ6wKW4ZoWpEYBkGhQjwAjjDCkWxhY0VKEhk8wzY7F5cA==}
    engines: {node: '>=0.10.0'}

  decamelize@6.0.0:
    resolution: {integrity: sha512-Fv96DCsdOgB6mdGl67MT5JaTNKRzrzill5OH5s8bjYJXVlcXyPYGyPsUkWyGV5p1TXI5esYIYMMeDJL0hEIwaA==}
    engines: {node: ^12.20.0 || ^14.13.1 || >=16.0.0}

  decimal.js@10.5.0:
    resolution: {integrity: sha512-8vDa8Qxvr/+d94hSh5P3IJwI5t8/c0KsMp+g8bNw9cY2icONa5aPfvKeieW1WlG0WQYwwhJ7mjui2xtiePQSXw==}

  decode-named-character-reference@1.2.0:
    resolution: {integrity: sha512-c6fcElNV6ShtZXmsgNgFFV5tVX2PaV4g+MOAkb8eXHvn6sryJBrZa9r0zV6+dtTyoCKxtDy5tyQ5ZwQuidtd+Q==}

  decode-uri-component@0.4.1:
    resolution: {integrity: sha512-+8VxcR21HhTy8nOt6jf20w0c9CADrw1O8d+VZ/YzzCt4bJ3uBjw+D1q2osAB8RnpwwaeYBxy0HyKQxD5JBMuuQ==}
    engines: {node: '>=14.16'}

  decompress-response@6.0.0:
    resolution: {integrity: sha512-aW35yZM6Bb/4oJlZncMH2LCoZtJXTRxES17vE3hoRiowU2kWHaJKFkSBDnDR+cm9J+9QhXmREyIfv0pji9ejCQ==}
    engines: {node: '>=10'}

  deep-eql@5.0.2:
    resolution: {integrity: sha512-h5k/5U50IJJFpzfL6nO9jaaumfjO/f2NjK/oYB2Djzm4p9L+3T9qWpZqZ2hAbLPuuYq9wrU08WQyBTL5GbPk5Q==}
    engines: {node: '>=6'}

  deep-is@0.1.4:
    resolution: {integrity: sha512-oIPzksmTg4/MriiaYGO+okXDT7ztn/w3Eptv/+gSIdMdKsJo0u4CfYNFJPy+4SKMuCqGw2wxnA+URMg3t8a/bQ==}

  deepmerge@4.3.1:
    resolution: {integrity: sha512-3sUqbMEc77XqpdNO7FRyRog+eW3ph+GYCbj+rK+uYyRMuwsVy0rMiVtPn+QJlKFvWP/1PYpapqYn0Me2knFn+A==}
    engines: {node: '>=0.10.0'}

  defaults@1.0.4:
    resolution: {integrity: sha512-eFuaLoy/Rxalv2kr+lqMlUnrDWV+3j4pljOIJgLIhI058IQfWJ7vXhyEIHu+HtC738klGALYxOKDO0bQP3tg8A==}

  defer-to-connect@2.0.1:
    resolution: {integrity: sha512-4tvttepXG1VaYGrRibk5EwJd1t4udunSOVMdLSAL6mId1ix438oPwPZMALY41FCijukO1L0twNcGsdzS7dHgDg==}
    engines: {node: '>=10'}

  define-lazy-prop@2.0.0:
    resolution: {integrity: sha512-Ds09qNh8yw3khSjiJjiUInaGX9xlqZDY7JVryGxdxV7NPeuqQfplOpQ66yJFZut3jLa5zOwkXw1g9EI2uKh4Og==}
    engines: {node: '>=8'}

  defu@6.1.4:
    resolution: {integrity: sha512-mEQCMmwJu317oSz8CwdIOdwf3xMif1ttiM8LTufzc3g6kR+9Pe236twL8j3IYT1F7GfRgGcW6MWxzZjLIkuHIg==}

  degenerator@5.0.1:
    resolution: {integrity: sha512-TllpMR/t0M5sqCXfj85i4XaAzxmS5tVA16dqvdkMwGmzI+dXLXnw3J+3Vdv7VKw+ThlTMboK6i9rnZ6Nntj5CQ==}
    engines: {node: '>= 14'}

  delayed-stream@1.0.0:
    resolution: {integrity: sha512-ZySD7Nf91aLB0RxL4KGrKHBXl7Eds1DAmEdcoVawXnLD7SDhpNgtuII2aAkg7a7QS41jxPSZ17p4VdGnMHk3MQ==}
    engines: {node: '>=0.4.0'}

  denque@2.1.0:
    resolution: {integrity: sha512-HVQE3AAb/pxF8fQAoiqpvg9i3evqug3hoiwakOyZAwJm+6vZehbkYXZ0l4JxS+I3QxM97v5aaRNhj8v5oBhekw==}
    engines: {node: '>=0.10'}

  dequal@2.0.3:
    resolution: {integrity: sha512-0je+qPKHEMohvfRTCEo3CrPG6cAzAYgmzKyxRiYSSDkS6eGJdyVJm7WaYA5ECaAD9wLB2T4EEeymA5aFVcYXCA==}
    engines: {node: '>=6'}

  destr@2.0.5:
    resolution: {integrity: sha512-ugFTXCtDZunbzasqBxrK93Ik/DRYsO6S/fedkWEMKqt04xZ4csmnmwGDBAb07QWNaGMAmnTIemsYZCksjATwsA==}

  detect-libc@2.0.4:
    resolution: {integrity: sha512-3UDv+G9CsCKO1WKMGw9fwq/SWJYbI0c5Y7LU1AXYoDdbhE2AHQ6N6Nb34sG8Fj7T5APy8qXDCKuuIHd1BR0tVA==}
    engines: {node: '>=8'}

  devlop@1.1.0:
    resolution: {integrity: sha512-RWmIqhcFf1lRYBvNmr7qTNuyCt/7/ns2jbpp1+PalgE/rDQcBT0fioSMUpJ93irlUhC5hrg4cYqe6U+0ImW0rA==}

  devtools-protocol@0.0.1439962:
    resolution: {integrity: sha512-jJF48UdryzKiWhJ1bLKr7BFWUQCEIT5uCNbDLqkQJBtkFxYzILJH44WN0PDKMIlGDN7Utb8vyUY85C3w4R/t2g==}

  dezalgo@1.0.4:
    resolution: {integrity: sha512-rXSP0bf+5n0Qonsb+SVVfNfIsimO4HEtmnIpPHY8Q1UCzKlQrDMfdobr8nJOOsRgWCyMRqeSBQzmWUMq7zvVig==}

  diff@8.0.2:
    resolution: {integrity: sha512-sSuxWU5j5SR9QQji/o2qMvqRNYRDOcBTgsJ/DeCf4iSN4gW+gNMXM7wFIP+fdXZxoNiAnHUTGjCr+TSWXdRDKg==}
    engines: {node: '>=0.3.1'}

  difflib@https://codeload.github.com/postlight/difflib.js/tar.gz/32e8e38c7fcd935241b9baab71bb432fd9b166ed:
    resolution: {tarball: https://codeload.github.com/postlight/difflib.js/tar.gz/32e8e38c7fcd935241b9baab71bb432fd9b166ed}
    version: 0.2.6

  directory-import@3.3.2:
    resolution: {integrity: sha512-dSApZXgx29qO/6AVigdsoC6HSvaHWinJ4HTRPKrlMAxX71FgPzn/WEWbgM+aB1PlKD9IfSC3Ir2ouYYQR1uy+g==}
    engines: {node: '>=18.17.0'}

  discord-api-types@0.38.16:
    resolution: {integrity: sha512-Cz42dC5WqJD17Yk0bRy7YLTJmh3NKo4FGpxZuA8MHqT0RPxKSrll5YhlODZ2z5DiEV/gpHMeTSrTFTWpSXjT1Q==}

  discord-markdown-parser@1.2.0:
    resolution: {integrity: sha512-RSvx1cEBT/k7Vgvj5yW+RZ+uvGcIHem86CTsWnCEivoker0UrRqmZagQCYS/jj0OM1C7HXFsqOPu8OwwcBLCuA==}

  doctrine@3.0.0:
    resolution: {integrity: sha512-yS+Q5i3hBf7GBkd4KG8a7eBNNWNGLTaEwwYWUijIYM7zrlYDM0BFXHjjPWlWZ1Rg7UaddZeIDmi9jF3HmqiQ2w==}
    engines: {node: '>=6.0.0'}

  dom-serializer@0.1.1:
    resolution: {integrity: sha512-l0IU0pPzLWSHBcieZbpOKgkIn3ts3vAh7ZuFyXNwJxJXk/c4Gwj9xaTJwIDVQCXawWD0qb3IzMGH5rglQaO0XA==}

  dom-serializer@1.4.1:
    resolution: {integrity: sha512-VHwB3KfrcOOkelEG2ZOfxqLZdfkil8PtJi4P8N2MMXucZq2yLp75ClViUlOVwyoHEDjYU433Aq+5zWP61+RGag==}

  dom-serializer@2.0.0:
    resolution: {integrity: sha512-wIkAryiqt/nV5EQKqQpo3SToSOV9J0DnbJqwK7Wv/Trc92zIAYZ4FlMu+JPFW1DfGFt81ZTCGgDEabffXeLyJg==}

  domelementtype@1.3.1:
    resolution: {integrity: sha512-BSKB+TSpMpFI/HOxCNr1O8aMOTZ8hT3pM3GQ0w/mWRmkhEDSFJkkyzz4XQsBV44BChwGkrDfMyjVD0eA2aFV3w==}

  domelementtype@2.3.0:
    resolution: {integrity: sha512-OLETBj6w0OsagBwdXnPdN0cnMfF9opN69co+7ZrbfPGrdpPVNBUj02spi6B1N7wChLQiPn4CSH/zJvXw56gmHw==}

  domhandler@2.4.2:
    resolution: {integrity: sha512-JiK04h0Ht5u/80fdLMCEmV4zkNh2BcoMFBmZ/91WtYZ8qVXSKjiw7fXMgFPnHcSZgOo3XdinHvmnDUeMf5R4wA==}

  domhandler@4.3.1:
    resolution: {integrity: sha512-GrwoxYN+uWlzO8uhUXRl0P+kHE4GtVPfYzVLcUxPL7KNdHKj66vvlhiweIHqYYXWlw+T8iLMp42Lm67ghw4WMQ==}
    engines: {node: '>= 4'}

  domhandler@5.0.3:
    resolution: {integrity: sha512-cgwlv/1iFQiFnU96XXgROh8xTeetsnJiDsTc7TYCLFd9+/WNkIqPTxiM/8pSd8VIrhXGTf1Ny1q1hquVqDJB5w==}
    engines: {node: '>= 4'}

  domutils@1.5.1:
    resolution: {integrity: sha512-gSu5Oi/I+3wDENBsOWBiRK1eoGxcywYSqg3rR960/+EfY0CF4EX1VPkgHOZ3WiS/Jg2DtliF6BhWcHlfpYUcGw==}

  domutils@1.7.0:
    resolution: {integrity: sha512-Lgd2XcJ/NjEw+7tFvfKxOzCYKZsdct5lczQ2ZaQY8Djz7pfAD3Gbp8ySJWtreII/vDlMVmxwa6pHmdxIYgttDg==}

  domutils@2.8.0:
    resolution: {integrity: sha512-w96Cjofp72M5IIhpjgobBimYEfoPjx1Vx0BSX9P30WBdZW2WIKU0T1Bd0kz2eNZ9ikjKgHbEyKx8BB6H1L3h3A==}

  domutils@3.2.2:
    resolution: {integrity: sha512-6kZKyUajlDuqlHKVX1w7gyslj9MPIXzIFiz/rGu35uC1wMi+kMhQwGhl4lt9unC9Vb9INnY9Z3/ZA3+FhASLaw==}

  dotenv@17.2.0:
    resolution: {integrity: sha512-Q4sgBT60gzd0BB0lSyYD3xM4YxrXA9y4uBDof1JNYGzOXrQdQ6yX+7XIAqoFOGQFOTK1D3Hts5OllpxMDZFONQ==}
    engines: {node: '>=12'}

  dotenv@6.2.0:
    resolution: {integrity: sha512-HygQCKUBSFl8wKQZBSemMywRWcEDNidvNbjGVyZu3nbZ8qq9ubiPoGLMdRDpfSrpkkm9BXYFkpKxxFX38o/76w==}
    engines: {node: '>=6'}

  dts-resolver@2.1.1:
    resolution: {integrity: sha512-3BiGFhB6mj5Kv+W2vdJseQUYW+SKVzAFJL6YNP6ursbrwy1fXHRotfHi3xLNxe4wZl/K8qbAFeCDjZLjzqxxRw==}
    engines: {node: '>=20.18.0'}
    peerDependencies:
      oxc-resolver: '>=11.0.0'
    peerDependenciesMeta:
      oxc-resolver:
        optional: true

  eastasianwidth@0.2.0:
    resolution: {integrity: sha512-I88TYZWc9XiYHRQ4/3c5rjjfgkjhLyW2luGIheGERbNQ6OY7yTybanSpDXZa8y7VUP9YmDcYa+eyq4ca7iLqWA==}

  ecc-jsbn@0.1.2:
    resolution: {integrity: sha512-eh9O+hwRHNbG4BLTjEl3nw044CkGm5X6LoaCf7LPp7UU8Qrt47JYNi6nPX8xjW97TKGKm1ouctg0QSpZe9qrnw==}

  ecdsa-sig-formatter@1.0.11:
    resolution: {integrity: sha512-nagl3RYrbNv6kQkeJIpt6NJZy8twLB/2vtz6yN9Z4vRKHN4/QZJIEbqohALSgwKdnksuY3k5Addp5lg8sVoVcQ==}

  editorconfig@1.0.4:
    resolution: {integrity: sha512-L9Qe08KWTlqYMVvMcTIvMAdl1cDUubzRNYL+WfA4bLDMHe4nemKkpmYzkznE1FwLKu0EEmy6obgQKzMJrg4x9Q==}
    engines: {node: '>=14'}
    hasBin: true

  electron-to-chromium@1.5.179:
    resolution: {integrity: sha512-UWKi/EbBopgfFsc5k61wFpV7WrnnSlSzW/e2XcBmS6qKYTivZlLtoll5/rdqRTxGglGHkmkW0j0pFNJG10EUIQ==}

  ellipsize@0.1.0:
    resolution: {integrity: sha512-5gxbEjcb/Z2n6TTmXZx9wVi3N/DOzE7RXY3Xg9dakDuhX/izwumB9rGjeWUV6dTA0D0+juvo+JonZgNR9sgA5A==}

  emoji-regex@10.4.0:
    resolution: {integrity: sha512-EC+0oUMY1Rqm4O6LLrgjtYDvcVYTy7chDnM4Q7030tP4Kwj3u/pR6gP9ygnp2CJMK5Gq+9Q2oqmrFJAz01DXjw==}

  emoji-regex@8.0.0:
    resolution: {integrity: sha512-MSjYzcWNOA0ewAHpz0MxpYFvwg6yjy1NG3xteoqz644VCo/RPgnr1/GGt+ic3iJTzQ8Eu3TdM14SawnVUmGE6A==}

  emoji-regex@9.2.2:
    resolution: {integrity: sha512-L18DaJsXSUk2+42pv8mLs5jJT2hqFkFE4j21wOmgbUqsZ2hL72NsUU785g9RXgo3s0ZNgVl42TiHp3ZtOv/Vyg==}

  empathic@2.0.0:
    resolution: {integrity: sha512-i6UzDscO/XfAcNYD75CfICkmfLedpyPDdozrLMmQc5ORaQcdMoc21OnlEylMIqI7U8eniKrPMxxtj8k0vhmJhA==}
    engines: {node: '>=14'}

  enabled@2.0.0:
    resolution: {integrity: sha512-AKrN98kuwOzMIdAizXGI86UFBoo26CL21UM763y1h/GMSJ4/OHU9k2YlsmBpyScFo/wbLzWQJBMCW4+IO3/+OQ==}

  encoding-japanese@2.2.0:
    resolution: {integrity: sha512-EuJWwlHPZ1LbADuKTClvHtwbaFn4rOD+dRAbWysqEOXRc2Uui0hJInNJrsdH0c+OhJA4nrCBdSkW4DD5YxAo6A==}
    engines: {node: '>=8.10.0'}

  encoding-sniffer@0.2.1:
    resolution: {integrity: sha512-5gvq20T6vfpekVtqrYQsSCFZ1wEg5+wW0/QaZMWkFr6BqD3NfKs0rLCx4rrVlSWJeZb5NBJgVLswK/w2MWU+Gw==}

  end-of-stream@1.4.5:
    resolution: {integrity: sha512-ooEGc6HP26xXq/N+GCGOT0JKCLDGrq2bQUZrQ7gyrJiZANJ/8YDTxTpQBXGMn+WbIQXNVpyWymm7KYVICQnyOg==}

  endpoint@0.4.5:
    resolution: {integrity: sha512-oA2ALUF+d4Y0I8/WMV/0BuAZGHxfIdAygr9ZXP4rfzmp5zpYZmYKHKAbqRQnrE1YGdPhVg4D24CQkyx2qYEoHg==}

  enhanced-resolve@5.18.2:
    resolution: {integrity: sha512-6Jw4sE1maoRJo3q8MsSIn2onJFbLTOjY9hlx4DZXmOKvLRd1Ok2kXmAGXaafL2+ijsJZ1ClYbl/pmqr9+k4iUQ==}
    engines: {node: '>=10.13.0'}

  entities@1.1.2:
    resolution: {integrity: sha512-f2LZMYl1Fzu7YSBKg+RoROelpOaNrcGmE9AZubeDfrCEia483oW4MI4VyFd5VNHIgQ/7qm1I0wUHK1eJnn2y2w==}

  entities@2.2.0:
    resolution: {integrity: sha512-p92if5Nz619I0w+akJrLZH0MX0Pb5DX39XOwQTtXSdQQOaYH03S1uIQp4mhOZtAXrxq4ViO67YTiLBo2638o9A==}

  entities@4.5.0:
    resolution: {integrity: sha512-V0hjH4dGPh9Ao5p0MoRY6BVqtwCjhz6vI5LT8AJ55H+4g9/4vbHx1I54fS0XuclLhDHArPQCiMjDxjaL8fPxhw==}
    engines: {node: '>=0.12'}

  entities@6.0.1:
    resolution: {integrity: sha512-aN97NXWF6AWBTahfVOIrB/NShkzi5H7F9r1s9mD3cDj4Ko5f2qhhVoYMibXF7GlLveb/D2ioWay8lxI97Ven3g==}
    engines: {node: '>=0.12'}

  env-paths@2.2.1:
    resolution: {integrity: sha512-+h1lkLKhZMTYjog1VEpJNG7NZJWcuc2DDk/qsqSTRRCOXiLjeQ1d1/udrUGhqMxUgAlwKNZ0cf2uqan5GLuS2A==}
    engines: {node: '>=6'}

  environment@1.1.0:
    resolution: {integrity: sha512-xUtoPkMggbz0MPyPiIWr1Kp4aeWJjDZ6SMvURhimjdZgsRuDplF5/s9hcgGhyXMhs+6vpnuoiZ2kFiu3FMnS8Q==}
    engines: {node: '>=18'}

  error-ex@1.3.2:
    resolution: {integrity: sha512-7dFHNmqeFSEt2ZBsCriorKnn3Z2pj+fd9kmI6QoWw4//DL+icEBfc0U7qJCisqrTsKTjw4fNFy2pW9OqStD84g==}

  es-module-lexer@1.7.0:
    resolution: {integrity: sha512-jEQoCwk8hyb2AZziIOLhDqpm5+2ww5uIE6lkO/6jcOCusfk6LhMHpXXfBLXTZ7Ydyt0j4VoUQv6uGNYbdW+kBA==}

  es5-ext@0.10.64:
    resolution: {integrity: sha512-p2snDhiLaXe6dahss1LddxqEm+SkuDvV8dnIQG0MWjyHpcMNfXKPE+/Cc0y+PhxJX3A4xGNeFCj5oc0BUh6deg==}
    engines: {node: '>=0.10'}

  es6-iterator@2.0.3:
    resolution: {integrity: sha512-zw4SRzoUkd+cl+ZoE15A9o1oQd920Bb0iOJMQkQhl3jNc03YqVjAhG7scf9C5KWRU/R13Orf588uCC6525o02g==}

  es6-symbol@3.1.4:
    resolution: {integrity: sha512-U9bFFjX8tFiATgtkJ1zg25+KviIXpgRvRHS8sau3GfhVzThRQrOeksPeT0BWW2MNZs1OEWJ1DPXOQMn0KKRkvg==}
    engines: {node: '>=0.12'}

  esbuild@0.21.5:
    resolution: {integrity: sha512-mg3OPMV4hXywwpoDxu3Qda5xCKQi+vCTZq8S9J/EpkhB2HzKXq4SNFZE3+NK93JYxc8VMSep+lOUSC/RVKaBqw==}
    engines: {node: '>=12'}
    hasBin: true

  esbuild@0.25.5:
    resolution: {integrity: sha512-P8OtKZRv/5J5hhz0cUAdu/cLuPIKXpQl1R9pZtvmHWQvrAUVd0UNIPT4IB4W3rNOqVO0rlqHmCIbSwxh/c9yUQ==}
    engines: {node: '>=18'}
    hasBin: true

  escalade@3.2.0:
    resolution: {integrity: sha512-WUj2qlxaQtO4g6Pq5c29GTcWGDyd8itL8zTlipgECz3JesAiiOKotd8JU6otB3PACgG6xkJUyVhboMS+bje/jA==}
    engines: {node: '>=6'}

  escape-string-regexp@1.0.5:
    resolution: {integrity: sha512-vbRorB5FUQWvla16U8R/qgaFIya2qGzwDrNmCZuYKrbdSUMG6I1ZCGQRefkRVhuOkIGVne7BQ35DSfo1qvJqFg==}
    engines: {node: '>=0.8.0'}

  escape-string-regexp@4.0.0:
    resolution: {integrity: sha512-TtpcNJ3XAzx3Gq8sWRzJaVajRs0uVxA2YAkdb1jm2YkPz4G6egUFAyA3n5vtEIZefPk5Wa4UXbKuS5fKkJWdgA==}
    engines: {node: '>=10'}

  escodegen@1.14.3:
    resolution: {integrity: sha512-qFcX0XJkdg+PB3xjZZG/wKSuT1PnQWx57+TVSjIMmILd2yC/6ByYElPwJnslDsuWuSAp4AwJGumarAAmJch5Kw==}
    engines: {node: '>=4.0'}
    hasBin: true

  escodegen@2.1.0:
    resolution: {integrity: sha512-2NlIDTwUWJN0mRPQOdtQBzbUHvdGY2P1VXSyU83Q3xKxM7WHX2Ql8dKq782Q9TgQUNOLEzEYu9bzLNj1q88I5w==}
    engines: {node: '>=6.0'}
    hasBin: true

  eslint-compat-utils@0.5.1:
    resolution: {integrity: sha512-3z3vFexKIEnjHE3zCMRo6fn/e44U7T1khUjg+Hp0ZQMCigh28rALD0nPFBcGZuiLC5rLZa2ubQHDRln09JfU2Q==}
    engines: {node: '>=12'}
    peerDependencies:
      eslint: '>=6.0.0'

  eslint-compat-utils@0.6.5:
    resolution: {integrity: sha512-vAUHYzue4YAa2hNACjB8HvUQj5yehAZgiClyFVVom9cP8z5NSFq3PwB/TtJslN2zAMgRX6FCFCjYBbQh71g5RQ==}
    engines: {node: '>=12'}
    peerDependencies:
      eslint: '>=6.0.0'

  eslint-config-prettier@10.1.5:
    resolution: {integrity: sha512-zc1UmCpNltmVY34vuLRV61r1K27sWuX39E+uyUnY8xS2Bex88VV9cugG+UZbRSRGtGyFboj+D8JODyme1plMpw==}
    hasBin: true
    peerDependencies:
      eslint: '>=7.0.0'

  eslint-filtered-fix@0.3.0:
    resolution: {integrity: sha512-UMHOza9epEn9T+yVT8RiCFf0JdALpVzmoH62Ez/zvxM540IyUNAkr7aH2Frkv6zlm9a/gbmq/sc7C4SvzZQXcA==}
    hasBin: true
    peerDependencies:
      eslint: '>=7.0.0'

  eslint-formatter-friendly@7.0.0:
    resolution: {integrity: sha512-WXg2D5kMHcRxIZA3ulxdevi8/BGTXu72pfOO5vXHqcAfClfIWDSlOljROjCSOCcKvilgmHz1jDWbvFCZHjMQ5w==}
    engines: {node: '>=0.10.0'}

  eslint-nibble@8.1.0:
    resolution: {integrity: sha512-x9H/1oeuKdC0HsaWeBarOryqNLC+7QZfAZIAP0HnGcmiiPktFIQq/D0e+iiCSyqYLSaui3UwvH56sXMrf5oQhw==}
    engines: {node: '>=12.0.0'}
    hasBin: true
    peerDependencies:
      eslint: '>=7.0.0'

  eslint-plugin-es-x@7.8.0:
    resolution: {integrity: sha512-7Ds8+wAAoV3T+LAKeu39Y5BzXCrGKrcISfgKEqTS4BDN8SFEDQd0S43jiQ8vIa3wUKD07qitZdfzlenSi8/0qQ==}
    engines: {node: ^14.18.0 || >=16.0.0}
    peerDependencies:
      eslint: '>=8'

  eslint-plugin-n@17.21.0:
    resolution: {integrity: sha512-1+iZ8We4ZlwVMtb/DcHG3y5/bZOdazIpa/4TySo22MLKdwrLcfrX0hbadnCvykSQCCmkAnWmIP8jZVb2AAq29A==}
    engines: {node: ^18.18.0 || ^20.9.0 || >=21.1.0}
    peerDependencies:
      eslint: '>=8.23.0'

  eslint-plugin-prettier@5.5.1:
    resolution: {integrity: sha512-dobTkHT6XaEVOo8IO90Q4DOSxnm3Y151QxPJlM/vKC0bVy+d6cVWQZLlFiuZPP0wS6vZwSKeJgKkcS+KfMBlRw==}
    engines: {node: ^14.18.0 || >=16.0.0}
    peerDependencies:
      '@types/eslint': '>=8.0.0'
      eslint: '>=8.0.0'
      eslint-config-prettier: '>= 7.0.0 <10.0.0 || >=10.1.0'
      prettier: '>=3.0.0'
    peerDependenciesMeta:
      '@types/eslint':
        optional: true
      eslint-config-prettier:
        optional: true

  eslint-plugin-unicorn@59.0.1:
    resolution: {integrity: sha512-EtNXYuWPUmkgSU2E7Ttn57LbRREQesIP1BiLn7OZLKodopKfDXfBUkC/0j6mpw2JExwf43Uf3qLSvrSvppgy8Q==}
    engines: {node: ^18.20.0 || ^20.10.0 || >=21.0.0}
    peerDependencies:
      eslint: '>=9.22.0'

  eslint-plugin-yml@1.18.0:
    resolution: {integrity: sha512-9NtbhHRN2NJa/s3uHchO3qVVZw0vyOIvWlXWGaKCr/6l3Go62wsvJK5byiI6ZoYztDsow4GnS69BZD3GnqH3hA==}
    engines: {node: ^14.17.0 || >=16.0.0}
    peerDependencies:
      eslint: '>=6.0.0'

  eslint-scope@7.2.2:
    resolution: {integrity: sha512-dOt21O7lTMhDM+X9mB4GX+DZrZtCUJPL/wlcTqxyrx5IvO0IYtILdtrQGQp+8n5S0gwSVmOf9NQrjMOgfQZlIg==}
    engines: {node: ^12.22.0 || ^14.17.0 || >=16.0.0}

  eslint-scope@8.4.0:
    resolution: {integrity: sha512-sNXOfKCn74rt8RICKMvJS7XKV/Xk9kA7DyJr8mJik3S7Cwgy3qlkkmyS2uQB3jiJg6VNdZd/pDBJu0nvG2NlTg==}
    engines: {node: ^18.18.0 || ^20.9.0 || >=21.1.0}

  eslint-summary@1.0.0:
    resolution: {integrity: sha512-cHr5WiNFhu2guLQykhQV8O7BQcnpFLR6GdLjbQfDDL0yGy9U7dXC6zMUtwoxYgJRC/Wk3yZMc+I6Q15Z7r4j9Q==}
    engines: {node: '>=0.10.0'}

  eslint-visitor-keys@3.4.3:
    resolution: {integrity: sha512-wpc+LXeiyiisxPlEkUzU6svyS1frIO3Mgxj1fdy7Pm8Ygzguax2N3Fa/D/ag1WqbOprdI+uY6wMUl8/a2G+iag==}
    engines: {node: ^12.22.0 || ^14.17.0 || >=16.0.0}

  eslint-visitor-keys@4.2.1:
    resolution: {integrity: sha512-Uhdk5sfqcee/9H/rCOJikYz67o0a2Tw2hGRPOG2Y1R2dg7brRe1uG0yaNQDHu+TO/uQPF/5eCapvYSmHUjt7JQ==}
    engines: {node: ^18.18.0 || ^20.9.0 || >=21.1.0}

  eslint@8.57.1:
    resolution: {integrity: sha512-ypowyDxpVSYpkXr9WPv2PAZCtNip1Mv5KTW0SCurXv/9iOpcrH9PaqUElksqEB6pChqHGDRCFTyrZlGhnLNGiA==}
    engines: {node: ^12.22.0 || ^14.17.0 || >=16.0.0}
    deprecated: This version is no longer supported. Please see https://eslint.org/version-support for other options.
    hasBin: true

  eslint@9.31.0:
    resolution: {integrity: sha512-QldCVh/ztyKJJZLr4jXNUByx3gR+TDYZCRXEktiZoUR3PGy4qCmSbkxcIle8GEwGpb5JBZazlaJ/CxLidXdEbQ==}
    engines: {node: ^18.18.0 || ^20.9.0 || >=21.1.0}
    hasBin: true
    peerDependencies:
      jiti: '*'
    peerDependenciesMeta:
      jiti:
        optional: true

  esniff@2.0.1:
    resolution: {integrity: sha512-kTUIGKQ/mDPFoJ0oVfcmyJn4iBDRptjNVIzwIFR7tqWXdVI9xfA2RMwY/gbSpJG3lkdWNEjLap/NqVHZiJsdfg==}
    engines: {node: '>=0.10'}

  espree@10.4.0:
    resolution: {integrity: sha512-j6PAQ2uUr79PZhBjP5C5fhl8e39FmRnOjsD5lGnWrFU8i2G776tBK7+nP8KuQUTTyAZUwfQqXAgrVH5MbH9CYQ==}
    engines: {node: ^18.18.0 || ^20.9.0 || >=21.1.0}

  espree@9.6.1:
    resolution: {integrity: sha512-oruZaFkjorTpF32kDSI5/75ViwGeZginGGy2NoOSg3Q9bnwlnmDm4HLnkl0RE3n+njDXR037aY1+x58Z/zFdwQ==}
    engines: {node: ^12.22.0 || ^14.17.0 || >=16.0.0}

  esprima@4.0.1:
    resolution: {integrity: sha512-eGuFFw7Upda+g4p+QHvnW0RyTX/SVeJBDM/gCtMARO0cLuT2HcEKnTPvhjV6aGeqrCB/sbNop0Kszm0jsaWU4A==}
    engines: {node: '>=4'}
    hasBin: true

  esquery@1.6.0:
    resolution: {integrity: sha512-ca9pw9fomFcKPvFLXhBKUK90ZvGibiGOvRJNbjljY7s7uq/5YO4BOzcYtJqExdx99rF6aAcnRxHmcUHcz6sQsg==}
    engines: {node: '>=0.10'}

  esrecurse@4.3.0:
    resolution: {integrity: sha512-KmfKL3b6G+RXvP8N1vr3Tq1kL/oCFgn2NYXEtqP8/L3pKapUA4G8cFVaoF3SU323CD4XypR/ffioHmkti6/Tag==}
    engines: {node: '>=4.0'}

  estraverse@4.3.0:
    resolution: {integrity: sha512-39nnKffWz8xN1BU/2c79n9nB9HDzo0niYUqx6xyqUnyoAnQyyWpOTdZEeiCch8BBu515t4wp9ZmgVfVhn9EBpw==}
    engines: {node: '>=4.0'}

  estraverse@5.3.0:
    resolution: {integrity: sha512-MMdARuVEQziNTeJD8DgMqmhwR11BRQ/cBP+pLtYdSTnf3MIO8fFeiINEbX36ZdNlfU/7A9f3gUw49B3oQsvwBA==}
    engines: {node: '>=4.0'}

  estree-walker@2.0.2:
    resolution: {integrity: sha512-Rfkk/Mp/DL7JVje3u18FxFujQlTNR2q6QfMSMB7AvCBx91NGj/ba3kCfza0f6dVDbw7YlRf/nDrn7pQrCCyQ/w==}

  estree-walker@3.0.3:
    resolution: {integrity: sha512-7RUKfXgSMMkzt6ZuXmqapOurLGPPfgj6l9uRZ7lRGolvk0y2yocc35LdcxKC5PQZdn2DMqioAQ2NoWcrTKmm6g==}

  esutils@2.0.3:
    resolution: {integrity: sha512-kVscqXk4OCp68SZ0dkgEKVi6/8ij300KBWTJq32P/dYeWTSwK41WyTxalN1eRmA5Z9UU/LX9D7FWSmV9SAYx6g==}
    engines: {node: '>=0.10.0'}

  etag@1.8.1:
    resolution: {integrity: sha512-aIL5Fx7mawVa300al2BnEE4iNvo1qETxLrPI/o05L7z6go7fCw1J6EQmbK4FmJ2AS7kgVF/KEZWufBfdClMcPg==}
    engines: {node: '>= 0.6'}

  event-emitter@0.3.5:
    resolution: {integrity: sha512-D9rRn9y7kLPnJ+hMq7S/nhvoKwwvVJahBi2BPmx3bvbsEdK3W9ii8cBSGjP+72/LnM4n6fo3+dkCX5FeTQruXA==}

  eventemitter3@5.0.1:
    resolution: {integrity: sha512-GWkBvjiSZK87ELrYOSESUYeVIc9mvLLf/nXalMOS5dYrgZq9o5OVkbZAVM06CVxYsCwH9BDZFPlQTlPA1j4ahA==}

  execa@8.0.1:
    resolution: {integrity: sha512-VyhnebXciFV2DESc+p6B+y0LjSm0krU4OgJN44qFAhBY0TJ+1V61tYD2+wHusZ6F9n5K+vl8k0sTy7PEfV4qpg==}
    engines: {node: '>=16.17'}

  expect-type@1.2.1:
    resolution: {integrity: sha512-/kP8CAwxzLVEeFrMm4kMmy4CCDlpipyA7MYLVrdJIkV0fYF0UaigQHRsxHiuY/GEea+bh4KSv3TIlgr+2UL6bw==}
    engines: {node: '>=12.0.0'}

  ext@1.7.0:
    resolution: {integrity: sha512-6hxeJYaL110a9b5TEJSj0gojyHQAmA2ch5Os+ySCiA1QGdS697XWY1pzsrSjqA9LDEEgdB/KypIlR59RcLuHYw==}

  extend@3.0.2:
    resolution: {integrity: sha512-fjquC59cD7CyW6urNXK0FBufkZcoiGG80wTuPujX590cB5Ttln20E2UB4S/WARVqhXffZl2LNgS+gQdPIIim/g==}

  external-editor@3.1.0:
    resolution: {integrity: sha512-hMQ4CX1p1izmuLYyZqLMO/qGNw10wSv9QDCPfzXfyFrOaCSSoRfqE1Kf1s5an66J5JZC62NewG+mK49jOCtQew==}
    engines: {node: '>=4'}

  extract-zip@2.0.1:
    resolution: {integrity: sha512-GDhU9ntwuKyGXdZBUgTIe+vXnWj0fppUEtMDL0+idd5Sta8TGpHssn/eusA9mrPr9qNDym6SxAYZjNvCn/9RBg==}
    engines: {node: '>= 10.17.0'}
    hasBin: true

  extsprintf@1.3.0:
    resolution: {integrity: sha512-11Ndz7Nv+mvAC1j0ktTa7fAb0vLyGGX+rMHNBYQviQDGU0Hw7lhctJANqbPhu9nV9/izT/IntTgZ7Im/9LJs9g==}
    engines: {'0': node >=0.6.0}

  fanfou-sdk@6.0.0:
    resolution: {integrity: sha512-/S1rINk15hWHN1bbKZg23aBIN+yjWcVKGUuG1cIDCpGoidH46LU8S8Sax6MiCBSqwyjuSD7d90hBYc7TG/5yIQ==}
    engines: {node: '>=18.0.0'}

  fast-deep-equal@3.1.3:
    resolution: {integrity: sha512-f3qQ9oQy9j2AhBe/H9VC91wLmKBCCU/gDOnKNAYG5hswO7BLKj09Hc5HYNz9cGI++xlpDCIgDaitVs03ATR84Q==}

  fast-diff@1.3.0:
    resolution: {integrity: sha512-VxPP4NqbUjj6MaAOafWeUn2cXWLcCtljklUtZf0Ind4XQ+QPtmA0b18zZy0jIQx+ExRVCR/ZQpBmik5lXshNsw==}

  fast-fifo@1.3.2:
    resolution: {integrity: sha512-/d9sfos4yxzpwkDkuN7k2SqFKtYNmCTzgfEpz82x34IM9/zc8KGxQoXg1liNC/izpRM/MBdt44Nmx41ZWqk+FQ==}

  fast-glob@3.3.3:
    resolution: {integrity: sha512-7MptL8U0cqcFdzIzwOTHoilX9x5BrNqye7Z/LuC7kCMRio1EMSyqRK3BEAUD7sXRq4iT4AzTVuZdhgQ2TCvYLg==}
    engines: {node: '>=8.6.0'}

  fast-json-stable-stringify@2.1.0:
    resolution: {integrity: sha512-lhd/wF+Lk98HZoTCtlVraHtfh5XYijIjalXck7saUtuanSDyLMxnHhSXEDJqHxD7msR8D0uCmqlkwjCV8xvwHw==}

  fast-levenshtein@2.0.6:
    resolution: {integrity: sha512-DCXu6Ifhqcks7TZKY3Hxp3y6qphY5SJZmrWMDrKcERSOXWQdMhU9Ig/PYrzyw/ul9jOIyh0N4M0tbC5hodg8dw==}

  fast-redact@3.5.0:
    resolution: {integrity: sha512-dwsoQlS7h9hMeYUq1W++23NDcBLV4KqONnITDV9DjfS3q1SgDGVrBdvvTLUotWtPSD7asWDV9/CmsZPy8Hf70A==}
    engines: {node: '>=6'}

  fast-safe-stringify@2.1.1:
    resolution: {integrity: sha512-W+KJc2dmILlPplD/H4K9l9LcAHAfPtP6BY84uVLXQ6Evcz9Lcg33Y2z1IVblT6xdY54PXYVHEv+0Wpq8Io6zkA==}

  fastq@1.19.1:
    resolution: {integrity: sha512-GwLTyxkCXjXbxqIhTsMI2Nui8huMPtnxg7krajPJAjnEG/iiOS7i+zCtWGZR9G0NBKbXKh6X9m9UIsYX/N6vvQ==}

  fd-slicer@1.1.0:
    resolution: {integrity: sha512-cE1qsB/VwyQozZ+q1dGxR8LBYNZeofhEdUNGSMbQD3Gw2lAzX9Zb3uIU6Ebc/Fmyjo9AWWfnn0AUCHqtevs/8g==}

  fdir@6.4.6:
    resolution: {integrity: sha512-hiFoqpyZcfNm1yc4u8oWCf9A2c4D3QjCrks3zmoVKVxpQRzmPNar1hUJcBG2RQHvEVGDN+Jm81ZheVLAQMK6+w==}
    peerDependencies:
      picomatch: ^3 || ^4
    peerDependenciesMeta:
      picomatch:
        optional: true

  fecha@4.2.3:
    resolution: {integrity: sha512-OP2IUU6HeYKJi3i0z4A19kHMQoLVs4Hc+DPqqxI2h/DPZHTm/vjsfC6P0b4jCMy14XizLBqvndQ+UilD7707Jw==}

  fetch-blob@3.2.0:
    resolution: {integrity: sha512-7yAQpD2UMJzLi1Dqv7qFYnPbaPx7ZfFK6PiIxQ4PfkGPyNyl2Ugx+a/umUonmKqjhM4DnfbMvdX6otXq83soQQ==}
    engines: {node: ^12.20 || >= 14.13}

  figures@3.2.0:
    resolution: {integrity: sha512-yaduQFRKLXYOGgEn6AZau90j3ggSOyiqXU0F9JZfeXYhNa+Jk4X+s45A2zg5jns87GAFa34BBm2kXw4XpNcbdg==}
    engines: {node: '>=8'}

  file-entry-cache@6.0.1:
    resolution: {integrity: sha512-7Gps/XWymbLk2QLYK4NzpMOrYjMhdIxXuIvy2QBsLE6ljuodKvdkWs/cpyJJ3CVIVpH0Oi1Hvg1ovbMzLdFBBg==}
    engines: {node: ^10.12.0 || >=12.0.0}

  file-entry-cache@8.0.0:
    resolution: {integrity: sha512-XXTUwCvisa5oacNGRP9SfNtYBNAMi+RPwBFmblZEF7N7swHYQS6/Zfk7SRwx4D5j3CH211YNRco1DEMNVfZCnQ==}
    engines: {node: '>=16.0.0'}

  file-uri-to-path@1.0.0:
    resolution: {integrity: sha512-0Zt+s3L7Vf1biwWZ29aARiVYLx7iMGnEUl9x33fbB/j3jR81u/O2LbqK+Bm1CDSNDKVtJ/YjwY7TUd5SkeLQLw==}

  fill-range@7.1.1:
    resolution: {integrity: sha512-YsGpe3WHLK8ZYi4tWDg2Jy3ebRz2rXowDxnld4bkQB00cc/1Zw9AWnC0i9ztDJitivtQvaI9KaLyKrc+hBW0yg==}
    engines: {node: '>=8'}

  filter-obj@5.1.0:
    resolution: {integrity: sha512-qWeTREPoT7I0bifpPUXtxkZJ1XJzxWtfoWWkdVGqa+eCr3SHW/Ocp89o8vLvbUuQnadybJpjOKu4V+RwO6sGng==}
    engines: {node: '>=14.16'}

  find-up-simple@1.0.1:
    resolution: {integrity: sha512-afd4O7zpqHeRyg4PfDQsXmlDe2PfdHtJt6Akt8jOWaApLOZk5JXs6VMR29lz03pRe9mpykrRCYIYxaJYcfpncQ==}
    engines: {node: '>=18'}

  find-up@5.0.0:
    resolution: {integrity: sha512-78/PXT1wlLLDgTzDs7sjq9hzz0vXD+zn+7wypEe4fXQxCmdmqfGsEPQxmiCSQI3ajFV91bVSsvNtrJRiW6nGng==}
    engines: {node: '>=10'}

  flat-cache@3.2.0:
    resolution: {integrity: sha512-CYcENa+FtcUKLmhhqyctpclsq7QF38pKjZHsGNiSQF5r4FtoKDWabFDl3hzaEQMvT1LHEysw5twgLvpYYb4vbw==}
    engines: {node: ^10.12.0 || >=12.0.0}

  flat-cache@4.0.1:
    resolution: {integrity: sha512-f7ccFPK3SXFHpx15UIGyRJ/FJQctuKZ0zVuN3frBo4HnK3cay9VEW0R6yPYFHC0AgqhukPzKjq22t5DmAyqGyw==}
    engines: {node: '>=16'}

  flatted@3.3.3:
    resolution: {integrity: sha512-GX+ysw4PBCz0PzosHDepZGANEuFCMLrnRTiEy9McGjmkCQYwRq4A/X786G/fjM/+OjsWSU1ZrY5qyARZmO/uwg==}

  fn.name@1.1.0:
    resolution: {integrity: sha512-GRnmB5gPyJpAhTQdSZTSp9uaPSvl09KoYcMQtsB9rQoOmzs9dH6ffeccH+Z+cv6P68Hu5bC6JjRh4Ah/mHSNRw==}

  foreground-child@3.3.1:
    resolution: {integrity: sha512-gIXjKqtFuWEgzFRJA9WCQeSJLZDjgJUOMCMzxtvFq/37KojM1BFGufqsCy0r4qSQmYLsZYMeyRqzIWOMup03sw==}
    engines: {node: '>=14'}

  forever-agent@0.6.1:
    resolution: {integrity: sha512-j0KLYPhm6zeac4lz3oJ3o65qvgQCcPubiyotZrXqEaG4hNagNYO8qdlUrX5vwqv9ohqeT/Z3j6+yW067yWWdUw==}

  form-data-encoder@4.1.0:
    resolution: {integrity: sha512-G6NsmEW15s0Uw9XnCg+33H3ViYRyiM0hMrMhhqQOR8NFc5GhYrI+6I3u7OTw7b91J2g8rtvMBZJDbcGb2YUniw==}
    engines: {node: '>= 18'}

  form-data@2.3.3:
    resolution: {integrity: sha512-1lLKB2Mu3aGP1Q/2eCOx0fNbRMe7XdwktwOruhfqqd0rIJWwN4Dh+E3hrPSlDCXnSR7UtZ1N38rVXm+6+MEhJQ==}
    engines: {node: '>= 0.12'}

  form-data@2.5.3:
    resolution: {integrity: sha512-XHIrMD0NpDrNM/Ckf7XJiBbLl57KEhT3+i3yY+eWm+cqYZJQTZrKo8Y8AWKnuV5GT4scfuUGt9LzNoIx3dU1nQ==}
    engines: {node: '>= 0.12'}

  form-data@4.0.4:
    resolution: {integrity: sha512-KrGhL9Q4zjj0kiUt5OO4Mr/A/jlI2jDYs5eHBpYHPcBEVSiipAvn2Ko2HnPe20rmcuuvMHNdZFp+4IlGTMF0Ow==}
    engines: {node: '>= 6'}

  formdata-polyfill@4.0.10:
    resolution: {integrity: sha512-buewHzMvYL29jdeQTVILecSaZKnt/RJWjoZCF5OW60Z67/GmSLBkOFM7qh1PI3zFNtJbaZL5eQu1vLfazOwj4g==}
    engines: {node: '>=12.20.0'}

  formidable@3.5.4:
    resolution: {integrity: sha512-YikH+7CUTOtP44ZTnUhR7Ic2UASBPOqmaRkRKxRbywPTe5VxF7RRCck4af9wutiZ/QKM5nME9Bie2fFaPz5Gug==}
    engines: {node: '>=14.0.0'}

  forwarded-parse@2.1.2:
    resolution: {integrity: sha512-alTFZZQDKMporBH77856pXgzhEzaUVmLCDk+egLgIgHst3Tpndzz8MnKe+GzRJRfvVdn69HhpW7cmXzvtLvJAw==}

  fs-extra@11.3.0:
    resolution: {integrity: sha512-Z4XaCL6dUDHfP/jT25jJKMmtxvuwbkrD1vNSMFlo9lNLY2c5FHYSQgHPRZUjAB26TpDEoW9HCOgplrdbaPV/ew==}
    engines: {node: '>=14.14'}

  fs.realpath@1.0.0:
    resolution: {integrity: sha512-OO0pH2lK6a0hZnAdau5ItzHPI6pUlvI7jMVnxUQRtw4owF2wk8lOSabtGDCTP4Ggrg2MbGnWO9X8K1t4+fGMDw==}

  fsevents@2.3.3:
    resolution: {integrity: sha512-5xoDfX+fL7faATnagmWPpbFtwh/R77WmMMqqHGS65C3vvB0YHrgF+B1YmZ3441tMj5n63k0212XNoJwzlhffQw==}
    engines: {node: ^8.16.0 || ^10.6.0 || >=11.0.0}
    os: [darwin]

  gaxios@7.1.1:
    resolution: {integrity: sha512-Odju3uBUJyVCkW64nLD4wKLhbh93bh6vIg/ZIXkWiLPBrdgtc65+tls/qml+un3pr6JqYVFDZbbmLDQT68rTOQ==}
    engines: {node: '>=18'}

  gcp-metadata@7.0.1:
    resolution: {integrity: sha512-UcO3kefx6dCcZkgcTGgVOTFb7b1LlQ02hY1omMjjrrBzkajRMCFgYOjs7J71WqnuG1k2b+9ppGL7FsOfhZMQKQ==}
    engines: {node: '>=18'}

  gensync@1.0.0-beta.2:
    resolution: {integrity: sha512-3hN7NaskYvMDLQY55gnW3NQ+mesEAepTqlg+VEbj7zzqEMBVNhzcGYYeqFo/TlYz6eQiFcp1HcsCZO+nGgS8zg==}
    engines: {node: '>=6.9.0'}

  get-caller-file@2.0.5:
    resolution: {integrity: sha512-DyFP3BM/3YHTQOCUL/w0OZHR0lpKeGrxotcHWcqNEdnltqFwXVfhEBQ94eIo34AfQpo0rGki4cyIiftY06h2Fg==}
    engines: {node: 6.* || 8.* || >= 10.*}

  get-east-asian-width@1.3.0:
    resolution: {integrity: sha512-vpeMIQKxczTD/0s2CdEWHcb0eeJe6TFjxb+J5xgX7hScxqrGuyjmv4c1D4A/gelKfyox0gJJwIHF+fLjeaM8kQ==}
    engines: {node: '>=18'}

  get-stream@5.2.0:
    resolution: {integrity: sha512-nBF+F1rAZVCu/p7rjzgA+Yb4lfYXrpl7a6VmJrU8wF9I1CKvP/QwPNZHnOlwbTkY6dvtFIzFMSyQXbLoTQPRpA==}
    engines: {node: '>=8'}

  get-stream@8.0.1:
    resolution: {integrity: sha512-VaUJspBffn/LMCJVoMvSAdmscJyS1auj5Zulnn5UoYcY531UWmdwhRWkcGKnGU93m5HSXP9LP2usOryrBtQowA==}
    engines: {node: '>=16'}

  get-stream@9.0.1:
    resolution: {integrity: sha512-kVCxPF3vQM/N0B1PmoqVUqgHP+EeVjmZSQn+1oCRPxd2P21P2F19lIgbR3HBosbB1PUhOAoctJnfEn2GbN2eZA==}
    engines: {node: '>=18'}

  get-tsconfig@4.10.1:
    resolution: {integrity: sha512-auHyJ4AgMz7vgS8Hp3N6HXSmlMdUyhSUrfBF16w153rxtLIEOE+HGqaBppczZvnHLqQJfiHotCYpNhl0lUROFQ==}

  get-uri@6.0.4:
    resolution: {integrity: sha512-E1b1lFFLvLgak2whF2xDBcOy6NLVGZBqqjJjsIhvopKfWWEi64pLVTWWehV8KlLerZkfNTA95sTe2OdJKm1OzQ==}
    engines: {node: '>= 14'}

  getpass@0.1.7:
    resolution: {integrity: sha512-0fzj9JxOLfJ+XGLhR8ze3unN0KZCgZwiSSDz168VERjK8Wl8kVSdcu2kspd4s4wtAa1y/qrVRiAA0WclVsu0ng==}

  glob-parent@5.1.2:
    resolution: {integrity: sha512-AOIgSQCepiJYwP3ARnGx+5VnTu2HBYdzbGP45eLw1vr3zB3vZLeyed1sC9hnbcOc9/SrMyM5RPQrkGz4aS9Zow==}
    engines: {node: '>= 6'}

  glob-parent@6.0.2:
    resolution: {integrity: sha512-XxwI8EOhVQgWp6iDL+3b0r86f4d6AX6zSU55HfB4ydCEuXLXc5FcYeOu+nnGftS4TEju/11rt4KJPTMgbfmv4A==}
    engines: {node: '>=10.13.0'}

  glob@10.4.5:
    resolution: {integrity: sha512-7Bv8RF0k6xjo7d4A/PxYLbUCfb6c+Vpd2/mB2yRDlew7Jb5hEXiCD9ibfO7wpk8i4sevK6DFny9h7EYbM3/sHg==}
    hasBin: true

  glob@7.2.3:
    resolution: {integrity: sha512-nFR0zLpU2YCaRxwoCJvL6UvCH2JFyFVIvwTLsIf21AuHlMskA1hhTdk+LlYJtOlYt9v6dvszD2BGRqBL+iQK9Q==}
    deprecated: Glob versions prior to v9 are no longer supported

  globals@13.24.0:
    resolution: {integrity: sha512-AhO5QUcj8llrbG09iWhPU2B204J1xnPeL8kQmVorSsy+Sjj1sk8gIyh6cUocGmH4L0UuhAJy+hJMRA4mgA4mFQ==}
    engines: {node: '>=8'}

  globals@14.0.0:
    resolution: {integrity: sha512-oahGvuMGQlPw/ivIYBjVSrWAfWLBeku5tpPE2fOPLi+WHffIWbuh2tCjhyQhTBPMf5E9jDEH4FOmTYgYwbKwtQ==}
    engines: {node: '>=18'}

  globals@15.15.0:
    resolution: {integrity: sha512-7ACyT3wmyp3I61S4fG682L0VA2RGD9otkqGJIwNUMF1SWUombIIk+af1unuDYgMm082aHYwD+mzJvv9Iu8dsgg==}
    engines: {node: '>=18'}

  globals@16.3.0:
    resolution: {integrity: sha512-bqWEnJ1Nt3neqx2q5SFfGS8r/ahumIakg3HcwtNlrVlwXIeNumWn/c7Pn/wKzGhf6SaW6H6uWXLqC30STCMchQ==}
    engines: {node: '>=18'}

  globrex@0.1.2:
    resolution: {integrity: sha512-uHJgbwAMwNFf5mLst7IWLNg14x1CkeqglJb/K3doi4dw6q2IvAAmM/Y81kevy83wP+Sst+nutFTYOGg3d1lsxg==}

  google-auth-library@10.1.0:
    resolution: {integrity: sha512-GspVjZj1RbyRWpQ9FbAXMKjFGzZwDKnUHi66JJ+tcjcu5/xYAP1pdlWotCuIkMwjfVsxxDvsGZXGLzRt72D0sQ==}
    engines: {node: '>=18'}

  google-logging-utils@1.1.1:
    resolution: {integrity: sha512-rcX58I7nqpu4mbKztFeOAObbomBbHU2oIb/d3tJfF3dizGSApqtSwYJigGCooHdnMyQBIw8BrWyK96w3YXgr6A==}
    engines: {node: '>=14'}

  googleapis-common@8.0.0:
    resolution: {integrity: sha512-66if47It7y+Sab3HMkwEXx1kCq9qUC9px8ZXoj1CMrmLmUw81GpbnsNlXnlyZyGbGPGcj+tDD9XsZ23m7GLaJQ==}
    engines: {node: '>=18.0.0'}

  googleapis@153.0.0:
    resolution: {integrity: sha512-QT9Tdy9lx7KuZx620RaR/YsjwZTSw/dqlPKQRVLnMKTzOEghN0uZaKvpsm8aXjK+yEKWhJ8HQ6qOXRsJPLZHpw==}
    engines: {node: '>=18'}

  got@14.4.7:
    resolution: {integrity: sha512-DI8zV1231tqiGzOiOzQWDhsBmncFW7oQDH6Zgy6pDPrqJuVZMtoSgPLLsBZQj8Jg4JFfwoOsDA8NGtLQLnIx2g==}
    engines: {node: '>=20'}

  graceful-fs@4.2.11:
    resolution: {integrity: sha512-RbJ5/jmFcNNCcDV5o9eTnBLJ/HszWV0P73bc+Ff4nS/rJj+YaS6IGyiOL0VoBYX+l1Wrl3k63h/KrH+nhJ0XvQ==}

  graphemer@1.4.0:
    resolution: {integrity: sha512-EtKwoO6kxCL9WO5xipiHTZlSzBm7WLT627TqC/uVRd0HKmq8NXyebnNYxDoBi7wt8eTWrUrKXCOVaFq9x1kgag==}

  graphql@16.11.0:
    resolution: {integrity: sha512-mS1lbMsxgQj6hge1XZ6p7GPhbrtFwUFYi3wRzXAC/FmYnyXMTvvI3td3rjmQ2u8ewXueaSvRPWaEcgVVOT9Jnw==}
    engines: {node: ^12.22.0 || ^14.16.0 || ^16.0.0 || >=17.0.0}

  gtoken@8.0.0:
    resolution: {integrity: sha512-+CqsMbHPiSTdtSO14O51eMNlrp9N79gmeqmXeouJOhfucAedHw9noVe/n5uJk3tbKE6a+6ZCQg3RPhVhHByAIw==}
    engines: {node: '>=18'}

  har-schema@2.0.0:
    resolution: {integrity: sha512-Oqluz6zhGX8cyRaTQlFMPw80bSJVG2x/cFb8ZPhUILGgHka9SsokCCOQgpveePerqidZOrT14ipqfJb7ILcW5Q==}
    engines: {node: '>=4'}

  har-validator@5.1.5:
    resolution: {integrity: sha512-nmT2T0lljbxdQZfspsno9hgrG3Uir6Ks5afism62poxqBM6sDnMEuPmzTq8XN0OEwqKLLdh1jQI3qyE66Nzb3w==}
    engines: {node: '>=6'}
    deprecated: this library is no longer supported

  has-ansi@2.0.0:
    resolution: {integrity: sha512-C8vBJ8DwUCx19vhm7urhTuUsr4/IyP6l4VzNQDv+ryHQObW3TTTp9yB68WpYgRe2bbaGuZ/se74IqFeVnMnLZg==}
    engines: {node: '>=0.10.0'}

  has-flag@3.0.0:
    resolution: {integrity: sha512-sKJf1+ceQBr4SMkvQnBDNDtf4TXpVhVGateu0t918bl30FnbE2m4vNLX+VWe/dpjlb+HugGYzW7uQXH98HPEYw==}
    engines: {node: '>=4'}

  has-flag@4.0.0:
    resolution: {integrity: sha512-EykJT/Q1KjTWctppgIAgfSO0tKVuZUjhgMr17kqTumMl6Afv3EISleU7qZUzoXDFTAHTDC4NOoG/ZxU3EvlMPQ==}
    engines: {node: '>=8'}

  he@1.2.0:
    resolution: {integrity: sha512-F/1DnUGPopORZi0ni+CvrCgHQ5FyEAHRLSApuYWMmrbSwoN2Mn/7k+Gl38gJnR7yyDZk6WLXwiGod1JOWNDKGw==}
    hasBin: true

  headers-polyfill@4.0.3:
    resolution: {integrity: sha512-IScLbePpkvO846sIwOtOTDjutRMWdXdJmXdMvk6gCBHxFO8d+QKOQedyZSxFTTFYRSmlgSTDtXqqq4pcenBXLQ==}

  heap@0.2.7:
    resolution: {integrity: sha512-2bsegYkkHO+h/9MGbn6KWcE45cHZgPANo5LXF7EvWdT0yT2EguSVO1nDgU5c8+ZOPwp2vMNa7YFsJhVcDR9Sdg==}

  hmacsha1@1.0.0:
    resolution: {integrity: sha512-4FP6J0oI8jqb6gLLl9tSwVdosWJ/AKSGJ+HwYf6Ixe4MUcEkst4uWzpVQrNOCin0fzTRQbXV8ePheU8WiiDYBw==}

  hono@4.8.5:
    resolution: {integrity: sha512-Up2cQbtNz1s111qpnnECdTGqSIUIhZJMLikdKkshebQSEBcoUKq6XJayLGqSZWidiH0zfHRCJqFu062Mz5UuRA==}
    engines: {node: '>=16.9.0'}

  hookable@5.5.3:
    resolution: {integrity: sha512-Yc+BQe8SvoXH1643Qez1zqLRmbA5rCL+sSmk6TVos0LWVfNIB7PGncdlId77WzLGSIB5KaWgTaNTs2lNVEI6VQ==}

  html-encoding-sniffer@4.0.0:
    resolution: {integrity: sha512-Y22oTqIU4uuPgEemfz7NDJz6OeKf12Lsu+QC+s3BVpda64lTiMYCyGwg5ki4vFxkMwQdeZDl2adZoqUgdFuTgQ==}
    engines: {node: '>=18'}

  html-escaper@2.0.2:
    resolution: {integrity: sha512-H2iMtd0I4Mt5eYiapRdIDjp+XzelXQ0tFE4JS7YFwFevXXMmOp9myNrUvCg0D6ws8iqkRPBfKHgbwig1SmlLfg==}

  html-minifier@4.0.0:
    resolution: {integrity: sha512-aoGxanpFPLg7MkIl/DDFYtb0iWz7jMFGqFhvEDZga6/4QTjneiD8I/NXL1x5aaoCp7FSIT6h/OhykDdPsbtMig==}
    engines: {node: '>=6'}
    hasBin: true

  html-to-text@9.0.5:
    resolution: {integrity: sha512-qY60FjREgVZL03vJU6IfMV4GDjGBIoOyvuFdpBDIX9yTlDw0TjxVBQp+P8NvpdIXNJvfWBTNul7fsAQJq2FNpg==}
    engines: {node: '>=14'}

  htmlparser2@10.0.0:
    resolution: {integrity: sha512-TwAZM+zE5Tq3lrEHvOlvwgj1XLWQCtaaibSN11Q+gGBAS7Y1uZSWwXXRe4iF6OXnaq1riyQAPFOBtYc77Mxq0g==}

  htmlparser2@3.10.1:
    resolution: {integrity: sha512-IgieNijUMbkDovyoKObU1DUhm1iwNYE/fuifEoEHfd1oZKZDaONBSkal7Y01shxsM49R4XaMdGez3WnF9UfiCQ==}

  htmlparser2@6.1.0:
    resolution: {integrity: sha512-gyyPk6rgonLFEDGoeRgQNaEUvdJ4ktTmmUh/h2t7s+M8oPpIPxgNACWa+6ESR57kXstwqPiCut0V8NRpcwgU7A==}

  htmlparser2@8.0.2:
    resolution: {integrity: sha512-GYdjWKDkbRLkZ5geuHs5NY1puJ+PXwP7+fHPRz06Eirsb9ugf6d8kkXav6ADhcODhFFPMIXyxkxSuMf3D6NCFA==}

  http-cache-semantics@4.2.0:
    resolution: {integrity: sha512-dTxcvPXqPvXBQpq5dUr6mEMJX4oIEFv6bwom3FDwKRDsuIjjJGANqhBuoAn9c1RQJIdAKav33ED65E2ys+87QQ==}

  http-cookie-agent@6.0.8:
    resolution: {integrity: sha512-qnYh3yLSr2jBsTYkw11elq+T361uKAJaZ2dR4cfYZChw1dt9uL5t3zSUwehoqqVb4oldk1BpkXKm2oat8zV+oA==}
    engines: {node: '>=18.0.0'}
    peerDependencies:
      tough-cookie: ^4.0.0 || ^5.0.0
      undici: ^5.11.0 || ^6.0.0
    peerDependenciesMeta:
      undici:
        optional: true

  http-proxy-agent@7.0.2:
    resolution: {integrity: sha512-T1gkAiYYDWYx3V5Bmyu7HcfcvL7mUrTWiM6yOfa3PIphViJ/gFPbvidQ+veqSOHci/PxBcDabeUNCzpOODJZig==}
    engines: {node: '>= 14'}

  http-signature@1.2.0:
    resolution: {integrity: sha512-CAbnr6Rz4CYQkLYUtSNXxQPUH2gK8f3iWexVlsnMeD+GjlsQ0Xsy1cOX+mN3dtxYomRy21CiOzU8Uhw6OwncEQ==}
    engines: {node: '>=0.8', npm: '>=1.3.7'}

  http-signature@1.4.0:
    resolution: {integrity: sha512-G5akfn7eKbpDN+8nPS/cb57YeA1jLTVxjpCj7tmm3QKPdyDy7T+qSC40e9ptydSWvkwjSXw1VbkpyEm39ukeAg==}
    engines: {node: '>=0.10'}

  http2-wrapper@2.2.1:
    resolution: {integrity: sha512-V5nVw1PAOgfI3Lmeaj2Exmeg7fenjhRUgz1lPSezy1CuhPYbgQtbQj4jZfEAEMlaL+vupsvhjqCyjzob0yxsmQ==}
    engines: {node: '>=10.19.0'}

  https-proxy-agent@7.0.6:
    resolution: {integrity: sha512-vK9P5/iUfdl95AI+JVyUuIcVtd4ofvtrOr3HNtM2yxC9bnMbEdp3x01OhQNnjb8IJYi38VlTE3mBXwcfvywuSw==}
    engines: {node: '>= 14'}

  human-signals@5.0.0:
    resolution: {integrity: sha512-AXcZb6vzzrFAUE61HnN4mpLqd/cSIwNQjtNWR0euPm6y0iqx3G4gOXaIDdtdDwZmhwe82LA6+zinmW4UBWVePQ==}
    engines: {node: '>=16.17.0'}

  husky@9.1.7:
    resolution: {integrity: sha512-5gs5ytaNjBrh5Ow3zrvdUUY+0VxIuWVL4i9irt6friV+BqdCfmV11CQTWMiBYWHbXhco+J1kHfTOUkePhCDvMA==}
    engines: {node: '>=18'}
    hasBin: true

  iconv-lite@0.4.24:
    resolution: {integrity: sha512-v3MXnZAcvnywkTUEZomIActle7RXXeedOR31wwl7VlyoXO4Qi9arvSenNQWne1TcRwhCL1HwLI21bEqdpj8/rA==}
    engines: {node: '>=0.10.0'}

  iconv-lite@0.5.0:
    resolution: {integrity: sha512-NnEhI9hIEKHOzJ4f697DMz9IQEXr/MMJ5w64vN2/4Ai+wRnvV7SBrL0KLoRlwaKVghOc7LQ5YkPLuX146b6Ydw==}
    engines: {node: '>=0.10.0'}

  iconv-lite@0.6.3:
    resolution: {integrity: sha512-4fCk79wshMdzMp2rH06qWrJE4iolqLhCUH+OiuIgU++RB0+94NlDL81atO7GX55uUKueo0txHNtvEyI6D7WdMw==}
    engines: {node: '>=0.10.0'}

  ieee754@1.2.1:
    resolution: {integrity: sha512-dcyqhDvX1C46lXZcVqCpK+FtMRQVdIMN6/Df5js2zouUsqG7I6sFxitIC+7KYK29KdXOLHdu9zL4sFnoVQnqaA==}

  ignore@5.3.2:
    resolution: {integrity: sha512-hsBTNUqQTDwkWtcdYI2i06Y/nUBEsNEDJKjWdigLvegy8kDuJAS8uRlpkkcQpyEXL0Z/pjDy5HBmMjRCJ2gq+g==}
    engines: {node: '>= 4'}

  ignore@7.0.5:
    resolution: {integrity: sha512-Hs59xBNfUIunMFgWAbGX5cq6893IbWg4KnrjbYwX3tx0ztorVgTDA6B2sxf8ejHJ4wz8BqGUMYlnzNBer5NvGg==}
    engines: {node: '>= 4'}

  image-size@0.7.5:
    resolution: {integrity: sha512-Hiyv+mXHfFEP7LzUL/llg9RwFxxY+o9N3JVLIeG5E7iFIFAalxvRU9UZthBdYDEVnzHMgjnKJPPpay5BWf1g9g==}
    engines: {node: '>=6.9.0'}
    hasBin: true

  imapflow@1.0.188:
    resolution: {integrity: sha512-01ox93ab4goXc60ZnqnKVStHBii4qThcDgC4DKJOl+7eC8Tpw0qlh7NU6Fv9PdCEelZSZJY8WW0Vpsg0qz3Tgw==}

  import-fresh@3.3.1:
    resolution: {integrity: sha512-TR3KfrTZTYLPB6jUjfx6MF9WcWrHL9su5TObK4ZkYgBdWKPOFoSoQIdEuTuR82pmtxH2spWG9h6etwfr1pLBqQ==}
    engines: {node: '>=6'}

  import-in-the-middle@1.14.2:
    resolution: {integrity: sha512-5tCuY9BV8ujfOpwtAGgsTx9CGUapcFMEEyByLv1B+v2+6DhAcw+Zr0nhQT7uwaZ7DiourxFEscghOR8e1aPLQw==}

  imurmurhash@0.1.4:
    resolution: {integrity: sha512-JmXMZ6wuvDmLiHEml9ykzqO6lwFbof0GG4IkcGaENdCRDDmMVnny7s5HsIgHCbaq0w2MyPhDqkhTUgS2LU2PHA==}
    engines: {node: '>=0.8.19'}

  indent-string@5.0.0:
    resolution: {integrity: sha512-m6FAo/spmsW2Ab2fU35JTYwtOKa2yAwXSwgjSv1TJzh4Mh7mC3lzAOVLBprb72XsTrgkEIsl7YrFNAiDiRhIGg==}
    engines: {node: '>=12'}

  inflight@1.0.6:
    resolution: {integrity: sha512-k92I/b08q4wvFscXCLvqfsHCrjrF7yiXsQuIVvVE7N82W3+aqpzuUdBbfhWcy/FZR3/4IgflMgKLOsvPDrGCJA==}
    deprecated: This module is not supported, and leaks memory. Do not use it. Check out lru-cache if you want a good and tested way to coalesce async requests by a key value, which is much more comprehensive and powerful.

  inherits@2.0.4:
    resolution: {integrity: sha512-k/vGaX4/Yla3WzyMCvTQOXYeIHvqOKtnqBduzTHpzpQZzAskKMhZ2K+EnBiSM9zGSoIFeMpXKxa4dYeZIQqewQ==}

  ini@1.3.8:
    resolution: {integrity: sha512-JV/yugV2uzW5iMRSiZAyDtQd+nxtUnjeLt0acNdw98kKLrvuRVyB80tsREOE7yvGVgalhZ6RNXCmEHkUKBKxew==}

  inquirer@8.2.6:
    resolution: {integrity: sha512-M1WuAmb7pn9zdFRtQYk26ZBoY043Sse0wVDdk4Bppr+JOXyQYybdtvK+l9wUibhtjdjvtoiNy8tk+EgsYIUqKg==}
    engines: {node: '>=12.0.0'}

  inspector@0.5.0:
    resolution: {integrity: sha512-qs91uK2uL3Bjcl+zSe088cR2Jh8TWgjifv54jsIvr593q92rUPFaTo+WZGvoyMgsRZWusZQR6JJmNA913QSZ+A==}

  instagram-private-api@1.46.1:
    resolution: {integrity: sha512-fq0q6UfhpikKZ5Kw8HNwS6YpsNghE9I/uc8AM9Do9nsQ+3H1u0jLz+0t/FcGkGTjZz5VGvU8s2VbWj9wxchwYg==}
    engines: {node: '>=8.0.0'}
    peerDependencies:
      re2: ^1.17.2
    peerDependenciesMeta:
      re2:
        optional: true

  ioredis@5.6.1:
    resolution: {integrity: sha512-UxC0Yv1Y4WRJiGQxQkP0hfdL0/5/6YvdfOOClRgJ0qppSarkhneSa6UvkMkms0AkdGimSH3Ikqm+6mkMmX7vGA==}
    engines: {node: '>=12.22.0'}

  ip-address@9.0.5:
    resolution: {integrity: sha512-zHtQzGojZXTwZTHQqra+ETKd4Sn3vgi7uBmlPoXVWZqYvuKmtI0l/VZTjqGmJY9x88GGOaZ9+G9ES8hC4T4X8g==}
    engines: {node: '>= 12'}

  ip-regex@4.3.0:
    resolution: {integrity: sha512-B9ZWJxHHOHUhUjCPrMpLD4xEq35bUTClHM1S6CBU5ixQnkZmwipwgc96vAd7AAGM9TGHvJR+Uss+/Ak6UphK+Q==}
    engines: {node: '>=8'}

  ip-regex@5.0.0:
    resolution: {integrity: sha512-fOCG6lhoKKakwv+C6KdsOnGvgXnmgfmp0myi3bcNwj3qfwPAxRKWEuFhvEFF7ceYIz6+1jRZ+yguLFAmUNPEfw==}
    engines: {node: ^12.20.0 || ^14.13.1 || >=16.0.0}

  is-arrayish@0.2.1:
    resolution: {integrity: sha512-zz06S8t0ozoDXMG+ube26zeCTNXcKIPJZJi8hBrF4idCLms4CG9QtK7qBl1boi5ODzFpjswb5JPmHCbMpjaYzg==}

  is-arrayish@0.3.2:
    resolution: {integrity: sha512-eVRqCvVlZbuw3GrM63ovNSNAeA1K16kaR/LRY/92w0zxQ5/1YzwblUX652i4Xs9RwAGjW9d9y6X88t8OaAJfWQ==}

  is-builtin-module@5.0.0:
    resolution: {integrity: sha512-f4RqJKBUe5rQkJ2eJEJBXSticB3hGbN9j0yxxMQFqIW89Jp9WYFtzfTcRlstDKVUTRzSOTLKRfO9vIztenwtxA==}
    engines: {node: '>=18.20'}

  is-docker@2.2.1:
    resolution: {integrity: sha512-F+i2BKsFrH66iaUFc0woD8sLy8getkwTwtOBjvs56Cx4CgJDeKQeqfz8wAYiSb8JOprWhHH5p77PbmYCvvUuXQ==}
    engines: {node: '>=8'}
    hasBin: true

  is-docker@3.0.0:
    resolution: {integrity: sha512-eljcgEDlEns/7AXFosB5K/2nCM4P7FQPkGc/DWLy5rmFEWvZayGrik1d9/QIY5nJ4f9YsVvBkA6kJpHn9rISdQ==}
    engines: {node: ^12.20.0 || ^14.13.1 || >=16.0.0}
    hasBin: true

  is-extglob@2.1.1:
    resolution: {integrity: sha512-SbKbANkN603Vi4jEZv49LeVJMn4yGwsbzZworEoyEiutsN3nJYdbO36zfhGJ6QEDpOZIFkDtnq5JRxmvl3jsoQ==}
    engines: {node: '>=0.10.0'}

  is-fullwidth-code-point@3.0.0:
    resolution: {integrity: sha512-zymm5+u+sCsSWyD9qNaejV3DFvhCKclKdizYaJUuHA83RLjb7nSuGnddCHGv0hk+KY7BMAlsWeK4Ueg6EV6XQg==}
    engines: {node: '>=8'}

  is-fullwidth-code-point@4.0.0:
    resolution: {integrity: sha512-O4L094N2/dZ7xqVdrXhh9r1KODPJpFms8B5sGdJLPy664AgvXsreZUyCQQNItZRDlYug4xStLjNp/sz3HvBowQ==}
    engines: {node: '>=12'}

  is-fullwidth-code-point@5.0.0:
    resolution: {integrity: sha512-OVa3u9kkBbw7b8Xw5F9P+D/T9X+Z4+JruYVNapTjPYZYUznQ5YfWeFkOj606XYYW8yugTfC8Pj0hYqvi4ryAhA==}
    engines: {node: '>=18'}

  is-glob@4.0.3:
    resolution: {integrity: sha512-xelSayHH36ZgE7ZWhli7pW34hNbNl8Ojv5KVmkJD4hBdD3th8Tfk9vYasLM+mXWOZhFkgZfxhLSnrwRr4elSSg==}
    engines: {node: '>=0.10.0'}

  is-inside-container@1.0.0:
    resolution: {integrity: sha512-KIYLCCJghfHZxqjYBE7rEy0OBuTd5xCHS7tHVgvCLkx7StIoaxwNW3hCALgEUjFfeRk+MG/Qxmp/vtETEF3tRA==}
    engines: {node: '>=14.16'}
    hasBin: true

  is-interactive@1.0.0:
    resolution: {integrity: sha512-2HvIEKRoqS62guEC+qBjpvRubdX910WCMuJTZ+I9yvqKU2/12eSL549HMwtabb4oupdj2sMP50k+XJfB/8JE6w==}
    engines: {node: '>=8'}

  is-keyword-js@1.0.3:
    resolution: {integrity: sha512-EW8wNCNvomPa/jsH1g0DmLfPakkRCRTcTML1v1fZMLiVCvQ/1YB+tKsRzShBiWQhqrYCi5a+WsepA4Z8TA9iaA==}
    engines: {node: '>=0.10.0'}

  is-node-process@1.2.0:
    resolution: {integrity: sha512-Vg4o6/fqPxIjtxgUH5QLJhwZ7gW5diGCVlXpuUfELC62CuxM1iHcRe51f2W1FDy04Ai4KJkagKjx3XaqyfRKXw==}

  is-number@7.0.0:
    resolution: {integrity: sha512-41Cifkg6e8TylSpdtTpeLVMqvSBEVzTttHvERD741+pnZ8ANv0004MRL43QKPDlK9cGvNp6NZWZUBlbGXYxxng==}
    engines: {node: '>=0.12.0'}

  is-path-inside@3.0.3:
    resolution: {integrity: sha512-Fd4gABb+ycGAmKou8eMftCupSir5lRxqf4aD/vd0cD2qc4HL07OjCeuHMr8Ro4CoMaeCKDB0/ECBOVWjTwUvPQ==}
    engines: {node: '>=8'}

  is-plain-obj@4.1.0:
    resolution: {integrity: sha512-+Pgi+vMuUNkJyExiMBt5IlFoMyKnr5zhJ4Uspz58WOhBF5QoIZkFyNHIbBAtHwzVAgk5RtndVNsDRN61/mmDqg==}
    engines: {node: '>=12'}

  is-plain-object@5.0.0:
    resolution: {integrity: sha512-VRSzKkbMm5jMDoKLbltAkFQ5Qr7VDiTFGXxYFXXowVj387GeGNOCsOH6Msy00SGZ3Fp84b1Naa1psqgcCIEP5Q==}
    engines: {node: '>=0.10.0'}

  is-potential-custom-element-name@1.0.1:
    resolution: {integrity: sha512-bCYeRA2rVibKZd+s2625gGnGF/t7DSqDs4dP7CrLA1m7jKWz6pps0LpYLJN8Q64HtmPKJ1hrN3nzPNKFEKOUiQ==}

  is-stream@2.0.1:
    resolution: {integrity: sha512-hFoiJiTl63nn+kstHGBtewWSKnQLpyb155KHheA1l39uvtO9nWIop1p3udqPcUd/xbF1VLMO4n7OI6p7RbngDg==}
    engines: {node: '>=8'}

  is-stream@3.0.0:
    resolution: {integrity: sha512-LnQR4bZ9IADDRSkvpqMGvt/tEJWclzklNgSw48V5EAaAeDd6qGvN8ei6k5p0tvxSR171VmGyHuTiAOfxAbr8kA==}
    engines: {node: ^12.20.0 || ^14.13.1 || >=16.0.0}

  is-stream@4.0.1:
    resolution: {integrity: sha512-Dnz92NInDqYckGEUJv689RbRiTSEHCQ7wOVeALbkOz999YpqT46yMRIGtSNl2iCL1waAZSx40+h59NV/EwzV/A==}
    engines: {node: '>=18'}

  is-typedarray@1.0.0:
    resolution: {integrity: sha512-cyA56iCMHAh5CdzjJIa4aohJyeO1YbwLi3Jc35MmRU6poroFjIGZzUzupGiRPOjgHg9TLu43xbpwXk523fMxKA==}

  is-unicode-supported@0.1.0:
    resolution: {integrity: sha512-knxG2q4UC3u8stRGyAVJCOdxFmv5DZiRcdlIaAQXAbSfJya+OhopNotLQrstBhququ4ZpuKbDc/8S6mgXgPFPw==}
    engines: {node: '>=10'}

  is-wsl@2.2.0:
    resolution: {integrity: sha512-fKzAra0rGJUUBwGBgNkHZuToZcn+TtXHpeCgmkMJMMYx1sQDYaCSyjJBSCa2nH1DGm7s3n1oBnohoVTBaN7Lww==}
    engines: {node: '>=8'}

  is-wsl@3.1.0:
    resolution: {integrity: sha512-UcVfVfaK4Sc4m7X3dUSoHoozQGBEFeDC+zVo06t98xe8CzHSZZBekNXH+tu0NalHolcJ/QAGqS46Hef7QXBIMw==}
    engines: {node: '>=16'}

  is64bit@2.0.0:
    resolution: {integrity: sha512-jv+8jaWCl0g2lSBkNSVXdzfBA0npK1HGC2KtWM9FumFRoGS94g3NbCCLVnCYHLjp4GrW2KZeeSTMo5ddtznmGw==}
    engines: {node: '>=18'}

  isexe@2.0.0:
    resolution: {integrity: sha512-RHxMLp9lnKHGHRng9QFhRCMbYAcVpn69smSGcq3f36xjgVVWThj4qqLbTLlq7Ssj8B+fIQ1EuCEGI2lKsyQeIw==}

  isstream@0.1.2:
    resolution: {integrity: sha512-Yljz7ffyPbrLpLngrMtZ7NduUgVvi6wG9RJ9IUcyCd59YQ911PBJphODUcbOVbqYfxe1wuYf/LJ8PauMRwsM/g==}

  istanbul-lib-coverage@3.2.2:
    resolution: {integrity: sha512-O8dpsF+r0WV/8MNRKfnmrtCWhuKjxrq2w+jpzBL5UZKTi2LeVWnWOmWRxFlesJONmc+wLAGvKQZEOanko0LFTg==}
    engines: {node: '>=8'}

  istanbul-lib-report@3.0.1:
    resolution: {integrity: sha512-GCfE1mtsHGOELCU8e/Z7YWzpmybrx/+dSTfLrvY8qRmaY6zXTKWn6WQIjaAFw069icm6GVMNkgu0NzI4iPZUNw==}
    engines: {node: '>=10'}

  istanbul-lib-source-maps@5.0.6:
    resolution: {integrity: sha512-yg2d+Em4KizZC5niWhQaIomgf5WlL4vOOjZ5xGCmF8SnPE/mDWWXgvRExdcpCgh9lLRRa1/fSYp2ymmbJ1pI+A==}
    engines: {node: '>=10'}

  istanbul-reports@3.1.7:
    resolution: {integrity: sha512-BewmUXImeuRk2YY0PVbxgKAysvhRPUQE0h5QRM++nVWyubKGV0l8qQ5op8+B2DOmwSe63Jivj0BjkPQVf8fP5g==}
    engines: {node: '>=8'}

  jackspeak@3.4.3:
    resolution: {integrity: sha512-OGlZQpz2yfahA/Rd1Y8Cd9SIEsqvXkLVoSw/cgwhnhFMDbsQFeZYoJJ7bIZBS9BcamUW96asq/npPWugM+RQBw==}

  jintr@3.3.1:
    resolution: {integrity: sha512-nnOzyhf0SLpbWuZ270Omwbj5LcXUkTcZkVnK8/veJXtSZOiATM5gMZMdmzN75FmTyj+NVgrGaPdH12zIJ24oIA==}

  jiti@2.4.2:
    resolution: {integrity: sha512-rg9zJN+G4n2nfJl5MW3BMygZX56zKPNVEYYqq7adpmMh4Jn2QNEwhvQlFy6jPVdcod7txZtKHWnyZiA3a0zP7A==}
    hasBin: true

  js-beautify@1.15.4:
    resolution: {integrity: sha512-9/KXeZUKKJwqCXUdBxFJ3vPh467OCckSBmYDwSK/EtV090K+iMJ7zx2S3HLVDIWFQdqMIsZWbnaGiba18aWhaA==}
    engines: {node: '>=14'}
    hasBin: true

  js-cookie@3.0.5:
    resolution: {integrity: sha512-cEiJEAEoIbWfCZYKWhVwFuvPX1gETRYPw6LlaTKoxD3s2AkXzkCjnp6h0V77ozyqj0jakteJ4YqDJT830+lVGw==}
    engines: {node: '>=14'}

  js-tokens@3.0.2:
    resolution: {integrity: sha512-RjTcuD4xjtthQkaWH7dFlH85L+QaVtSoOyGdZ3g6HFhS9dFNDfLyqgm2NFe2X6cQpeFmt0452FJjFG5UameExg==}

  js-tokens@4.0.0:
    resolution: {integrity: sha512-RdJUflcE3cUzKiMqQgsCu06FPu9UdIJO0beYbPhHN4k6apgJtifcoCtT9bcxOpYBtpD2kCM6Sbzg4CausW/PKQ==}

  js-yaml@4.1.0:
    resolution: {integrity: sha512-wpxZs9NoxZaJESJGIZTyDEaYpl0FKSA+FB9aJiyemKhMwkxQg63h4T1KJgUGHpTqPDNRcmmYLugrRjJlBtWvRA==}
    hasBin: true

  jsbn@0.1.1:
    resolution: {integrity: sha512-UVU9dibq2JcFWxQPA6KCqj5O42VOmAY3zQUfEKxU0KpTGXwNoCjkX1e13eHNvw/xPynt6pU0rZ1htjWTNTSXsg==}

  jsbn@1.1.0:
    resolution: {integrity: sha512-4bYVV3aAMtDTTu4+xsDYa6sy9GyJ69/amsu9sYF2zqjiEoZA5xJi3BrfX3uY+/IekIu7MwdObdbDWpoZdBv3/A==}

  jschardet@3.1.4:
    resolution: {integrity: sha512-/kmVISmrwVwtyYU40iQUOp3SUPk2dhNCMsZBQX0R1/jZ8maaXJ/oZIzUOiyOqcgtLnETFKYChbJ5iDC/eWmFHg==}
    engines: {node: '>=0.1.90'}

  jsdom@26.1.0:
    resolution: {integrity: sha512-Cvc9WUhxSMEo4McES3P7oK3QaXldCfNWp7pl2NNeiIFlCoLr3kfq9kb1fxftiwk1FLV7CvpvDfonxtzUDeSOPg==}
    engines: {node: '>=18'}
    peerDependencies:
      canvas: ^3.0.0
    peerDependenciesMeta:
      canvas:
        optional: true

  jsep@1.4.0:
    resolution: {integrity: sha512-B7qPcEVE3NVkmSJbaYxvv4cHkVW7DQsZz13pUMrfS8z8Q/BuShN+gcTXrUlPiGqM2/t/EEaI030bpxMqY8gMlw==}
    engines: {node: '>= 10.16.0'}

  jsesc@3.0.2:
    resolution: {integrity: sha512-xKqzzWXDttJuOcawBt4KnKHHIf5oQ/Cxax+0PWFG+DFDgHNAdi+TXECADI+RYiFUMmx8792xsMbbgXj4CwnP4g==}
    engines: {node: '>=6'}
    hasBin: true

  jsesc@3.1.0:
    resolution: {integrity: sha512-/sM3dO2FOzXjKQhJuo0Q173wf2KOo8t4I8vHy6lF9poUp7bKT0/NHE8fPX23PwfhnykfqnC2xRxOnVw5XuGIaA==}
    engines: {node: '>=6'}
    hasBin: true

  json-bigint@1.0.0:
    resolution: {integrity: sha512-SiPv/8VpZuWbvLSMtTDU8hEfrZWg/mH/nV/b4o0CYbSxu1UIQPLdwKOCIyLQX+VIPO5vrLX3i8qtqFyhdPSUSQ==}

  json-buffer@3.0.1:
    resolution: {integrity: sha512-4bV5BfR2mqfQTJm+V5tPPdf+ZpuhiIvTuAB5g8kcrXOZpTT/QwwVRWBywX1ozr6lEuPdbHxwaJlm9G6mI2sfSQ==}

  json-parse-even-better-errors@2.3.1:
    resolution: {integrity: sha512-xyFwyhro/JEof6Ghe2iz2NcXoj2sloNsWr/XsERDK/oiPCfaNhl5ONfp+jQdAZRQQ0IJWNzH9zIZF7li91kh2w==}

  json-schema-traverse@0.4.1:
    resolution: {integrity: sha512-xbbCH5dCYU5T8LcEhhuh7HJ88HXuW3qsI3Y0zOZFKfZEHcpWiHU/Jxzk629Brsab/mMiHQti9wMP+845RPe3Vg==}

  json-schema@0.4.0:
    resolution: {integrity: sha512-es94M3nTIfsEPisRafak+HDLfHXnKBhV3vU5eqPcS3flIWqcxJWgXHXiey3YrpaNsanY5ei1VoYEbOzijuq9BA==}

  json-stable-stringify-without-jsonify@1.0.1:
    resolution: {integrity: sha512-Bdboy+l7tA3OGW6FjyFHWkP5LuByj1Tk33Ljyq0axyzdk9//JSi2u3fP1QSmd1KNwq6VOKYGlAu87CisVir6Pw==}

  json-stringify-safe@5.0.1:
    resolution: {integrity: sha512-ZClg6AaYvamvYEE82d3Iyd3vSSIjQ+odgjaTzRuO3s7toCdFKczob2i0zCh7JE8kWn17yvAWhUVxvqGwUalsRA==}

  json5@2.2.3:
    resolution: {integrity: sha512-XmOWe7eyHYH14cLdVPoyg+GOH3rYX++KpzrylJwSW98t3Nk+U8XOl8FWKOgwtzdb8lXGf6zYwDUzeHMWfxasyg==}
    engines: {node: '>=6'}
    hasBin: true

  jsonfile@6.1.0:
    resolution: {integrity: sha512-5dgndWOriYSm5cnYaJNhalLNDKOqFwyDB/rr1E9ZsGciGvKPs8R2xYGCacuf3z6K1YKDz182fd+fY3cn3pMqXQ==}

  jsonpath-plus@10.3.0:
    resolution: {integrity: sha512-8TNmfeTCk2Le33A3vRRwtuworG/L5RrgMvdjhKZxvyShO+mBu2fP50OWUjRLNtvw344DdDarFh9buFAZs5ujeA==}
    engines: {node: '>=18.0.0'}
    hasBin: true

  jsprim@1.4.2:
    resolution: {integrity: sha512-P2bSOMAc/ciLz6DzgjVlGJP9+BrJWu5UDGK70C2iweC5QBIeFf0ZXRvGjEj2uYgrY2MkAAhsSWHDWlFtEroZWw==}
    engines: {node: '>=0.6.0'}

  jsprim@2.0.2:
    resolution: {integrity: sha512-gqXddjPqQ6G40VdnI6T6yObEC+pDNvyP95wdQhkWkg7crHH3km5qP1FsOXEkzEQwnz6gz5qGTn1c2Y52wP3OyQ==}
    engines: {'0': node >=0.6.0}

  jsrsasign@10.9.0:
    resolution: {integrity: sha512-QWLUikj1SBJGuyGK8tjKSx3K7Y69KYJnrs/pQ1KZ6wvZIkHkWjZ1PJDpuvc1/28c1uP0KW9qn1eI1LzHQqDOwQ==}

  jwa@2.0.1:
    resolution: {integrity: sha512-hRF04fqJIP8Abbkq5NKGN0Bbr3JxlQ+qhZufXVr0DvujKy93ZCbXZMHDL4EOtodSbCWxOqR8MS1tXA5hwqCXDg==}

  jws@4.0.0:
    resolution: {integrity: sha512-KDncfTmOZoOMTFG4mBlG0qUIOlc03fmzH+ru6RgYVZhPkyiy/92Owlt/8UEN+a4TXR1FQetfIpJE8ApdvdVxTg==}

  keyv@4.5.4:
    resolution: {integrity: sha512-oxVHkHR/EJf2CNXnWxRLW6mg7JyCCUcG0DtEGmL2ctUo1PNTin1PUil+r/+4r5MpVgC/fn1kjsx7mjSujKqIpw==}

  kuler@2.0.0:
    resolution: {integrity: sha512-Xq9nH7KlWZmXAtodXDDRE7vs6DU1gTU8zYDHDiWLSip45Egwq3plLHzPn27NgvzL2r1LMPC1vdqh98sQxtqj4A==}

  leac@0.6.0:
    resolution: {integrity: sha512-y+SqErxb8h7nE/fiEX07jsbuhrpO9lL8eca7/Y1nuWV2moNlXhyd59iDGcRf6moVyDMbmTNzL40SUyrFU/yDpg==}

  levn@0.3.0:
    resolution: {integrity: sha512-0OO4y2iOHix2W6ujICbKIaEQXvFQHue65vUG3pb5EUomzPI90z9hsA1VsO/dbIIpC53J8gxM9Q4Oho0jrCM/yA==}
    engines: {node: '>= 0.8.0'}

  levn@0.4.1:
    resolution: {integrity: sha512-+bT2uH4E5LGE7h/n3evcS/sQlJXCpIp6ym8OWJ5eV6+67Dsql/LaaT7qJBAt2rzfoa/5QBGBhxDix1dMt2kQKQ==}
    engines: {node: '>= 0.8.0'}

  libbase64@1.3.0:
    resolution: {integrity: sha512-GgOXd0Eo6phYgh0DJtjQ2tO8dc0IVINtZJeARPeiIJqge+HdsWSuaDTe8ztQ7j/cONByDZ3zeB325AHiv5O0dg==}

  libmime@5.3.6:
    resolution: {integrity: sha512-j9mBC7eiqi6fgBPAGvKCXJKJSIASanYF4EeA4iBzSG0HxQxmXnR3KbyWqTn4CwsKSebqCv2f5XZfAO6sKzgvwA==}

  libmime@5.3.7:
    resolution: {integrity: sha512-FlDb3Wtha8P01kTL3P9M+ZDNDWPKPmKHWaU/cG/lg5pfuAwdflVpZE+wm9m7pKmC5ww6s+zTxBKS1p6yl3KpSw==}

  libqp@2.1.1:
    resolution: {integrity: sha512-0Wd+GPz1O134cP62YU2GTOPNA7Qgl09XwCqM5zpBv87ERCXdfDtyKXvV7c9U22yWJh44QZqBocFnXN11K96qow==}

  lilconfig@3.1.3:
    resolution: {integrity: sha512-/vlFKAoH5Cgt3Ie+JLhRbwOsCQePABiU3tJ1egGvyQ+33R/vcwM2Zl2QR/LzjsBeItPt3oSVXapn+m4nQDvpzw==}
    engines: {node: '>=14'}

  lines-and-columns@1.2.4:
    resolution: {integrity: sha512-7ylylesZQ/PV29jhEDl3Ufjo6ZX7gCqJr5F7PKrqc93v7fzSymt1BpwEU8nAUXs8qzzvqhbjhK5QZg6Mt/HkBg==}

  linkify-it@5.0.0:
    resolution: {integrity: sha512-5aHCbzQRADcdP+ATqnDuhhJ/MRIqDkZX5pyjFHRRysS8vZ5AbqGEoFIb6pYHPZ+L/OC2Lc+xT8uHVVR5CAK/wQ==}

  lint-staged@16.1.2:
    resolution: {integrity: sha512-sQKw2Si2g9KUZNY3XNvRuDq4UJqpHwF0/FQzZR2M7I5MvtpWvibikCjUVJzZdGE0ByurEl3KQNvsGetd1ty1/Q==}
    engines: {node: '>=20.17'}
    hasBin: true

  listr2@8.3.3:
    resolution: {integrity: sha512-LWzX2KsqcB1wqQ4AHgYb4RsDXauQiqhjLk+6hjbaeHG4zpjjVAB6wC/gz6X0l+Du1cN3pUB5ZlrvTbhGSNnUQQ==}
    engines: {node: '>=18.0.0'}

  locate-path@6.0.0:
    resolution: {integrity: sha512-iPZK6eYjbxRu3uB4/WZ3EsEIMJFMqAoopl3R+zuq0UjcAm/MO6KCweDgPfP3elTztoKP3KtnVHxTn2NHBSDVUw==}
    engines: {node: '>=10'}

  lodash.assignin@4.2.0:
    resolution: {integrity: sha512-yX/rx6d/UTVh7sSVWVSIMjfnz95evAgDFdb1ZozC35I9mSFCkmzptOzevxjgbQUsc78NR44LVHWjsoMQXy9FDg==}

  lodash.bind@4.2.1:
    resolution: {integrity: sha512-lxdsn7xxlCymgLYo1gGvVrfHmkjDiyqVv62FAeF2i5ta72BipE1SLxw8hPEPLhD4/247Ijw07UQH7Hq/chT5LA==}

  lodash.debounce@4.0.8:
    resolution: {integrity: sha512-FT1yDzDYEoYWhnSGnpE/4Kj1fLZkDFyqRb7fNt6FdYOSxlUWAtp42Eh6Wb0rGIv/m9Bgo7x4GhQbm5Ys4SG5ow==}

  lodash.defaults@4.2.0:
    resolution: {integrity: sha512-qjxPLHd3r5DnsdGacqOMU6pb/avJzdh9tFX2ymgoZE27BmjXrNy/y4LoaiTeAb+O3gL8AfpJGtqfX/ae2leYYQ==}

  lodash.filter@4.6.0:
    resolution: {integrity: sha512-pXYUy7PR8BCLwX5mgJ/aNtyOvuJTdZAo9EQFUvMIYugqmJxnrYaANvTbgndOzHSCSR0wnlBBfRXJL5SbWxo3FQ==}

  lodash.flatten@4.4.0:
    resolution: {integrity: sha512-C5N2Z3DgnnKr0LOpv/hKCgKdb7ZZwafIrsesve6lmzvZIRZRGaZ/l6Q8+2W7NaT+ZwO3fFlSCzCzrDCFdJfZ4g==}

  lodash.foreach@4.5.0:
    resolution: {integrity: sha512-aEXTF4d+m05rVOAUG3z4vZZ4xVexLKZGF0lIxuHZ1Hplpk/3B6Z1+/ICICYRLm7c41Z2xiejbkCkJoTlypoXhQ==}

  lodash.isarguments@3.1.0:
    resolution: {integrity: sha512-chi4NHZlZqZD18a0imDHnZPrDeBbTtVN7GXMwuGdRH9qotxAjYs3aVLKc7zNOG9eddR5Ksd8rvFEBc9SsggPpg==}

  lodash.map@4.6.0:
    resolution: {integrity: sha512-worNHGKLDetmcEYDvh2stPCrrQRkP20E4l0iIS7F8EvzMqBBi7ltvFN5m1HvTf1P7Jk1txKhvFcmYsCr8O2F1Q==}

  lodash.merge@4.6.2:
    resolution: {integrity: sha512-0KpjqXRVvrYyCsX1swR/XTK0va6VQkQM6MNo7PqW77ByjAhoARA8EfrP1N4+KlKj8YS0ZUCtRT/YUuhyYDujIQ==}

  lodash.pick@4.4.0:
    resolution: {integrity: sha512-hXt6Ul/5yWjfklSGvLQl8vM//l3FtyHZeuelpzK6mm99pNvN9yTDruNZPEJZD1oWrqo+izBmB7oUfWgcCX7s4Q==}
    deprecated: This package is deprecated. Use destructuring assignment syntax instead.

  lodash.reduce@4.6.0:
    resolution: {integrity: sha512-6raRe2vxCYBhpBu+B+TtNGUzah+hQjVdu3E17wfusjyrXBka2nBS8OH/gjVZ5PvHOhWmIZTYri09Z6n/QfnNMw==}

  lodash.reject@4.6.0:
    resolution: {integrity: sha512-qkTuvgEzYdyhiJBx42YPzPo71R1aEr0z79kAv7Ixg8wPFEjgRgJdUsGMG3Hf3OYSF/kHI79XhNlt+5Ar6OzwxQ==}

  lodash.some@4.6.0:
    resolution: {integrity: sha512-j7MJE+TuT51q9ggt4fSgVqro163BEFjAt3u97IqU+JA2DkWl80nFTrowzLpZ/BnpN7rrl0JA/593NAdd8p/scQ==}

  lodash@4.17.21:
    resolution: {integrity: sha512-v2kDEe57lecTulaDIuNTPy3Ry4gLGJ6Z1O3vE1krgXZNrsQ+LFTGHVxVjcXPs17LhbZVGedAJv8XZ1tvj5FvSg==}

  log-symbols@4.1.0:
    resolution: {integrity: sha512-8XPvpAA8uyhfteu8pIvQxpJZ7SYYdpUivZpGy6sFsBuKRY/7rQGavedeB8aK+Zkyq6upMFVL/9AW6vOYzfRyLg==}
    engines: {node: '>=10'}

  log-update@6.1.0:
    resolution: {integrity: sha512-9ie8ItPR6tjY5uYJh8K/Zrv/RMZ5VOlOWvtZdEHYSTFKZfIBPQa9tOAEeAWhd+AnIneLJ22w5fjOYtoutpWq5w==}
    engines: {node: '>=18'}

  logform@2.7.0:
    resolution: {integrity: sha512-TFYA4jnP7PVbmlBIfhlSe+WKxs9dklXMTEGcBCIvLhE/Tn3H6Gk1norupVW7m5Cnd4bLcr08AytbyV/xj7f/kQ==}
    engines: {node: '>= 12.0.0'}

  long@5.3.2:
    resolution: {integrity: sha512-mNAgZ1GmyNhD7AuqnTG3/VQ26o760+ZYBPKjPvugO8+nLbYfX6TVpJPseBvopbdY+qpZ/lKUnmEc1LeZYS3QAA==}

  loose-envify@1.4.0:
    resolution: {integrity: sha512-lyuxPGr/Wfhrlem2CL/UcnUc1zcqKAImBDzukY7Y5F/yQiNdko6+fRLevlw1HgMySw7f611UIY408EtxRSoK3Q==}
    hasBin: true

  loupe@3.1.4:
    resolution: {integrity: sha512-wJzkKwJrheKtknCOKNEtDK4iqg/MxmZheEMtSTYvnzRdEYaZzmgH976nenp8WdJRdx5Vc1X/9MO0Oszl6ezeXg==}

  lower-case@1.1.4:
    resolution: {integrity: sha512-2Fgx1Ycm599x+WGpIYwJOvsjmXFzTSc34IwDWALRA/8AopUKAVPwfJ+h5+f85BCp0PWmmJcWzEpxOpoXycMpdA==}

  lowercase-keys@3.0.0:
    resolution: {integrity: sha512-ozCC6gdQ+glXOQsveKD0YsDy8DSQFjDTz4zyzEHNV5+JP5D62LmfDZ6o1cycFx9ouG940M5dE8C8CTewdj2YWQ==}
    engines: {node: ^12.20.0 || ^14.13.1 || >=16.0.0}

  lru-cache@10.4.3:
    resolution: {integrity: sha512-JNAzZcXrCt42VGLuYz0zfAzDfAvJWW6AfYlDBQyDV5DClI2m5sAmK+OIO7s59XfsRsWHp02jAJrRadPRGTt6SQ==}

  lru-cache@11.1.0:
    resolution: {integrity: sha512-QIXZUBJUx+2zHUdQujWejBkcD9+cs94tLn0+YL8UrCh+D5sCXZ4c7LaEH48pNwRY3MLDgqUFyhlCyjJPf1WP0A==}
    engines: {node: 20 || >=22}

  lru-cache@5.1.1:
    resolution: {integrity: sha512-KpNARQA3Iwv+jTA0utUVVbrh+Jlrr1Fv0e56GGzAFOXN7dk/FviaDW8LHmK52DlcH4WP2n6gI8vN1aesBFgo9w==}

  lru-cache@7.18.3:
    resolution: {integrity: sha512-jumlc0BIUrS3qJGgIkWZsyfAM7NCWiBcCDhnd+3NNM5KbBmLTgHVfWBcg6W+rLUsIpzpERPsvwUP7CckAQSOoA==}
    engines: {node: '>=12'}

  luxon@1.28.1:
    resolution: {integrity: sha512-gYHAa180mKrNIUJCbwpmD0aTu9kV0dREDrwNnuyFAsO1Wt0EVYSZelPnJlbj9HplzXX/YWXHFTL45kvZ53M0pw==}

  lz-string@1.5.0:
    resolution: {integrity: sha512-h5bgJWpxJNswbU7qCrV0tIKQCaS3blPDrqKWx+QxzuzL1zGUzij9XCWLrSLsJPu5t+eWA/ycetzYAO5IOMcWAQ==}
    hasBin: true

  magic-string@0.30.17:
    resolution: {integrity: sha512-sNPKHvyjVf7gyjwS4xGTaW/mCnF8wnjtifKBEhxfZ7E/S8tQ0rssrwGNn6q8JH/ohItJfSQp9mBtQYuTlH5QnA==}

  magicast@0.3.5:
    resolution: {integrity: sha512-L0WhttDl+2BOsybvEOLK7fW3UA0OQ0IQ2d6Zl2x/a6vVRs3bAY0ECOSHHeL5jD+SbOpOCUEi0y1DgHEn9Qn1AQ==}

  mailparser@3.7.4:
    resolution: {integrity: sha512-Beh4yyR4jLq3CZZ32asajByrXnW8dLyKCAQD3WvtTiBnMtFWhxO+wa93F6sJNjDmfjxXs4NRNjw3XAGLqZR3Vg==}

  mailsplit@5.4.3:
    resolution: {integrity: sha512-PFV0BBh4Tv7Omui5FtXXVtN4ExAxIi8Yvmb9JgBz+J6Hnnrv/YYXLlKKudLhXwd3/qWEATOslRsnzVCWDeCnmQ==}

  mailsplit@5.4.5:
    resolution: {integrity: sha512-oMfhmvclR689IIaQmIcR5nODnZRRVwAKtqFT407TIvmhX2OLUBnshUTcxzQBt3+96sZVDud9NfSe1NxAkUNXEQ==}

  make-dir@4.0.0:
    resolution: {integrity: sha512-hXdUTZYIVOt1Ex//jAQi+wTZZpUpwBj/0QsOzqegb3rGMMeJiSEu5xLHnYfBrRV4RH2+OCSOO95Is/7x1WJ4bw==}
    engines: {node: '>=10'}

  map-obj@4.3.0:
    resolution: {integrity: sha512-hdN1wVrZbb29eBGiGjJbeP8JbKjq1urkHJ/LIP/NY48MZ1QVXUsQBV1G1zvYFHn1XE06cwjBsOI2K3Ulnj1YXQ==}
    engines: {node: '>=8'}

  map-obj@5.0.0:
    resolution: {integrity: sha512-2L3MIgJynYrZ3TYMriLDLWocz15okFakV6J12HXvMXDHui2x/zgChzg1u9mFFGbbGWE+GsLpQByt4POb9Or+uA==}
    engines: {node: ^12.20.0 || ^14.13.1 || >=16.0.0}

  markdown-it@14.1.0:
    resolution: {integrity: sha512-a54IwgWPaeBCAAsv13YgmALOF1elABB08FxO9i+r4VFk5Vl4pKokRPeX8u5TCgSsPi6ec1otfLjdOpVcgbpshg==}
    hasBin: true

  markdown-table@2.0.0:
    resolution: {integrity: sha512-Ezda85ToJUBhM6WGaG6veasyym+Tbs3cMAw/ZhOPqXiYsr0jgocBV3j3nx+4lk47plLlIqjwuTm/ywVI+zjJ/A==}

  mdast-util-from-markdown@2.0.2:
    resolution: {integrity: sha512-uZhTV/8NBuw0WHkPTrCqDOl0zVe1BIng5ZtHoDk49ME1qqcjYmmLmOf0gELgcRMxN4w2iuIeVso5/6QymSrgmA==}

  mdast-util-to-string@4.0.0:
    resolution: {integrity: sha512-0H44vDimn51F0YwvxSJSm0eCDOJTRlmN0R1yBh4HLj9wiV1Dn0QoXGbvFAWj2hSItVTlCmBF1hqKlIyUBVFLPg==}

  mdurl@2.0.0:
    resolution: {integrity: sha512-Lf+9+2r+Tdp5wXDXC4PcIBjTDtq4UKjCPMQhKIuzpJNW0b96kVqSwW0bT7FhRSfmAiFYgP+SCRvdrDozfh0U5w==}

  merge-source-map@1.1.0:
    resolution: {integrity: sha512-Qkcp7P2ygktpMPh2mCQZaf3jhN6D3Z/qVZHSdWvQ+2Ef5HgRAPBO57A77+ENm0CPx2+1Ce/MYKi3ymqdfuqibw==}

  merge-stream@2.0.0:
    resolution: {integrity: sha512-abv/qOcuPfk3URPfDzmZU1LKmuw8kT+0nIHvKrKgFrwifol/doWcdA4ZqsWQ8ENrFKkd67Mfpo/LovbIUsbt3w==}

  merge2@1.4.1:
    resolution: {integrity: sha512-8q7VEgMJW4J8tcfVPy8g09NcQwZdbwFEqhe/WZkoIzjn/3TGDwtOCYtXGxA3O8tPzpczCCDgv+P2P5y00ZJOOg==}
    engines: {node: '>= 8'}

  methods@1.1.2:
    resolution: {integrity: sha512-iclAHeNqNm68zFtnZ0e+1L2yUIdvzNoauKU4WBA3VvH/vPFieF7qfRlwUZU+DA9P9bPXIS90ulxoUoCH23sV2w==}
    engines: {node: '>= 0.6'}

  micromark-core-commonmark@2.0.3:
    resolution: {integrity: sha512-RDBrHEMSxVFLg6xvnXmb1Ayr2WzLAWjeSATAoxwKYJV94TeNavgoIdA0a9ytzDSVzBy2YKFK+emCPOEibLeCrg==}

  micromark-factory-destination@2.0.1:
    resolution: {integrity: sha512-Xe6rDdJlkmbFRExpTOmRj9N3MaWmbAgdpSrBQvCFqhezUn4AHqJHbaEnfbVYYiexVSs//tqOdY/DxhjdCiJnIA==}

  micromark-factory-label@2.0.1:
    resolution: {integrity: sha512-VFMekyQExqIW7xIChcXn4ok29YE3rnuyveW3wZQWWqF4Nv9Wk5rgJ99KzPvHjkmPXF93FXIbBp6YdW3t71/7Vg==}

  micromark-factory-space@2.0.1:
    resolution: {integrity: sha512-zRkxjtBxxLd2Sc0d+fbnEunsTj46SWXgXciZmHq0kDYGnck/ZSGj9/wULTV95uoeYiK5hRXP2mJ98Uo4cq/LQg==}

  micromark-factory-title@2.0.1:
    resolution: {integrity: sha512-5bZ+3CjhAd9eChYTHsjy6TGxpOFSKgKKJPJxr293jTbfry2KDoWkhBb6TcPVB4NmzaPhMs1Frm9AZH7OD4Cjzw==}

  micromark-factory-whitespace@2.0.1:
    resolution: {integrity: sha512-Ob0nuZ3PKt/n0hORHyvoD9uZhr+Za8sFoP+OnMcnWK5lngSzALgQYKMr9RJVOWLqQYuyn6ulqGWSXdwf6F80lQ==}

  micromark-util-character@2.1.1:
    resolution: {integrity: sha512-wv8tdUTJ3thSFFFJKtpYKOYiGP2+v96Hvk4Tu8KpCAsTMs6yi+nVmGh1syvSCsaxz45J6Jbw+9DD6g97+NV67Q==}

  micromark-util-chunked@2.0.1:
    resolution: {integrity: sha512-QUNFEOPELfmvv+4xiNg2sRYeS/P84pTW0TCgP5zc9FpXetHY0ab7SxKyAQCNCc1eK0459uoLI1y5oO5Vc1dbhA==}

  micromark-util-classify-character@2.0.1:
    resolution: {integrity: sha512-K0kHzM6afW/MbeWYWLjoHQv1sgg2Q9EccHEDzSkxiP/EaagNzCm7T/WMKZ3rjMbvIpvBiZgwR3dKMygtA4mG1Q==}

  micromark-util-combine-extensions@2.0.1:
    resolution: {integrity: sha512-OnAnH8Ujmy59JcyZw8JSbK9cGpdVY44NKgSM7E9Eh7DiLS2E9RNQf0dONaGDzEG9yjEl5hcqeIsj4hfRkLH/Bg==}

  micromark-util-decode-numeric-character-reference@2.0.2:
    resolution: {integrity: sha512-ccUbYk6CwVdkmCQMyr64dXz42EfHGkPQlBj5p7YVGzq8I7CtjXZJrubAYezf7Rp+bjPseiROqe7G6foFd+lEuw==}

  micromark-util-decode-string@2.0.1:
    resolution: {integrity: sha512-nDV/77Fj6eH1ynwscYTOsbK7rR//Uj0bZXBwJZRfaLEJ1iGBR6kIfNmlNqaqJf649EP0F3NWNdeJi03elllNUQ==}

  micromark-util-encode@2.0.1:
    resolution: {integrity: sha512-c3cVx2y4KqUnwopcO9b/SCdo2O67LwJJ/UyqGfbigahfegL9myoEFoDYZgkT7f36T0bLrM9hZTAaAyH+PCAXjw==}

  micromark-util-html-tag-name@2.0.1:
    resolution: {integrity: sha512-2cNEiYDhCWKI+Gs9T0Tiysk136SnR13hhO8yW6BGNyhOC4qYFnwF1nKfD3HFAIXA5c45RrIG1ub11GiXeYd1xA==}

  micromark-util-normalize-identifier@2.0.1:
    resolution: {integrity: sha512-sxPqmo70LyARJs0w2UclACPUUEqltCkJ6PhKdMIDuJ3gSf/Q+/GIe3WKl0Ijb/GyH9lOpUkRAO2wp0GVkLvS9Q==}

  micromark-util-resolve-all@2.0.1:
    resolution: {integrity: sha512-VdQyxFWFT2/FGJgwQnJYbe1jjQoNTS4RjglmSjTUlpUMa95Htx9NHeYW4rGDJzbjvCsl9eLjMQwGeElsqmzcHg==}

  micromark-util-sanitize-uri@2.0.1:
    resolution: {integrity: sha512-9N9IomZ/YuGGZZmQec1MbgxtlgougxTodVwDzzEouPKo3qFWvymFHWcnDi2vzV1ff6kas9ucW+o3yzJK9YB1AQ==}

  micromark-util-subtokenize@2.1.0:
    resolution: {integrity: sha512-XQLu552iSctvnEcgXw6+Sx75GflAPNED1qx7eBJ+wydBb2KCbRZe+NwvIEEMM83uml1+2WSXpBAcp9IUCgCYWA==}

  micromark-util-symbol@2.0.1:
    resolution: {integrity: sha512-vs5t8Apaud9N28kgCrRUdEed4UJ+wWNvicHLPxCa9ENlYuAY31M0ETy5y1vA33YoNPDFTghEbnh6efaE8h4x0Q==}

  micromark-util-types@2.0.2:
    resolution: {integrity: sha512-Yw0ECSpJoViF1qTU4DC6NwtC4aWGt1EkzaQB8KPPyCRR8z9TWeV0HbEFGTO+ZY1wB22zmxnJqhPyTpOVCpeHTA==}

  micromark@4.0.2:
    resolution: {integrity: sha512-zpe98Q6kvavpCr1NPVSCMebCKfD7CA2NqZ+rykeNhONIJBpc1tFKt9hucLGwha3jNTNI8lHpctWJWoimVF4PfA==}

  micromatch@4.0.8:
    resolution: {integrity: sha512-PXwfBhYu0hBCPw8Dn0E+WDYb7af3dSLVWKi3HGv84IdF4TyFoC0ysxFd0Goxw7nSv4T/PzEJQxsYsEiFCKo2BA==}
    engines: {node: '>=8.6'}

  mime-db@1.52.0:
    resolution: {integrity: sha512-sPU4uV7dYlvtWJxwwxHD0PuihVNiE7TyAbQ5SWxDCB9mUYvOgroQOwYQQOKPJ8CIbE+1ETVlOoK1UC2nU3gYvg==}
    engines: {node: '>= 0.6'}

  mime-types@2.1.35:
    resolution: {integrity: sha512-ZDY+bPm5zTTF+YpCrAU9nK0UgICYPT0QtT1NZWFv4s++TNkcgVaT0g6+4R2uI4MjQjzysHB1zxuWL50hzaeXiw==}
    engines: {node: '>= 0.6'}

  mime@2.6.0:
    resolution: {integrity: sha512-USPkMeET31rOMiarsBNIHZKLGgvKc/LrjofAnBlOttf5ajRvqiRA8QsenbcooctK6d6Ts6aqZXBA+XbkKthiQg==}
    engines: {node: '>=4.0.0'}
    hasBin: true

  mime@3.0.0:
    resolution: {integrity: sha512-jSCU7/VB1loIWBZe14aEYHU/+1UMEHoaO7qxCOVJOw9GgH72VAWppxNcjU+x9a2k3GSIBXNKxXQFqRvvZ7vr3A==}
    engines: {node: '>=10.0.0'}
    hasBin: true

  mimic-fn@2.1.0:
    resolution: {integrity: sha512-OqbOk5oEQeAZ8WXWydlu9HJjz9WVdEIvamMCcXmuqUYjTknH/sqsWvhQ3vgwKFRR1HpjvNBKQ37nbJgYzGqGcg==}
    engines: {node: '>=6'}

  mimic-fn@4.0.0:
    resolution: {integrity: sha512-vqiC06CuhBTUdZH+RYl8sFrL096vA45Ok5ISO6sE/Mr1jRbGH4Csnhi8f3wKVl7x8mO4Au7Ir9D3Oyv1VYMFJw==}
    engines: {node: '>=12'}

  mimic-function@5.0.1:
    resolution: {integrity: sha512-VP79XUPxV2CigYP3jWwAUFSku2aKqBH7uTAapFWCBqutsbmDo96KY5o8uh6U+/YSIn5OxJnXp73beVkpqMIGhA==}
    engines: {node: '>=18'}

  mimic-response@3.1.0:
    resolution: {integrity: sha512-z0yWI+4FDrrweS8Zmt4Ej5HdJmky15+L2e6Wgn3+iK5fWzb6T3fhNFq2+MeTRb064c6Wr4N/wv0DzQTjNzHNGQ==}
    engines: {node: '>=10'}

  mimic-response@4.0.0:
    resolution: {integrity: sha512-e5ISH9xMYU0DzrT+jl8q2ze9D6eWBto+I8CNpe+VI+K2J/F/k3PdkdTdz4wvGVH4NTpo+NRYTVIuMQEMMcsLqg==}
    engines: {node: ^12.20.0 || ^14.13.1 || >=16.0.0}

  min-indent@1.0.1:
    resolution: {integrity: sha512-I9jwMn07Sy/IwOj3zVkVik2JTvgpaykDZEigL6Rx6N9LbMywwUSMtxET+7lVoDLLd3O3IXwJwvuuns8UB/HeAg==}
    engines: {node: '>=4'}

  minimatch@3.1.2:
    resolution: {integrity: sha512-J7p63hRiAjw1NDEww1W7i37+ByIrOWO5XQQAzZ3VOcL0PNybwpfmV/N05zFAzwQ9USyEcX6t3UO+K5aqBQOIHw==}

  minimatch@9.0.1:
    resolution: {integrity: sha512-0jWhJpD/MdhPXwPuiRkCbfYfSKp2qnn2eOc279qI7f+osl/l+prKSrvhg157zSYvx/1nmgn2NqdT6k2Z7zSH9w==}
    engines: {node: '>=16 || 14 >=14.17'}

  minimatch@9.0.5:
    resolution: {integrity: sha512-G6T0ZX48xgozx7587koeX9Ys2NYy6Gmv//P89sEte9V9whIapMNF4idKxnW2QtCcLiTWlb/wfCabAtAFWhhBow==}
    engines: {node: '>=16 || 14 >=14.17'}

  minipass@7.1.2:
    resolution: {integrity: sha512-qOOzS1cBTWYF4BH8fVePDBOO9iptMnGUEZwNc/cMWnTV2nVLZ7VoNWEPHkYczZA0pdoA7dl6e7FL659nX9S2aw==}
    engines: {node: '>=16 || 14 >=14.17'}

  minizlib@3.0.2:
    resolution: {integrity: sha512-oG62iEk+CYt5Xj2YqI5Xi9xWUeZhDI8jjQmC5oThVH5JGCTgIjr7ciJDzC7MBzYd//WvR1OTmP5Q38Q8ShQtVA==}
    engines: {node: '>= 18'}

  mitt@3.0.1:
    resolution: {integrity: sha512-vKivATfr97l2/QBCYAkXYDbrIWPM2IIKEl7YPhjCvKlG3kE2gm+uBo6nEXK3M5/Ffh/FLpKExzOQ3JJoJGFKBw==}

  mixi2@0.2.2:
    resolution: {integrity: sha512-8rgPNsuKIMzLctZ8oeo9idLTahvJCamljcdVth1Tx/Gqp7d3vAWzKYUsBNCr+wqD5zf/0rrYJPZCo0WZqadcbQ==}

  mkdirp@3.0.1:
    resolution: {integrity: sha512-+NsyUUAZDmo6YVHzL/stxSu3t9YS1iljliy3BSDrXJ/dkn1KYdmtZODGGjLcc9XLgVVpH4KshHB8XmZgMhaBXg==}
    engines: {node: '>=10'}
    hasBin: true

  mockdate@3.0.5:
    resolution: {integrity: sha512-iniQP4rj1FhBdBYS/+eQv7j1tadJ9lJtdzgOpvsOHng/GbcDh2Fhdeq+ZRldrPYdXvCyfFUmFeEwEGXZB5I/AQ==}

  module-alias@2.2.3:
    resolution: {integrity: sha512-23g5BFj4zdQL/b6tor7Ji+QY4pEfNH784BMslY9Qb0UnJWRAt+lQGLYmRaM0KDBwIG23ffEBELhZDP2rhi9f/Q==}

  module-details-from-path@1.0.4:
    resolution: {integrity: sha512-EGWKgxALGMgzvxYF1UyGTy0HXX/2vHLkw6+NvDKW2jypWbHpjQuj4UMcqQWXHERJhVGKikolT06G3bcKe4fi7w==}

  moment-parseformat@3.0.0:
    resolution: {integrity: sha512-dVgXe6b6DLnv4CHG7a1zUe5mSXaIZ3c6lSHm/EKeVeQI2/4pwe0VRde8OyoCE1Ro2lKT5P6uT9JElF7KDLV+jw==}

  moment@2.30.1:
    resolution: {integrity: sha512-uEmtNhbDOrWPFS+hdjFCBfy9f2YoyzRpwcl+DqpC6taX21FzsTLQVbMV/W7PzNSX6x/bhC1zA3c2UQ5NzH6how==}

  ms@2.0.0:
    resolution: {integrity: sha512-Tpp60P6IUJDTuOq/5Z8cdskzJujfwqfOTkrwIwj7IRISpnkJnT6SyJ4PCPnGMoFjC9ddhal5KVIYtAt97ix05A==}

  ms@2.1.3:
    resolution: {integrity: sha512-6FlzubTLZG3J2a/NVCAleEhjzq5oxgHyaCU9yYXvcLsvoVaHJq/s5xXI6/XXP6tz7R9xAOtHnSO/tXtF3WRTlA==}

  msw@2.4.3:
    resolution: {integrity: sha512-PXK3wOQHwDtz6JYVyAVlQtzrLr6bOAJxggw5UHm3CId79+W7238aNBD1zJVkFY53o/DMacuIfgesW2nv9yCO3Q==}
    engines: {node: '>=18'}
    hasBin: true
    peerDependencies:
      typescript: '>= 4.8.x'
    peerDependenciesMeta:
      typescript:
        optional: true

  mute-stream@0.0.8:
    resolution: {integrity: sha512-nnbWWOkoWyUsTjKrhgD0dcz22mdkSnpYqbEjIm2nhwhuxlSkpywJmBo8h0ZqJdkp73mb90SssHkN4rsRaBAfAA==}

  mute-stream@1.0.0:
    resolution: {integrity: sha512-avsJQhyd+680gKXyG/sQc0nXaC6rBkPOfyHYcFb9+hdkqQkR9bdnkJ0AMZhke0oesPqIO+mFFJ+IdBc7mst4IA==}
    engines: {node: ^14.17.0 || ^16.13.0 || >=18.0.0}

  nan@1.8.4:
    resolution: {integrity: sha512-609zQ1h3ApgH/94qmbbEklSrjcYYXCHnsWk4MAojq4OUk3tidhDYhPaMasMFKsZPZ96r4eQA1hbR2W4H7/77XA==}

  nano-spawn@1.0.2:
    resolution: {integrity: sha512-21t+ozMQDAL/UGgQVBbZ/xXvNO10++ZPuTmKRO8k9V3AClVRht49ahtDjfY8l1q6nSHOrE5ASfthzH3ol6R/hg==}
    engines: {node: '>=20.17'}

  nanoid@3.3.11:
    resolution: {integrity: sha512-N8SpfPUnUp1bK+PMYW8qSWdl9U+wwNWI4QKxOYDy9JAro3WMX7p2OeVRF9v+347pnakNevPmiHhNmZ2HbFA76w==}
    engines: {node: ^10 || ^12 || ^13.7 || ^14 || >=15.0.1}
    hasBin: true

  nanoid@5.1.5:
    resolution: {integrity: sha512-Ir/+ZpE9fDsNH0hQ3C68uyThDXzYcim2EqcZ8zn8Chtt1iylPT9xXJB0kPCnqzgcEGikO9RxSrh63MsmVCU7Fw==}
    engines: {node: ^18 || >=20}
    hasBin: true

  narou@1.2.0:
    resolution: {integrity: sha512-J9ju4O3hsTa+TcP4BEYEJ3ED8dNt5ktCwCb+E/zp0EMvmMsagqQ+uJLNtgSvPZBgJZPqB2bfos5AYPeahvEdEA==}
    engines: {node: '>=16.0.0', pnpm: '>=8'}

  natural-compare@1.4.0:
    resolution: {integrity: sha512-OWND8ei3VtNC9h7V60qff3SVobHr996CTwgxubgyQYEpg290h9J0buyECNNJexkFm5sOajh5G116RYA1c8ZMSw==}

  netmask@2.0.2:
    resolution: {integrity: sha512-dBpDMdxv9Irdq66304OLfEmQ9tbNRFnFTuZiLo+bD+r332bBmMJ8GBLXklIXXgxd3+v9+KUnZaUR5PJMa75Gsg==}
    engines: {node: '>= 0.4.0'}

  next-tick@1.1.0:
    resolution: {integrity: sha512-CXdUiJembsNjuToQvxayPZF9Vqht7hewsvy2sOWafLvi2awflj9mOC6bHIg50orX8IJvWKY9wYQ/zB2kogPslQ==}

  no-case@2.3.2:
    resolution: {integrity: sha512-rmTZ9kz+f3rCvK2TD1Ue/oZlns7OGoIWP4fc3llxxRXlOkHKoWPPWJOfFYpITabSow43QJbRIoHQXtt10VldyQ==}

  node-domexception@1.0.0:
    resolution: {integrity: sha512-/jKZoMpw0F8GRwl4/eLROPA3cfcXtLApP0QzLmUT/HuPCZWyB7IY9ZrMeKw2O/nFIqPQB3PVM9aYm0F312AXDQ==}
    engines: {node: '>=10.5.0'}
    deprecated: Use your platform's native DOMException instead

  node-fetch-native@1.6.6:
    resolution: {integrity: sha512-8Mc2HhqPdlIfedsuZoc3yioPuzp6b+L5jRCRY1QzuWZh2EGJVQrGppC6V6cF0bLdbW0+O2YpqCA25aF/1lvipQ==}

  node-fetch@2.7.0:
    resolution: {integrity: sha512-c4FRfUm/dbcWZ7U+1Wq0AwCyFL+3nt2bEw05wfxSz+DWpWsitgmSgYmy2dQdWyKC1694ELPqMs/YzUSNozLt8A==}
    engines: {node: 4.x || >=6.0.0}
    peerDependencies:
      encoding: ^0.1.0
    peerDependenciesMeta:
      encoding:
        optional: true

  node-fetch@3.3.2:
    resolution: {integrity: sha512-dRB78srN/l6gqWulah9SrxeYnxeddIG30+GOqK/9OlLVyLg3HPnr6SqOWTWOXKRwC2eGYCkZ59NNuSgvSrpgOA==}
    engines: {node: ^12.20.0 || ^14.13.1 || >=16.0.0}

  node-gyp-build@4.8.4:
    resolution: {integrity: sha512-LA4ZjwlnUblHVgq0oBF3Jl/6h/Nvs5fzBLwdEF4nuxnFdsfajde4WfxtJr3CaiH+F6ewcIB/q4jQ4UzPyid+CQ==}
    hasBin: true

  node-localstorage@2.2.1:
    resolution: {integrity: sha512-vv8fJuOUCCvSPjDjBLlMqYMHob4aGjkmrkaE42/mZr0VT+ZAU10jRF8oTnX9+pgU9/vYJ8P7YT3Vd6ajkmzSCw==}
    engines: {node: '>=0.12'}

  node-network-devtools@1.0.28:
    resolution: {integrity: sha512-MeD23TdlSmT5utg7bwhEDXQp8Np4BIO+2M7fwzJUyJTLDy2gBIiB5kr6/3XMbU6wGN586xqRLha0StxtuZFb+g==}
    peerDependencies:
      undici: ^6

  node-releases@2.0.19:
    resolution: {integrity: sha512-xxOWJsBKtzAq7DY0J+DTzuz58K8e7sJbdgwkbMWQe8UYB6ekmsQ45q0M/tJDsGaZmbC+l7n57UV8Hl5tHxO9uw==}

  nodemailer@7.0.3:
    resolution: {integrity: sha512-Ajq6Sz1x7cIK3pN6KesGTah+1gnwMnx5gKl3piQlQQE/PwyJ4Mbc8is2psWYxK3RJTVeqsDaCv8ZzXLCDHMTZw==}
    engines: {node: '>=6.0.0'}

  nodemailer@7.0.4:
    resolution: {integrity: sha512-9O00Vh89/Ld2EcVCqJ/etd7u20UhME0f/NToPfArwPEe1Don1zy4mAIz6ariRr7mJ2RDxtaDzN0WJVdVXPtZaw==}
    engines: {node: '>=6.0.0'}

  nopt@7.2.1:
    resolution: {integrity: sha512-taM24ViiimT/XntxbPyJQzCG+p4EKOpgD3mxFwW38mGjVUrfERQOeY4EDHjdnptttfHuHQXFx+lTP08Q+mLa/w==}
    engines: {node: ^14.17.0 || ^16.13.0 || >=18.0.0}
    hasBin: true

  nopt@8.1.0:
    resolution: {integrity: sha512-ieGu42u/Qsa4TFktmaKEwM6MQH0pOWnaB3htzh0JRtx84+Mebc0cbZYN5bC+6WTZ4+77xrL9Pn5m7CV6VIkV7A==}
    engines: {node: ^18.17.0 || >=20.5.0}
    hasBin: true

  normalize-url@8.0.2:
    resolution: {integrity: sha512-Ee/R3SyN4BuynXcnTaekmaVdbDAEiNrHqjQIA37mHU8G9pf7aaAD4ZX3XjBLo6rsdcxA/gtkcNYZLt30ACgynw==}
    engines: {node: '>=14.16'}

  notion-to-md@3.1.9:
    resolution: {integrity: sha512-SsYhhigh+jOv06QOiFynOQATPMl96CspWDIL3Q5klzp4eaZ1dYaPI3ELoly80G1K0jf730u3ItvfwskzPKK41g==}
    engines: {node: '>=12'}

  npm-run-path@5.3.0:
    resolution: {integrity: sha512-ppwTtiJZq0O/ai0z7yfudtBpWIoxM8yE6nHi1X47eFR2EWORqfbu6CnPlNsjeN683eT0qG6H/Pyf9fCcvjnnnQ==}
    engines: {node: ^12.20.0 || ^14.13.1 || >=16.0.0}

  nth-check@1.0.2:
    resolution: {integrity: sha512-WeBOdju8SnzPN5vTUJYxYUxLeXpCaVP5i5e0LF8fg7WORF2Wd7wFX/pk0tYZk7s8T+J7VLy0Da6J1+wCT0AtHg==}

  nth-check@2.1.1:
    resolution: {integrity: sha512-lqjrjmaOoAnWfMmBPL+XNnynZh2+swxiX3WUE0s4yEHI6m+AwrK2UZOimIRl3X/4QctVqS8AiZjFqyOGrMXb/w==}

  nwsapi@2.2.20:
    resolution: {integrity: sha512-/ieB+mDe4MrrKMT8z+mQL8klXydZWGR5Dowt4RAGKbJ3kIGEx3X4ljUo+6V73IXtUPWgfOlU5B9MlGxFO5T+cA==}

  oauth-1.0a@2.2.6:
    resolution: {integrity: sha512-6bkxv3N4Gu5lty4viIcIAnq5GbxECviMBeKR3WX/q87SPQ8E8aursPZUtsXDnxCs787af09WPRBLqYrf/lwoYQ==}

  oauth-sign@0.9.0:
    resolution: {integrity: sha512-fexhUFFPTGV8ybAtSIGbV6gOkSv8UtRbDBnAyLQw4QPKkgNlsH2ByPGtMUqdWkos6YCRmAqViwgZrJc/mRDzZQ==}

  ofetch@1.4.1:
    resolution: {integrity: sha512-QZj2DfGplQAr2oj9KzceK9Hwz6Whxazmn85yYeVuS3u9XTMOGMRx0kO95MQ+vLsj/S/NwBDMMLU5hpxvI6Tklw==}

  on-exit-leak-free@2.1.2:
    resolution: {integrity: sha512-0eJJY6hXLGf1udHwfNftBqH+g73EU4B504nZeKpz1sYRKafAghwxEJunB2O7rDZkL4PGfsMVnTXZ2EjibbqcsA==}
    engines: {node: '>=14.0.0'}

  once@1.4.0:
    resolution: {integrity: sha512-lNaJgI+2Q5URQBkccEKHTQOPaXdUxnZZElQTZY0MFUAuaEqe1E+Nyvgdz/aIyNi6Z9MzO5dv1H8n58/GELp3+w==}

  one-time@1.0.0:
    resolution: {integrity: sha512-5DXOiRKwuSEcQ/l0kGCF6Q3jcADFv5tSmRaJck/OqkVFcOzutB134KRSfF0xDrL39MNnqxbHBbUUcjZIhTgb2g==}

  onetime@5.1.2:
    resolution: {integrity: sha512-kbpaSSGJTWdAY5KPVeMOKXSrPtr8C8C7wodJbcsd51jRnmD+GZu8Y0VoU6Dm5Z4vWr0Ig/1NKuWRKf7j5aaYSg==}
    engines: {node: '>=6'}

  onetime@6.0.0:
    resolution: {integrity: sha512-1FlR+gjXK7X+AsAHso35MnyN5KqGwJRi/31ft6x0M194ht7S+rWAvd7PHss9xSKMzE0asv1pyIHaJYq+BbacAQ==}
    engines: {node: '>=12'}

  onetime@7.0.0:
    resolution: {integrity: sha512-VXJjc87FScF88uafS3JllDgvAm+c/Slfz06lorj2uAY34rlUu0Nt+v8wreiImcrgAjjIHp1rXpTDlLOGw29WwQ==}
    engines: {node: '>=18'}

  open@8.4.2:
    resolution: {integrity: sha512-7x81NCL719oNbsq/3mh+hVrAWmFuEYUqrq/Iw3kUzH8ReypT9QQ0BLoJS7/G9k6N81XjW4qHWtjWwe/9eLy1EQ==}
    engines: {node: '>=12'}

  openapi-fetch@0.11.3:
    resolution: {integrity: sha512-r18fERgpxFrI4pv79ABD1dqFetWz7pTfwRd7jQmRm/lFdCDpWF43kvHUiOqOZu+tWsMydDJMpJN1hlZ9inRvfA==}

  openapi-typescript-helpers@0.0.13:
    resolution: {integrity: sha512-z44WK2e7ygW3aUtAtiurfEACohf/Qt9g6BsejmIYgEoY4REHeRzgFJmO3ium0libsuzPc145I+8lE9aiiZrQvQ==}

  openapi3-ts@4.5.0:
    resolution: {integrity: sha512-jaL+HgTq2Gj5jRcfdutgRGLosCy/hT8sQf6VOy+P+g36cZOjI1iukdPnijC+4CmeRzg/jEllJUboEic2FhxhtQ==}

  optionator@0.8.3:
    resolution: {integrity: sha512-+IW9pACdk3XWmmTXG8m3upGUJst5XRGzxMRjXzAuJ1XnIFNvfhjjIuYkDvysnPQ7qzqVzLt78BCruntqRhWQbA==}
    engines: {node: '>= 0.8.0'}

  optionator@0.9.4:
    resolution: {integrity: sha512-6IpQ7mKUxRcZNLIObR0hz7lxsapSSIYNZJwXPGeF0mTVqGKFIXj1DQcMoT22S3ROcLyY/rz0PWaWZ9ayWmad9g==}
    engines: {node: '>= 0.8.0'}

  options@0.0.6:
    resolution: {integrity: sha512-bOj3L1ypm++N+n7CEbbe473A414AB7z+amKYshRb//iuL3MpdDCLhPnw6aVTdKB9g5ZRVHIEp8eUln6L2NUStg==}
    engines: {node: '>=0.4.0'}

  ora@5.4.1:
    resolution: {integrity: sha512-5b6Y85tPxZZ7QytO+BQzysW31HJku27cRIlkbAXaNx+BdcVi+LlRFmVXzeF6a7JCwJpyw5c4b+YSVImQIrBpuQ==}
    engines: {node: '>=10'}

  os-tmpdir@1.0.2:
    resolution: {integrity: sha512-D2FR03Vir7FIu45XBY20mTb+/ZSWB00sjU9jdQXt83gDrI4Ztz5Fs7/yy74g2N5SVQY4xY1qDr4rNddwYRVX0g==}
    engines: {node: '>=0.10.0'}

  otplib@12.0.1:
    resolution: {integrity: sha512-xDGvUOQjop7RDgxTQ+o4pOol0/3xSZzawTiPKRrHnQWAy0WjhNs/5HdIDJCrqC4MBynmjXgULc6YfioaxZeFgg==}

  outvariant@1.4.3:
    resolution: {integrity: sha512-+Sl2UErvtsoajRDKCE5/dBz4DIvHXQQnAxtQTF04OJxY0+DyZXSo5P5Bb7XYWOh81syohlYL24hbDwxedPUJCA==}

  p-cancelable@4.0.1:
    resolution: {integrity: sha512-wBowNApzd45EIKdO1LaU+LrMBwAcjfPaYtVzV3lmfM3gf8Z4CHZsiIqlM8TZZ8okYvh5A1cP6gTfCRQtwUpaUg==}
    engines: {node: '>=14.16'}

  p-limit@3.1.0:
    resolution: {integrity: sha512-TYOanM3wGwNGsZN2cVTYPArw454xnXj5qmWF1bEoAc4+cU/ol7GVh7odevjp1FNHduHc3KZMcFduxU5Xc6uJRQ==}
    engines: {node: '>=10'}

  p-locate@5.0.0:
    resolution: {integrity: sha512-LaNjtRWUBY++zB5nE/NwcaoMylSPk+S+ZHNB1TzdbMJMny6dynpAGt7X/tl/QYq3TIeE6nxHppbo2LGymrG5Pw==}
    engines: {node: '>=10'}

  p-map@7.0.3:
    resolution: {integrity: sha512-VkndIv2fIB99swvQoA65bm+fsmt6UNdGeIB0oxBs+WhAhdh08QA04JXpI7rbB9r08/nkbysKoya9rtDERYOYMA==}
    engines: {node: '>=18'}

  pac-proxy-agent@7.2.0:
    resolution: {integrity: sha512-TEB8ESquiLMc0lV8vcd5Ql/JAKAoyzHFXaStwjkzpOpC5Yv+pIzLfHvjTSdf3vpa2bMiUQrg9i6276yn8666aA==}
    engines: {node: '>= 14'}

  pac-resolver@7.0.1:
    resolution: {integrity: sha512-5NPgf87AT2STgwa2ntRMr45jTKrYBGkVU36yT0ig/n/GMAa3oPqhZfIQ2kMEimReg0+t9kZViDVZ83qfVUlckg==}
    engines: {node: '>= 14'}

  package-json-from-dist@1.0.1:
    resolution: {integrity: sha512-UEZIS3/by4OC8vL3P2dTXRETpebLI2NiI5vIrjaD/5UtrkFX/tNbwjTSRAGC/+7CAo2pIcBaRgWmcBBHcsaCIw==}

  pako@2.1.0:
    resolution: {integrity: sha512-w+eufiZ1WuJYgPXbV/PO3NCMEc3xqylkKHzp8bxp1uW4qaSNQUkwmLLEc3kKsfz8lpV1F8Ht3U1Cm+9Srog2ug==}

  param-case@2.1.1:
    resolution: {integrity: sha512-eQE845L6ot89sk2N8liD8HAuH4ca6Vvr7VWAWwt7+kvvG5aBcPmmphQ68JsEG2qa9n1TykS2DLeMt363AAH8/w==}

  parent-module@1.0.1:
    resolution: {integrity: sha512-GQ2EWRpQV8/o+Aw8YqtfZZPfNRWZYkbidE9k5rpl/hC3vtHHBfGm2Ifi6qWV+coDGkrUKZAxE3Lot5kcsRlh+g==}
    engines: {node: '>=6'}

  parse-json@5.2.0:
    resolution: {integrity: sha512-ayCKvm/phCGxOkYRSCM82iDwct8/EonSEgCSxWxD7ve6jHggsFl4fZVQBPRNgQoKiuV/odhFrGzQXZwbifC8Rg==}
    engines: {node: '>=8'}

  parse-srcset@1.0.2:
    resolution: {integrity: sha512-/2qh0lav6CmI15FzA3i/2Bzk2zCgQhGMkvhOhKNcBVQ1ldgpbfiNTVslmooUmWJcADi1f1kIeynbDRVzNlfR6Q==}

  parse5-htmlparser2-tree-adapter@7.1.0:
    resolution: {integrity: sha512-ruw5xyKs6lrpo9x9rCZqZZnIUntICjQAd0Wsmp396Ul9lN/h+ifgVV1x1gZHi8euej6wTfpqX8j+BFQxF0NS/g==}

  parse5-parser-stream@7.1.2:
    resolution: {integrity: sha512-JyeQc9iwFLn5TbvvqACIF/VXG6abODeB3Fwmv/TGdLk2LfbWkaySGY72at4+Ty7EkPZj854u4CrICqNk2qIbow==}

  parse5@7.3.0:
    resolution: {integrity: sha512-IInvU7fabl34qmi9gY8XOVxhYyMyuH2xUNpb2q8/Y+7552KlejkRvqvD19nMoUW/uQGGbqNpA6Tufu5FL5BZgw==}

  parseley@0.12.1:
    resolution: {integrity: sha512-e6qHKe3a9HWr0oMRVDTRhKce+bRO8VGQR3NyVwcjwrbhMmFCX9KszEV35+rn4AdilFAq9VPxP/Fe1wC9Qjd2lw==}

  path-browserify@1.0.1:
    resolution: {integrity: sha512-b7uo2UCUOYZcnF/3ID0lulOJi/bafxa1xPe7ZPsammBSpjSWQkjNxlt635YGS2MiR9GjvuXCtz2emr3jbsz98g==}

  path-exists@4.0.0:
    resolution: {integrity: sha512-ak9Qy5Q7jYb2Wwcey5Fpvg2KoAc/ZIhLSLOSBmRmygPsGwkVVt0fZa0qrtMz+m6tJTAHfZQ8FnmB4MG4LWy7/w==}
    engines: {node: '>=8'}

  path-is-absolute@1.0.1:
    resolution: {integrity: sha512-AVbw3UJ2e9bq64vSaS9Am0fje1Pa8pbGqTTsmXfaIiMpnr5DlDhfJOuLj9Sf95ZPVDAUerDfEk88MPmPe7UCQg==}
    engines: {node: '>=0.10.0'}

  path-key@3.1.1:
    resolution: {integrity: sha512-ojmeN0qd+y0jszEtoY48r0Peq5dwMEkIlCOu6Q5f41lfkswXuKtYrhgoTpLnyIcHm24Uhqx+5Tqm2InSwLhE6Q==}
    engines: {node: '>=8'}

  path-key@4.0.0:
    resolution: {integrity: sha512-haREypq7xkM7ErfgIyA0z+Bj4AGKlMSdlQE2jvJo6huWD1EdkKYV+G/T4nq0YEF2vgTT8kqMFKo1uHn950r4SQ==}
    engines: {node: '>=12'}

  path-parse@1.0.7:
    resolution: {integrity: sha512-LDJzPVEEEPR+y48z93A0Ed0yXb8pAByGWo/k5YYdYgpY2/2EsOsksJrq7lOHxryrVOn1ejG6oAp8ahvOIQD8sw==}

  path-scurry@1.11.1:
    resolution: {integrity: sha512-Xa4Nw17FS9ApQFJ9umLiJS4orGjm7ZzwUrwamcGQuHSzDyth9boKDaycYdDcZDuqYATXw4HFXgaqWTctW/v1HA==}
    engines: {node: '>=16 || 14 >=14.18'}

  path-to-regexp@6.3.0:
    resolution: {integrity: sha512-Yhpw4T9C6hPpgPeA28us07OJeqZ5EzQTkbfwuhsUg0c237RomFoETJgmp2sa3F/41gfLE6G5cqcYwznmeEeOlQ==}

  pathe@1.1.2:
    resolution: {integrity: sha512-whLdWMYL2TwI08hn8/ZqAbrVemu0LNaNNJZX73O6qaIdCTfXutsLhMkjdENX0qhsQ9uIimo4/aQOmXkoon2nDQ==}

  pathe@2.0.3:
    resolution: {integrity: sha512-WUjGcAqP1gQacoQe+OBJsFA7Ld4DyXuUIjZ5cc75cLHvJ7dtNsTugphxIADwspS+AraAUePCKrSVtPLFj/F88w==}

  pathval@2.0.1:
    resolution: {integrity: sha512-//nshmD55c46FuFw26xV/xFAaB5HF9Xdap7HJBBnrKdAd6/GxDBaNA1870O79+9ueg61cZLSVc+OaFlfmObYVQ==}
    engines: {node: '>= 14.16'}

  peberminta@0.9.0:
    resolution: {integrity: sha512-XIxfHpEuSJbITd1H3EeQwpcZbTLHc+VVr8ANI9t5sit565tsI4/xK3KWTUFE2e6QiangUkh3B0jihzmGnNrRsQ==}

  pend@1.2.0:
    resolution: {integrity: sha512-F3asv42UuXchdzt+xXqfW1OGlVBe+mxa2mqI0pg5yAHZPvFmY3Y6drSf/GQ1A86WgWEN9Kzh/WrgKa6iGcHXLg==}

  performance-now@2.1.0:
    resolution: {integrity: sha512-7EAHlyLHI56VEIdK57uwHdHKIaAGbnXPiw0yWbarQZOKaKpvUIgW0jWRVLiatnM+XXlSwsanIBH/hzGMJulMow==}

  pg-int8@1.0.1:
    resolution: {integrity: sha512-WCtabS6t3c8SkpDBUlb1kjOs7l66xsGdKpIPZsg4wR+B3+u9UAum2odSsF9tnvxg80h4ZxLWMy4pRjOsFIqQpw==}
    engines: {node: '>=4.0.0'}

  pg-protocol@1.10.3:
    resolution: {integrity: sha512-6DIBgBQaTKDJyxnXaLiLR8wBpQQcGWuAESkRBX/t6OwA8YsqP+iVSiond2EDy6Y/dsGk8rh/jtax3js5NeV7JQ==}

  pg-types@2.2.0:
    resolution: {integrity: sha512-qTAAlrEsl8s4OiEQY69wDvcMIdQN6wdz5ojQiOy6YRMuynxenON0O5oCpJI6lshc6scgAY8qvJ2On/p+CXY0GA==}
    engines: {node: '>=4'}

  picocolors@1.1.1:
    resolution: {integrity: sha512-xceH2snhtb5M9liqDsmEw56le376mTZkEX/jEb/RxNFyegNul7eNslCXP9FDj/Lcu0X8KEyMceP2ntpaHrDEVA==}

  picomatch@2.3.1:
    resolution: {integrity: sha512-JU3teHTNjmE2VCGFzuY8EXzCDVwEqB2a8fsIvwaStHhAWJEeVd1o1QD80CU6+ZdEXXSLbSsuLwJjkCBWqRQUVA==}
    engines: {node: '>=8.6'}

  picomatch@4.0.2:
    resolution: {integrity: sha512-M7BAV6Rlcy5u+m6oPhAPFgJTzAioX/6B0DxyvDlo9l8+T3nLKbrczg2WLUyzd45L8RqfUMyGPzekbMvX2Ldkwg==}
    engines: {node: '>=12'}

  picomatch@4.0.3:
    resolution: {integrity: sha512-5gTmgEY/sqK6gFXLIsQNH19lWb4ebPDLA4SdLP7dsWkIXHWlG66oPuVvXSGFPppYZz8ZDZq0dYYrbHfBCVUb1Q==}
    engines: {node: '>=12'}

  pidtree@0.6.0:
    resolution: {integrity: sha512-eG2dWTVw5bzqGRztnHExczNxt5VGsE6OwTeCG3fdUf9KBsZzO3R5OIIIzWR+iZA0NtZ+RDVdaoE2dK1cn6jH4g==}
    engines: {node: '>=0.10'}
    hasBin: true

  pino-abstract-transport@2.0.0:
    resolution: {integrity: sha512-F63x5tizV6WCh4R6RHyi2Ml+M70DNRXt/+HANowMflpgGFMAym/VKm6G7ZOQRjqN7XbGxK1Lg9t6ZrtzOaivMw==}

  pino-std-serializers@7.0.0:
    resolution: {integrity: sha512-e906FRY0+tV27iq4juKzSYPbUj2do2X2JX4EzSca1631EB2QJQUqGbDuERal7LCtOpxl6x3+nvo9NPZcmjkiFA==}

  pino@9.7.0:
    resolution: {integrity: sha512-vnMCM6xZTb1WDmLvtG2lE/2p+t9hDEIvTWJsu6FejkE62vB7gDhvzrpFR4Cw2to+9JNQxVnkAKVPA1KPB98vWg==}
    hasBin: true

  pluralize@8.0.0:
    resolution: {integrity: sha512-Nc3IT5yHzflTfbjgqWcCPpo7DaKy4FnpB0l/zCAW0Tc7jxAiuqSxHasntB3D7887LSrA93kDJ9IXovxJYxyLCA==}
    engines: {node: '>=4'}

  postcss@8.5.6:
    resolution: {integrity: sha512-3Ybi1tAuwAP9s0r1UQ2J4n5Y0G05bJkpUIO0/bI9MhwmD70S5aTWbXGBwxHrelT+XM1k6dM0pk+SwNkpTRN7Pg==}
    engines: {node: ^10 || ^12 || >=14}

  postgres-array@2.0.0:
    resolution: {integrity: sha512-VpZrUqU5A69eQyW2c5CA1jtLecCsN2U/bD6VilrFDWq5+5UIEVO7nazS3TEcHf1zuPYO/sqGvUvW62g86RXZuA==}
    engines: {node: '>=4'}

  postgres-bytea@1.0.0:
    resolution: {integrity: sha512-xy3pmLuQqRBZBXDULy7KbaitYqLcmxigw14Q5sj8QBVLqEwXfeybIKVWiqAXTlcvdvb0+xkOtDbfQMOf4lST1w==}
    engines: {node: '>=0.10.0'}

  postgres-date@1.0.7:
    resolution: {integrity: sha512-suDmjLVQg78nMK2UZ454hAG+OAW+HQPZ6n++TNDUX+L0+uUlLywnoxJKDou51Zm+zTCjrCl0Nq6J9C5hP9vK/Q==}
    engines: {node: '>=0.10.0'}

  postgres-interval@1.2.0:
    resolution: {integrity: sha512-9ZhXKM/rw350N1ovuWHbGxnGh/SNJ4cnxHiM0rxE4VN41wsg8P8zWn9hv/buK00RP4WvlOyr/RBDiptyxVbkZQ==}
    engines: {node: '>=0.10.0'}

  postman-request@2.88.1-postman.42:
    resolution: {integrity: sha512-lepCE8QU0izagxxA31O/MHj8IUguwLlpqeVK7A8vHK401FPvN/PTIzWHm29c/L3j3kTUE7dhZbq8vvbyQ7S2Bw==}
    engines: {node: '>= 16'}

  prelude-ls@1.1.2:
    resolution: {integrity: sha512-ESF23V4SKG6lVSGZgYNpbsiaAkdab6ZgOxe52p7+Kid3W3u3bxR4Vfd/o21dmN7jSt0IwgZ4v5MUd26FEtXE9w==}
    engines: {node: '>= 0.8.0'}

  prelude-ls@1.2.1:
    resolution: {integrity: sha512-vkcDPrRZo1QZLbn5RLGPpg/WmIQ65qoWWhcGKf/b5eplkkarX0m9z8ppCat4mlOqUsWpyNuYgO3VRyrYHSzX5g==}
    engines: {node: '>= 0.8.0'}

  prettier-linter-helpers@1.0.0:
    resolution: {integrity: sha512-GbK2cP9nraSSUF9N2XwUwqfzlAFlMNYYl+ShE/V+H8a9uNl/oUqB1w2EL54Jh0OlyRSd8RfWYJ3coVS4TROP2w==}
    engines: {node: '>=6.0.0'}

  prettier@3.6.2:
    resolution: {integrity: sha512-I7AIg5boAr5R0FFtJ6rCfD+LFsWHp81dolrFD8S79U9tb8Az2nGrJncnMSnys+bpQJfRUzqs9hnA81OAA3hCuQ==}
    engines: {node: '>=14'}
    hasBin: true

  process-warning@5.0.0:
    resolution: {integrity: sha512-a39t9ApHNx2L4+HBnQKqxxHNs1r7KF+Intd8Q/g1bUh6q0WIp9voPXJ/x0j+ZL45KF1pJd9+q2jLIRMfvEshkA==}

  progress@2.0.3:
    resolution: {integrity: sha512-7PiHtLll5LdnKIMw100I+8xJXR5gW2QwWYkT6iJva0bXitZKa/XMrSbdmg3r2Xnaidz9Qumd0VPaMrZlF9V9sA==}
    engines: {node: '>=0.4.0'}

  proto-list@1.2.4:
    resolution: {integrity: sha512-vtK/94akxsTMhe0/cbfpR+syPuszcuwhqVjJq26CuNDgFGj682oRBXOP5MJpv2r7JtE8MsiepGIqvvOTBwn2vA==}

  protobufjs@7.5.3:
    resolution: {integrity: sha512-sildjKwVqOI2kmFDiXQ6aEB0fjYTafpEvIBs8tOR8qI4spuL9OPROLVu2qZqi/xgCfsHIwVqlaF8JBjWFHnKbw==}
    engines: {node: '>=12.0.0'}

  proxy-agent@6.5.0:
    resolution: {integrity: sha512-TmatMXdr2KlRiA2CyDu8GqR8EjahTG3aY3nXjdzFyoZbmB8hrBsTyMezhULIXKnC0jpfjlmiZ3+EaCzoInSu/A==}
    engines: {node: '>= 14'}

  proxy-chain@2.5.9:
    resolution: {integrity: sha512-DZZKtRz92WuXd7fzRTKgI/oGhjmSgGMgT3FweLunCztpaG5jDVOJp1jgRPAVLQD1SG6HhkOyRkj6RTF3A214bg==}
    engines: {node: '>=14'}

  proxy-from-env@1.1.0:
    resolution: {integrity: sha512-D+zkORCbA9f1tdWRK0RaCR3GPv50cMxcrz4X8k5LTSUD1Dkw47mKJEZQNunItRTkWwgtaUSo1RVFRIG9ZXiFYg==}

  psl@1.15.0:
    resolution: {integrity: sha512-JZd3gMVBAVQkSs6HdNZo9Sdo0LNcQeMNP3CozBJb3JYC/QUYZTnKxP+f8oWRX4rHP5EurWxqAHTSwUCjlNKa1w==}

  pump@3.0.3:
    resolution: {integrity: sha512-todwxLMY7/heScKmntwQG8CXVkWUOdYxIvY2s0VWAAMh/nd8SoYiRaKjlr7+iCs984f2P8zvrfWcDDYVb73NfA==}

  punycode.js@2.3.1:
    resolution: {integrity: sha512-uxFIHU0YlHYhDQtV4R9J6a52SLx28BCjT+4ieh7IGbgwVJWO+km431c4yRlREUAsAmt/uMjQUyQHNEPf0M39CA==}
    engines: {node: '>=6'}

  punycode@2.3.1:
    resolution: {integrity: sha512-vYt7UD1U9Wg6138shLtLOvdAu+8DsC/ilFtEVHcH+wydcSpNE20AfSOduf6MkRFahL5FY7X1oU7nKVZFtfq8Fg==}
    engines: {node: '>=6'}

  qs@6.14.0:
    resolution: {integrity: sha512-YWWTjgABSKcvs/nWBi9PycY/JiPJqOD4JA6o9Sej2AtvSGarXxKC3OQSk4pAarbdQlKAh5D4FCQkJNkW+GAn3w==}
    engines: {node: '>=0.6'}

  qs@6.5.3:
    resolution: {integrity: sha512-qxXIEh4pCGfHICj1mAJQ2/2XVZkjCDTcEgfoSQxc/fYivUZxTkk7L3bDBJSoNrEzXI17oUO5Dp07ktqE5KzczA==}
    engines: {node: '>=0.6'}

  quansync@0.2.10:
    resolution: {integrity: sha512-t41VRkMYbkHyCYmOvx/6URnN80H7k4X0lLdBMGsz+maAwrJQYB1djpV6vHrQIBE0WBSGqhtEHrK9U3DWWH8v7A==}

  query-string@9.2.2:
    resolution: {integrity: sha512-pDSIZJ9sFuOp6VnD+5IkakSVf+rICAuuU88Hcsr6AKL0QtxSIfVuKiVP2oahFI7tk3CRSexwV+Ya6MOoTxzg9g==}
    engines: {node: '>=18'}

  querystringify@2.2.0:
    resolution: {integrity: sha512-FIqgj2EUvTa7R50u0rGsyTftzjYmv/a3hO345bZNrqabNqjtgiDMgmo4mkUjd+nzU5oF3dClKqFIPUKybUyqoQ==}

  queue-microtask@1.2.3:
    resolution: {integrity: sha512-NuaNSa6flKT5JaSYQzJok04JzTL1CA6aGhv5rfLW3PgqA+M2ChpZQnAC8h8i4ZFkBS8X5RqkDBHA7r4hej3K9A==}

  quick-format-unescaped@4.0.4:
    resolution: {integrity: sha512-tYC1Q1hgyRuHgloV/YXs2w15unPVh8qfu/qCTfhTYamaw7fyhumKa2yGpdSo87vY32rIclj+4fWYQXUMs9EHvg==}

  quick-lru@5.1.1:
    resolution: {integrity: sha512-WuyALRjWPDGtt/wzJiadO5AXY+8hZ80hVpe6MyivgraREW751X3SbhRvG3eLKOYN+8VEvqLcf3wdnt44Z4S4SA==}
    engines: {node: '>=10'}

  quick-lru@6.1.2:
    resolution: {integrity: sha512-AAFUA5O1d83pIHEhJwWCq/RQcRukCkn/NSm2QsTEMle5f2hP0ChI2+3Xb051PZCkLryI/Ir1MVKviT2FIloaTQ==}
    engines: {node: '>=12'}

  rate-limiter-flexible@7.1.1:
    resolution: {integrity: sha512-lsYRcqRSJrKBNt6pMzBJTiCJP5KnwsGWdObMZxd19JFUJRntM+yuHs4/2bs6NZweSLgpsDcykvzyQaumoslWQg==}

  re2js@1.1.0:
    resolution: {integrity: sha512-ovDCIb2ZQR7Do3NzH2XEuXOzqd1q8srvkeaOVMf+EZNt1Z4JoUVvNKCR9qf8EbqoPhvLknkoyiiBzoQtmuzIbQ==}

  react-dom@18.3.1:
    resolution: {integrity: sha512-5m4nQKp+rZRb09LNH59GM4BxTh9251/ylbKIbpe7TpGxfJ+9kv6BLkLBXIjjspbgbnIBNqlI23tRnTWT0snUIw==}
    peerDependencies:
      react: ^18.3.1

  react@18.3.1:
    resolution: {integrity: sha512-wS+hAgJShR0KhEvPJArfuPVN1+Hz1t0Y6n5jLrGQbkb4urgPE/0Rve+1kMB1v/oWgHgm4WIcV+i7F2pTVj+2iQ==}
    engines: {node: '>=0.10.0'}

  readable-stream@3.6.2:
    resolution: {integrity: sha512-9u/sniCrY3D5WdsERHzHE4G2YCXqoG5FTHUiCC4SIbr6XcLZBY05ya9EKjYek9O5xOAwjGq+1JdGBAS7Q9ScoA==}
    engines: {node: '>= 6'}

  readdirp@4.1.2:
    resolution: {integrity: sha512-GDhwkLfywWL2s6vEjyhri+eXmfH6j1L7JE27WhqLeYzoh/A3DBaYGEj2H/HFZCn/kMfim73FXxEJTw06WtxQwg==}
    engines: {node: '>= 14.18.0'}

  real-cancellable-promise@1.2.2:
    resolution: {integrity: sha512-Qh1RvIGdekUCv/ZkK9IiAkah2/Q++p66KHe6TSgHnx4QSbr5vCo3qDoszqRO1TSH+6h6HI5aDVBVrQCQBGj44Q==}

  real-require@0.2.0:
    resolution: {integrity: sha512-57frrGM/OCTLqLOAh0mhVA9VBMHd+9U7Zb2THMGdBUoZVOtGbJzjxsYGDJ3A9AYYCP4hn6y1TVbaOfzWtm5GFg==}
    engines: {node: '>= 12.13.0'}

  rebrowser-puppeteer-core@24.8.1:
    resolution: {integrity: sha512-CifPf47KTG0jajTyn/dWpvf3kpW5W1QesURCWaUGzNTN8Kkki2IBUKJaMS+R+eNKhfv1JcsCZ5glYI0RAyJPTg==}
    engines: {node: '>=18'}

  rebrowser-puppeteer@24.8.1:
    resolution: {integrity: sha512-FdFiin2n/zzWf+RTeQ8D3AhoSqtK284Kro7rrDqcYTyD+9KXvPPx6VP6vl0cF+adGIr1A1aMyhgHHPoWFvAybg==}
    engines: {node: '>=18'}
    hasBin: true

  redis-errors@1.2.0:
    resolution: {integrity: sha512-1qny3OExCf0UvUV/5wpYKf2YwPcOqXzkwKKSmKHiE6ZMQs5heeE/c8eXK+PNllPvmjgAbfnsbpkGZWy8cBpn9w==}
    engines: {node: '>=4'}

  redis-parser@3.0.0:
    resolution: {integrity: sha512-DJnGAeenTdpMEH6uAJRK/uiyEIH9WVsUmoLwzudwGJUwZPp80PDBWPHXSAGNPwNvIXAbe7MSUB1zQFugFml66A==}
    engines: {node: '>=4'}

  reflect-metadata@0.1.14:
    resolution: {integrity: sha512-ZhYeb6nRaXCfhnndflDK8qI6ZQ/YcWZCISRAWICW9XYqMUwjZM9Z0DveWX/ABN01oxSHwVxKQmxeYZSsm0jh5A==}

  regenerate-unicode-properties@10.2.0:
    resolution: {integrity: sha512-DqHn3DwbmmPVzeKj9woBadqmXxLvQoQIwu7nopMc72ztvxVmVk2SBhSnx67zuye5TP+lJsb/TBQsjLKhnDf3MA==}
    engines: {node: '>=4'}

  regenerate@1.4.2:
    resolution: {integrity: sha512-zrceR/XhGYU/d/opr2EKO7aRHUeiBI8qjtfHqADTwZd6Szfy16la6kqD0MIUs5z5hx6AaKa+PixpPrR289+I0A==}

  regexp-tree@0.1.27:
    resolution: {integrity: sha512-iETxpjK6YoRWJG5o6hXLwvjYAoW+FEZn9os0PD/b6AP6xQwsa/Y7lCVgIixBbUPMfhu+i2LtdeAqVTgGlQarfA==}
    hasBin: true

  regexpu-core@6.2.0:
    resolution: {integrity: sha512-H66BPQMrv+V16t8xtmq+UC0CBpiTBA60V8ibS1QVReIp8T1z8hwFxqcGzm9K6lgsN7sB5edVH8a+ze6Fqm4weA==}
    engines: {node: '>=4'}

  regjsgen@0.8.0:
    resolution: {integrity: sha512-RvwtGe3d7LvWiDQXeQw8p5asZUmfU1G/l6WbUXeHta7Y2PEIvBTwH6E2EfmYUK8pxcxEdEmaomqyp0vZZ7C+3Q==}

  regjsparser@0.12.0:
    resolution: {integrity: sha512-cnE+y8bz4NhMjISKbgeVJtqNbtf5QpjZP+Bslo+UqkIt9QPnX9q095eiRRASJG1/tz6dlNr6Z5NsBiWYokp6EQ==}
    hasBin: true

  relateurl@0.2.7:
    resolution: {integrity: sha512-G08Dxvm4iDN3MLM0EsP62EDV9IuhXPR6blNz6Utcp7zyV3tr4HVNINt6MpaRWbxoOHT3Q7YN2P+jaHX8vUbgog==}
    engines: {node: '>= 0.10'}

  remark-parse@11.0.0:
    resolution: {integrity: sha512-FCxlKLNGknS5ba/1lmpYijMUzX2esxW5xQqjWxw2eHFfS2MSdaHVINFmhjo+qN1WhZhNimq0dZATN9pH0IDrpA==}

  repeat-string@1.6.1:
    resolution: {integrity: sha512-PV0dzCYDNfRi1jCDbJzpW7jNNDRuCOG/jI5ctQcGKt/clZD+YcPS3yIlWuTJMmESC8aevCFmWJy5wjAFgNqN6w==}
    engines: {node: '>=0.10'}

  request-promise-core@1.1.4:
    resolution: {integrity: sha512-TTbAfBBRdWD7aNNOoVOBH4pN/KigV6LyapYNNlAPA8JwbovRti1E88m3sYAwsLi5ryhPKsE9APwnjFTgdUjTpw==}
    engines: {node: '>=0.10.0'}
    peerDependencies:
      request: ^2.34

  request-promise@4.2.6:
    resolution: {integrity: sha512-HCHI3DJJUakkOr8fNoCc73E5nU5bqITjOYFMDrKHYOXWXrgD/SBaC7LjwuPymUprRyuF06UK7hd/lMHkmUXglQ==}
    engines: {node: '>=0.10.0'}
    deprecated: request-promise has been deprecated because it extends the now deprecated request package, see https://github.com/request/request/issues/3142
    peerDependencies:
      request: ^2.34

  request@2.88.2:
    resolution: {integrity: sha512-MsvtOrfG9ZcrOwAW+Qi+F6HbD0CWXEh9ou77uOb7FM2WPhwT7smM833PzanhJLsgXjN89Ir6V2PczXNnMpwKhw==}
    engines: {node: '>= 6'}
    deprecated: request has been deprecated, see https://github.com/request/request/issues/3142

  require-directory@2.1.1:
    resolution: {integrity: sha512-fGxEI7+wsG9xrvdjsrlmL22OMTTiHRwAMroiEeMgq8gzoLC/PQr7RsRDSTLUg/bZAZtF+TVIkHc6/4RIKrui+Q==}
    engines: {node: '>=0.10.0'}

  require-in-the-middle@7.5.2:
    resolution: {integrity: sha512-gAZ+kLqBdHarXB64XpAe2VCjB7rIRv+mU8tfRWziHRJ5umKsIHN2tLLv6EtMw7WCdP19S0ERVMldNvxYCHnhSQ==}
    engines: {node: '>=8.6.0'}

  requires-port@1.0.0:
    resolution: {integrity: sha512-KigOCHcocU3XODJxsu8i/j8T9tzT4adHiecwORRQ0ZZFcp7ahwXuRU1m+yuO90C5ZUyGeGfocHDI14M3L3yDAQ==}

  resolve-alpn@1.2.1:
    resolution: {integrity: sha512-0a1F4l73/ZFZOakJnQ3FvkJ2+gSTQWz/r2KE5OdDY0TxPm5h4GkqkWWfM47T7HsbnOtcJVEF4epCVy6u7Q3K+g==}

  resolve-from@4.0.0:
    resolution: {integrity: sha512-pb/MYmXstAkysRFx8piNI1tGFNQIFA3vkE3Gq4EuA1dF6gHp/+vgZqsCGJapvy8N3Q+4o7FwvquPJcnZ7RYy4g==}
    engines: {node: '>=4'}

  resolve-from@5.0.0:
    resolution: {integrity: sha512-qYg9KP24dD5qka9J47d0aVky0N+b4fTU89LN9iDnjB5waksiC49rvMB0PrUJQGoTmH50XPiqOvAjDfaijGxYZw==}
    engines: {node: '>=8'}

  resolve-pkg-maps@1.0.0:
    resolution: {integrity: sha512-seS2Tj26TBVOC2NIc2rOe2y2ZO7efxITtLZcGSOnHHNOQ7CkiUBfw0Iw2ck6xkIhPwLhKNLS8BO+hEpngQlqzw==}

  resolve@1.22.10:
    resolution: {integrity: sha512-NPRy+/ncIMeDlTAsuqwKIiferiawhefFJtkNSW0qZJEqMEb+qBt/77B/jGeeek+F0uOeN05CDa6HXbbIgtVX4w==}
    engines: {node: '>= 0.4'}
    hasBin: true

  responselike@3.0.0:
    resolution: {integrity: sha512-40yHxbNcl2+rzXvZuVkrYohathsSJlMTXKryG5y8uciHv1+xDLHQpgjG64JUO9nrEq2jGLH6IZ8BcZyw3wrweg==}
    engines: {node: '>=14.16'}

  restore-cursor@3.1.0:
    resolution: {integrity: sha512-l+sSefzHpj5qimhFSE5a8nufZYAM3sBSVMAPtYkmC+4EH2anSGaEMXSD0izRQbu9nfyQ9y5JrVmp7E8oZrUjvA==}
    engines: {node: '>=8'}

  restore-cursor@5.1.0:
    resolution: {integrity: sha512-oMA2dcrw6u0YfxJQXm342bFKX/E4sG9rbTzO9ptUcR/e8A33cHuvStiYOwH7fszkZlZ1z/ta9AAoPk2F4qIOHA==}
    engines: {node: '>=18'}

  reusify@1.1.0:
    resolution: {integrity: sha512-g6QUff04oZpHs0eG5p83rFLhHeV00ug/Yf9nZM6fLeUrPguBTkTQOdpAWWspMh55TZfVQDPaN3NQJfbVRAxdIw==}
    engines: {iojs: '>=1.0.0', node: '>=0.10.0'}

  rfc4648@1.5.4:
    resolution: {integrity: sha512-rRg/6Lb+IGfJqO05HZkN50UtY7K/JhxJag1kP23+zyMfrvoB0B7RWv06MbOzoc79RgCdNTiUaNsTT1AJZ7Z+cg==}

  rfdc@1.4.1:
    resolution: {integrity: sha512-q1b3N5QkRUWUl7iyylaaj3kOpIT0N2i9MqIEQXP73GVsN9cw3fdx8X63cEmWhJGi2PPCF23Ijp7ktmd39rawIA==}

  rimraf@3.0.2:
    resolution: {integrity: sha512-JZkJMZkAGFFPP2YqXZXPbMlMBgsxzE8ILs4lMIX/2o0L9UBw9O/Y3o6wFw/i9YLapcUJWwqbi3kdxIPdC62TIA==}
    deprecated: Rimraf versions prior to v4 are no longer supported
    hasBin: true

  rolldown-plugin-dts@0.13.13:
    resolution: {integrity: sha512-Nchx9nQoa4IpfQ/BJzodKMvtJ3H3dT322siAJSp3uvQJ+Pi1qgEjOp7hSQwGSQRhaC5gC+9hparbWEH5oiAL9Q==}
    engines: {node: '>=20.18.0'}
    peerDependencies:
      '@typescript/native-preview': '>=7.0.0-dev.20250601.1'
      rolldown: ^1.0.0-beta.9
      typescript: ^5.0.0
      vue-tsc: ~2.2.0
    peerDependenciesMeta:
      '@typescript/native-preview':
        optional: true
      typescript:
        optional: true
      vue-tsc:
        optional: true

  rolldown@1.0.0-beta.23:
    resolution: {integrity: sha512-+/TR2YSZxLTtDAfG9LHlYqsHO6jtvr9qxaRD77E+PCAQi5X47bJkgiZsjDmE1jGR19NfYegWToOvSe6E+8NfwA==}
    hasBin: true

  rollup@4.44.1:
    resolution: {integrity: sha512-x8H8aPvD+xbl0Do8oez5f5o8eMS3trfCghc4HhLAnCkj7Vl0d1JWGs0UF/D886zLW2rOj2QymV/JcSSsw+XDNg==}
    engines: {node: '>=18.0.0', npm: '>=8.0.0'}
    hasBin: true

  rrweb-cssom@0.8.0:
    resolution: {integrity: sha512-guoltQEx+9aMf2gDZ0s62EcV8lsXR+0w8915TC3ITdn2YueuNjdAYh/levpU9nFaoChh9RUS5ZdQMrKfVEN9tw==}

  rss-parser@3.13.0:
    resolution: {integrity: sha512-7jWUBV5yGN3rqMMj7CZufl/291QAhvrrGpDNE4k/02ZchL0npisiYYqULF71jCEKoIiHvK/Q2e6IkDwPziT7+w==}

  run-async@2.4.1:
    resolution: {integrity: sha512-tvVnVv01b8c1RrA6Ep7JkStj85Guv/YrMcwqYQnwjsAS2cTmmPGBBjAjpCW7RrSodNSoE2/qg9O4bceNvUuDgQ==}
    engines: {node: '>=0.12.0'}

  run-parallel@1.2.0:
    resolution: {integrity: sha512-5l4VyZR86LZ/lDxZTR6jqL8AFE2S0IFLMP26AbjsLVADxHdhB/c0GUsH+y39UfCi3dzz8OlQuPmnaJOMoDHQBA==}

  rxjs@6.6.7:
    resolution: {integrity: sha512-hTdwr+7yYNIT5n4AMYp85KA6yw2Va0FLa3Rguvbpa4W3I5xynaBZo41cM3XM+4Q6fRMj3sBYIR1VAmZMXYJvRQ==}
    engines: {npm: '>=2.0.0'}

  rxjs@7.8.2:
    resolution: {integrity: sha512-dhKf903U/PQZY6boNNtAGdWbG85WAbjT/1xYoZIC7FAY0yWapOBQVsVrDl58W86//e1VpMNBtRV4MaXfdMySFA==}

  safe-stable-stringify@2.5.0:
    resolution: {integrity: sha512-b3rppTKm9T+PsVCBEOUR46GWI7fdOs00VKZ1+9c1EWDaDMvjQc6tUwuFyIprgGgTcWoVHSKrU8H31ZHA2e0RHA==}
    engines: {node: '>=10'}

  sanitize-html@2.17.0:
    resolution: {integrity: sha512-dLAADUSS8rBwhaevT12yCezvioCA+bmUTPH/u57xKPT8d++voeYE6HeluA/bPbQ15TwDBG2ii+QZIEmYx8VdxA==}

  sax@1.4.1:
    resolution: {integrity: sha512-+aWOz7yVScEGoKNd4PA10LZ8sk0A/z5+nXQG5giUO5rprX9jgYsTdov9qCchZiPIZezbZH+jRut8nPodFAX4Jg==}

  saxes@6.0.0:
    resolution: {integrity: sha512-xAg7SOnEhrm5zI3puOOKyy1OMcMlIJZYNJY7xLBwSze0UjhPLnWfj2GF2EpT0jmzaJKIWKHLsaSSajf35bcYnA==}
    engines: {node: '>=v12.22.7'}

  scheduler@0.23.2:
    resolution: {integrity: sha512-UOShsPwz7NrMUqhR6t0hWjFduvOzbtv7toDH1/hIrfRNIDBnnBWd0CwJTGvTpngVlmwGCdP9/Zl/tVrDqcuYzQ==}

  selderee@0.11.0:
    resolution: {integrity: sha512-5TF+l7p4+OsnP8BCCvSyZiSPc4x4//p5uPwK8TCnVPJYRmU2aYKMpOXvw8zM5a5JvuuCGN1jmsMwuU2W02ukfA==}

  semver@6.3.1:
    resolution: {integrity: sha512-BR7VvDCVHO+q2xBEWskxS6DJE1qRnb7DxzUrogb71CWoSficBxYsiAGd+Kl0mmq/MprG9yArRkyrQxTO6XjMzA==}
    hasBin: true

  semver@7.7.2:
    resolution: {integrity: sha512-RF0Fw+rO5AMf9MAyaRXI4AV0Ulj5lMHqVxxdSgiVbixSCXoEmmX/jk0CuJw4+3SqroYO9VoUh+HcuJivvtJemA==}
    engines: {node: '>=10'}
    hasBin: true

  shebang-command@2.0.0:
    resolution: {integrity: sha512-kHxr2zZpYtdmrN1qDjrrX/Z1rR1kG8Dx+gkpK1G4eXmvXswmcE1hTWBWYUzlraYw1/yZp6YuDY77YtvbN0dmDA==}
    engines: {node: '>=8'}

  shebang-regex@3.0.0:
    resolution: {integrity: sha512-7++dFhtcx3353uBaq8DDR4NuxBetBzC7ZQOhmTQInHEd6bSrXdiEyzCvG07Z44UYdLShWUyXt5M/yhz8ekcb1A==}
    engines: {node: '>=8'}

  shimmer@1.2.1:
    resolution: {integrity: sha512-sQTKC1Re/rM6XyFM6fIAGHRPVGvyXfgzIDvzoq608vM+jeyVD0Tu1E6Np0Kc2zAIFWIj963V2800iF/9LPieQw==}

  siginfo@2.0.0:
    resolution: {integrity: sha512-ybx0WO1/8bSBLEWXZvEd7gMW3Sn3JFlW3TvX1nREbDLRNQNaeNN8WK0meBwPdAaOI7TtRRRJn/Es1zhrrCHu7g==}

  signal-exit@3.0.7:
    resolution: {integrity: sha512-wnD2ZE+l+SPC/uoS0vXeE9L1+0wuaMqKlfz9AMUo38JsyLSBWSFcHR1Rri62LZc12vLr1gb3jl7iwQhgwpAbGQ==}

  signal-exit@4.1.0:
    resolution: {integrity: sha512-bzyZ1e88w9O1iNJbKnOlvYTrWPDl46O1bG0D3XInv+9tkPrxrN8jUUTiFlDkkmKWgn1M6CfIA13SuGqOa9Korw==}
    engines: {node: '>=14'}

  simple-swizzle@0.2.2:
    resolution: {integrity: sha512-JA//kQgZtbuY83m+xT+tXJkmJncGMTFT+C+g2h2R9uxkYIrE2yy9sgmcLhCnw57/WSD+Eh3J97FPEDFnbXnDUg==}

  simplecc-wasm@1.1.0:
    resolution: {integrity: sha512-0nmH9WrzxpI8GOZkltH0NKAlcPe42rXek01noMSdelCmj8RYSL06SDDG/YWhvVTbMcuN1fq5imOeXpUJmhbcPQ==}

  slice-ansi@5.0.0:
    resolution: {integrity: sha512-FC+lgizVPfie0kkhqUScwRu1O/lF6NOgJmlCgK+/LYxDCTk8sGelYaHDhFcDN+Sn3Cv+3VSa4Byeo+IMCzpMgQ==}
    engines: {node: '>=12'}

  slice-ansi@7.1.0:
    resolution: {integrity: sha512-bSiSngZ/jWeX93BqeIAbImyTbEihizcwNjFoRUIY/T1wWQsfsm2Vw1agPKylXvQTU7iASGdHhyqRlqQzfz+Htg==}
    engines: {node: '>=18'}

  slide@1.1.6:
    resolution: {integrity: sha512-NwrtjCg+lZoqhFU8fOwl4ay2ei8PaqCBOUV3/ektPY9trO1yQ1oXEfmHAhKArUVUr/hOHvy5f6AdP17dCM0zMw==}

  smart-buffer@4.2.0:
    resolution: {integrity: sha512-94hK0Hh8rPqQl2xXc3HsaBoOXKV20MToPkcXvwbISWLEs+64sBq5kFgn2kJDHb1Pry9yrP0dxrCI9RRci7RXKg==}
    engines: {node: '>= 6.0.0', npm: '>= 3.0.0'}

  snakecase-keys@3.2.1:
    resolution: {integrity: sha512-CjU5pyRfwOtaOITYv5C8DzpZ8XA/ieRsDpr93HI2r6e3YInC6moZpSQbmUtg8cTk58tq2x3jcG2gv+p1IZGmMA==}
    engines: {node: '>=8'}

  socks-proxy-agent@8.0.5:
    resolution: {integrity: sha512-HehCEsotFqbPW9sJ8WVYB6UbmIMv7kUUORIF2Nncq4VQvBfNBLibW9YZR5dlYCSUhwcD628pRllm7n+E+YTzJw==}
    engines: {node: '>= 14'}

  socks@2.8.5:
    resolution: {integrity: sha512-iF+tNDQla22geJdTyJB1wM/qrX9DMRwWrciEPwWLPRWAUEM8sQiyxgckLxWT1f7+9VabJS0jTGGr4QgBuvi6Ww==}
    engines: {node: '>= 10.0.0', npm: '>= 3.0.0'}

  sonic-boom@4.2.0:
    resolution: {integrity: sha512-INb7TM37/mAcsGmc9hyyI6+QR3rR1zVRu36B0NeGXKnOOLiZOfER5SA+N7X7k3yUYRzLWafduTDvJAfDswwEww==}

  source-map-js@1.2.1:
    resolution: {integrity: sha512-UXWMKhLOwVKb728IUtQPXxfYU+usdybtUrK/8uGE8CQMvrhOpwvzDBwj0QhSL7MQc7vIsISBG8VQ8+IDQxpfQA==}
    engines: {node: '>=0.10.0'}

  source-map@0.5.7:
    resolution: {integrity: sha512-LbrmJOMUSdEVxIKvdcJzQC+nQhe8FUZQTXQy6+I75skNgn3OoQ0DZA8YnFa7gp8tqtL3KPf1kmo0R5DoApeSGQ==}
    engines: {node: '>=0.10.0'}

  source-map@0.6.1:
    resolution: {integrity: sha512-UjgapumWlbMhkBgzT7Ykc5YXUT46F0iKu8SGXq0bcwP5dz/h0Plj6enJqjz1Zbq2l5WaqYnrVbwWOWMyF3F47g==}
    engines: {node: '>=0.10.0'}

  source-map@0.7.4:
    resolution: {integrity: sha512-l3BikUxvPOcn5E74dZiq5BGsTb5yEwhaTSzccU6t4sDOH8NWJCstKO5QT2CvtFoK6F0saL7p9xHAqHOlCPJygA==}
    engines: {node: '>= 8'}

  split-on-first@3.0.0:
    resolution: {integrity: sha512-qxQJTx2ryR0Dw0ITYyekNQWpz6f8dGd7vffGNflQQ3Iqj9NJ6qiZ7ELpZsJ/QBhIVAiDfXdag3+Gp8RvWa62AA==}
    engines: {node: '>=12'}

  split2@4.2.0:
    resolution: {integrity: sha512-UcjcJOWknrNkF6PLX83qcHM6KHgVKNkV62Y8a5uYDVv9ydGQVwAHMKqHdJje1VTWpljG0WYpCDhrCdAOYH4TWg==}
    engines: {node: '>= 10.x'}

  sprintf-js@1.1.3:
    resolution: {integrity: sha512-Oo+0REFV59/rz3gfJNKQiBlwfHaSESl1pcGyABQsnnIfWOFt6JNj5gCog2U6MLZ//IGYD+nA8nI+mTShREReaA==}

  sshpk@1.18.0:
    resolution: {integrity: sha512-2p2KJZTSqQ/I3+HX42EpYOa2l3f8Erv8MWKsy2I9uf4wA7yFIkXRffYdsx86y6z4vHtV8u7g+pPlr8/4ouAxsQ==}
    engines: {node: '>=0.10.0'}
    hasBin: true

  stack-trace@0.0.10:
    resolution: {integrity: sha512-KGzahc7puUKkzyMt+IqAep+TVNbKP+k2Lmwhub39m1AsTSkaDutx56aDCo+HLDzf/D26BIHTJWNiTG1KAJiQCg==}

  stackback@0.0.2:
    resolution: {integrity: sha512-1XMJE5fQo1jGH6Y/7ebnwPOBEkIEnT4QF32d5R1+VXdXveM0IBMJt8zfaxX1P3QhVwrYe+576+jkANtSS2mBbw==}

  standard-as-callback@2.1.0:
    resolution: {integrity: sha512-qoRRSyROncaz1z0mvYqIE4lCd9p2R90i6GxW3uZv5ucSu8tU7B5HXUP1gG8pVZsYNVaXjk8ClXHPttLyxAL48A==}

  statuses@2.0.2:
    resolution: {integrity: sha512-DvEy55V3DB7uknRo+4iOGT5fP1slR8wQohVdknigZPMpMstaKJQWhwiYBACJE3Ul2pTnATihhBYnRhZQHGBiRw==}
    engines: {node: '>= 0.8'}

  std-env@3.9.0:
    resolution: {integrity: sha512-UGvjygr6F6tpH7o2qyqR6QYpwraIjKSdtzyBdyytFOHmPZY917kwdwLG0RbOjWOnKmnm3PeHjaoLLMie7kPLQw==}

  stealthy-require@1.1.1:
    resolution: {integrity: sha512-ZnWpYnYugiOVEY5GkcuJK1io5V8QmNYChG62gSit9pQVGErXtrKuPC55ITaVSukmMta5qpMU7vqLt2Lnni4f/g==}
    engines: {node: '>=0.10.0'}

  store2@2.14.4:
    resolution: {integrity: sha512-srTItn1GOvyvOycgxjAnPA63FZNwy0PTyUBFMHRM+hVFltAeoh0LmNBz9SZqUS9mMqGk8rfyWyXn3GH5ReJ8Zw==}

  stream-length@1.0.2:
    resolution: {integrity: sha512-aI+qKFiwoDV4rsXiS7WRoCt+v2RX1nUj17+KJC5r2gfh5xoSJIfP6Y3Do/HtvesFcTSWthIuJ3l1cvKQY/+nZg==}

  streamx@2.22.1:
    resolution: {integrity: sha512-znKXEBxfatz2GBNK02kRnCXjV+AA4kjZIUxeWSr3UGirZMJfTE9uiwKHobnbgxWyL/JWro8tTq+vOqAK1/qbSA==}

  strict-event-emitter@0.5.1:
    resolution: {integrity: sha512-vMgjE/GGEPEFnhFub6pa4FmJBRBVOLpIII2hvCZ8Kzb7K0hlHo7mQv6xYrBvCL2LtAIBwFUK8wvuJgTVSQ5MFQ==}

  string-argv@0.3.2:
    resolution: {integrity: sha512-aqD2Q0144Z+/RqG52NeHEkZauTAUWJO8c6yTftGJKO3Tja5tUgIfmIl6kExvhtxSDP7fXB6DvzkfMpCd/F3G+Q==}
    engines: {node: '>=0.6.19'}

  string-direction@0.1.2:
    resolution: {integrity: sha512-NJHQRg6GlOEMLA6jEAlSy21KaXvJDNoAid/v6fBAJbqdvOEIiPpCrIPTHnl4636wUF/IGyktX5A9eddmETb1Cw==}

  string-width@4.2.3:
    resolution: {integrity: sha512-wKyQRQpjJ0sIp62ErSZdGsjMJWsap5oRNihHhu6G7JVO/9jIB6UyevL+tXuOqrng8j/cxKTWyWUwvSTriiZz/g==}
    engines: {node: '>=8'}

  string-width@5.1.2:
    resolution: {integrity: sha512-HnLOCR3vjcY8beoNLtcjZ5/nxn2afmME6lhrDrebokqMap+XbeW8n9TXpPDOqdGK5qcI3oT0GKTW6wC7EMiVqA==}
    engines: {node: '>=12'}

  string-width@7.2.0:
    resolution: {integrity: sha512-tsaTIkKW9b4N+AEj+SVA+WhJzV7/zMhcSu78mLKWSk7cXMOSHsBKFWUs0fWwq8QyK3MgJBQRX6Gbi4kYbdvGkQ==}
    engines: {node: '>=18'}

  string_decoder@1.3.0:
    resolution: {integrity: sha512-hkRX8U1WjJFd8LsDJ2yQ/wWWxaopEsABU1XfkM8A+j0+85JAGppt16cr1Whg6KIbb4okU6Mql6BOj+uup/wKeA==}

  strip-ansi@3.0.1:
    resolution: {integrity: sha512-VhumSSbBqDTP8p2ZLKj40UjBCV4+v8bUSEpUb4KjRgWk9pbqGF4REFj6KEagidb2f/M6AzC0EmFyDNGaw9OCzg==}
    engines: {node: '>=0.10.0'}

  strip-ansi@5.2.0:
    resolution: {integrity: sha512-DuRs1gKbBqsMKIZlrffwlug8MHkcnpjs5VPmL1PAh+mA30U0DTotfDZ0d2UUsXpPmPmMMJ6W773MaA3J+lbiWA==}
    engines: {node: '>=6'}

  strip-ansi@6.0.1:
    resolution: {integrity: sha512-Y38VPSHcqkFrCpFnQ9vuSXmquuv5oXOKpGeT6aGrr3o3Gc9AlVa6JBfUSOCnbxGGZF+/0ooI7KrPuUSztUdU5A==}
    engines: {node: '>=8'}

  strip-ansi@7.1.0:
    resolution: {integrity: sha512-iq6eVVI64nQQTRYq2KtEg2d2uU7LElhTJwsH4YzIHZshxlgZms/wIc4VoDQTlG/IvVIrBKG06CrZnp0qv7hkcQ==}
    engines: {node: '>=12'}

  strip-final-newline@3.0.0:
    resolution: {integrity: sha512-dOESqjYr96iWYylGObzd39EuNTa5VJxyvVAEm5Jnh7KGo75V43Hk1odPQkNDyXNmUR6k+gEiDVXnjB8HJ3crXw==}
    engines: {node: '>=12'}

  strip-indent@4.0.0:
    resolution: {integrity: sha512-mnVSV2l+Zv6BLpSD/8V87CW/y9EmmbYzGCIavsnsI6/nwn26DwffM/yztm30Z/I2DY9wdS3vXVCMnHDgZaVNoA==}
    engines: {node: '>=12'}

  strip-json-comments@3.1.1:
    resolution: {integrity: sha512-6fPc+R4ihwqP6N/aIv2f1gMH8lOVtWQHoqC4yK6oSDVVocumAsfCqjkXnqiYMhmMwS/mEHLp7Vehlt3ql6lEig==}
    engines: {node: '>=8'}

  superagent@10.2.2:
    resolution: {integrity: sha512-vWMq11OwWCC84pQaFPzF/VO3BrjkCeewuvJgt1jfV0499Z1QSAWN4EqfMM5WlFDDX9/oP8JjlDKpblrmEoyu4Q==}
    engines: {node: '>=14.18.0'}
    deprecated: Please upgrade to superagent v10.2.2+, see release notes at https://github.com/forwardemail/superagent/releases/tag/v10.2.2 - maintenance is supported by Forward Email @ https://forwardemail.net

  supertest@7.1.3:
    resolution: {integrity: sha512-ORY0gPa6ojmg/C74P/bDoS21WL6FMXq5I8mawkEz30/zkwdu0gOeqstFy316vHG6OKxqQ+IbGneRemHI8WraEw==}
    engines: {node: '>=14.18.0'}
    deprecated: Please upgrade to supertest v7.1.3+, see release notes at https://github.com/forwardemail/supertest/releases/tag/v7.1.3 - maintenance is supported by Forward Email @ https://forwardemail.net

  supports-color@2.0.0:
    resolution: {integrity: sha512-KKNVtd6pCYgPIKU4cp2733HWYCpplQhddZLBUryaAHou723x+FRzQ5Df824Fj+IyyuiQTRoub4SnIFfIcrp70g==}
    engines: {node: '>=0.8.0'}

  supports-color@5.5.0:
    resolution: {integrity: sha512-QjVjwdXIt408MIiAqCX4oUKsgU2EqAGzs2Ppkm4aQYbjm+ZEWEcW4SfFNTr4uMNZma0ey4f5lgLrkB0aX0QMow==}
    engines: {node: '>=4'}

  supports-color@7.2.0:
    resolution: {integrity: sha512-qpCAvRl9stuOHveKsn7HncJRvv501qIacKzQlO/+Lwxc9+0q2wLyv4Dfvt80/DPn2pqOBsJdDiogXGR9+OvwRw==}
    engines: {node: '>=8'}

  supports-preserve-symlinks-flag@1.0.0:
    resolution: {integrity: sha512-ot0WnXS9fgdkgIcePe6RHNk1WA8+muPa6cSjeR3V8K27q9BB1rTE3R1p7Hv0z1ZyAc8s6Vvv8DIyWf681MAt0w==}
    engines: {node: '>= 0.4'}

  symbol-tree@3.2.4:
    resolution: {integrity: sha512-9QNk5KwDF+Bvz+PyObkmSYjI5ksVUYtjW7AU22r2NKcfLJcXp96hkDWU3+XndOsUb+AQ9QhfzfCT2O+CNWT5Tw==}

  synckit@0.11.8:
    resolution: {integrity: sha512-+XZ+r1XGIJGeQk3VvXhT6xx/VpbHsRzsTkGgF6E5RX9TTXD0118l87puaEBZ566FhqblC6U0d4XnubznJDm30A==}
    engines: {node: ^14.18.0 || >=16.0.0}

  system-architecture@0.1.0:
    resolution: {integrity: sha512-ulAk51I9UVUyJgxlv9M6lFot2WP3e7t8Kz9+IS6D4rVba1tR9kON+Ey69f+1R4Q8cd45Lod6a4IcJIxnzGc/zA==}
    engines: {node: '>=18'}

  tapable@2.2.2:
    resolution: {integrity: sha512-Re10+NauLTMCudc7T5WLFLAwDhQ0JWdrMK+9B2M8zR5hRExKmsRDCBA7/aV/pNJFltmBFO5BAMlQFi/vq3nKOg==}
    engines: {node: '>=6'}

  tar-fs@3.1.0:
    resolution: {integrity: sha512-5Mty5y/sOF1YWj1J6GiBodjlDc05CUR8PKXrsnFAiSG0xA+GHeWLovaZPYUDXkH/1iKRf2+M5+OrRgzC7O9b7w==}

  tar-stream@3.1.7:
    resolution: {integrity: sha512-qJj60CXt7IU1Ffyc3NJMjh6EkuCFej46zUqJ4J7pqYlThyd9bO0XBTmcOIhSzZJVWfsLks0+nle/j538YAW9RQ==}

  tar@7.4.3:
    resolution: {integrity: sha512-5S7Va8hKfV7W5U6g3aYxXmlPoZVAwUMy9AOKyF2fVuZa2UD3qZjg578OrLRt8PcNN1PleVaL/5/yYATNL0ICUw==}
    engines: {node: '>=18'}

  telegram@2.26.22:
    resolution: {integrity: sha512-EIj7Yrjiu0Yosa3FZ/7EyPg9s6UiTi/zDQrFmR/2Mg7pIUU+XjAit1n1u9OU9h2oRnRM5M+67/fxzQluZpaJJg==}

  test-exclude@7.0.1:
    resolution: {integrity: sha512-pFYqmTw68LXVjeWJMST4+borgQP2AyMNbg1BpZh9LbyhUeNkeaPF9gzfPGUAnSMV3qPYdWUwDIjjCLiSDOl7vg==}
    engines: {node: '>=18'}

  text-decoder@1.2.3:
    resolution: {integrity: sha512-3/o9z3X0X0fTupwsYvR03pJ/DjWuqqrfwBgTQzdWDiQSm9KitAyz/9WqsT2JQW7KV2m+bC2ol/zqpW37NHxLaA==}

  text-hex@1.0.0:
    resolution: {integrity: sha512-uuVGNWzgJ4yhRaNSiubPY7OjISw4sw4E5Uv0wbjp+OzcbmVU/rsT8ujgcXJhn9ypzsgr5vlzpPqP+MBBKcGvbg==}

  text-table@0.2.0:
    resolution: {integrity: sha512-N+8UisAXDGk8PFXP4HAzVR9nbfmVJ3zYLAWiTIoqC5v5isinhr+r5uaO8+7r3BMfuNIufIsA7RdpVgacC2cSpw==}

  thirty-two@1.0.2:
    resolution: {integrity: sha512-OEI0IWCe+Dw46019YLl6V10Us5bi574EvlJEOcAkB29IzQ/mYD1A6RyNHLjZPiHCmuodxvgF6U+vZO1L15lxVA==}
    engines: {node: '>=0.2.6'}

  thread-stream@3.1.0:
    resolution: {integrity: sha512-OqyPZ9u96VohAyMfJykzmivOrY2wfMSf3C5TtFJVgN+Hm6aj+voFhlK+kZEIv2FBh1X6Xp3DlnCOfEQ3B2J86A==}

  through@2.3.8:
    resolution: {integrity: sha512-w89qg7PI8wAdvX60bMDP+bFoD5Dvhm9oLheFp5O4a2QF0cSBGsBX4qZmadPMvVqlLJBBci+WqGGOAPvcDeNSVg==}

  tinybench@2.9.0:
    resolution: {integrity: sha512-0+DUvqWMValLmha6lr4kD8iAMK1HzV0/aKnCtWb9v9641TnP/MFb7Pc2bxoxQjTXAErryXVgUOfv2YqNllqGeg==}

  tinyexec@0.3.2:
    resolution: {integrity: sha512-KQQR9yN7R5+OSwaK0XQoj22pwHoTlgYqmUscPYoknOoWCWfj/5/ABTMRi69FrKU5ffPVh5QcFikpWJI/P1ocHA==}

  tinyexec@1.0.1:
    resolution: {integrity: sha512-5uC6DDlmeqiOwCPmK9jMSdOuZTh8bU39Ys6yidB+UTt5hfZUPGAypSgFRiEp+jbi9qH40BLDvy85jIU88wKSqw==}

  tinyglobby@0.2.14:
    resolution: {integrity: sha512-tX5e7OM1HnYr2+a2C/4V0htOcSQcoSTH9KgJnVvNm5zm/cyEWKJ7j7YutsH9CxMdtOkkLFy2AHrMci9IM8IPZQ==}
    engines: {node: '>=12.0.0'}

  tinypool@1.1.1:
    resolution: {integrity: sha512-Zba82s87IFq9A9XmjiX5uZA/ARWDrB03OHlq+Vw1fSdt0I+4/Kutwy8BP4Y/y/aORMo61FQ0vIb5j44vSo5Pkg==}
    engines: {node: ^18.0.0 || >=20.0.0}

  tinyrainbow@1.2.0:
    resolution: {integrity: sha512-weEDEq7Z5eTHPDh4xjX789+fHfF+P8boiFB+0vbWzpbnbsEr/GRaohi/uMKxg8RZMXnl1ItAi/IUHWMsjDV7kQ==}
    engines: {node: '>=14.0.0'}

  tinyspy@3.0.2:
    resolution: {integrity: sha512-n1cw8k1k0x4pgA2+9XrOkFydTerNcJ1zWCO5Nn9scWHTD+5tp8dghT2x1uduQePZTZgd3Tupf+x9BxJjeJi77Q==}
    engines: {node: '>=14.0.0'}

  title@4.0.1:
    resolution: {integrity: sha512-xRnPkJx9nvE5MF6LkB5e8QJjE2FW8269wTu/LQdf7zZqBgPly0QJPf/CWAo7srj5so4yXfoLEdCFgurlpi47zg==}
    hasBin: true

  tlds@1.259.0:
    resolution: {integrity: sha512-AldGGlDP0PNgwppe2quAvuBl18UcjuNtOnDuUkqhd6ipPqrYYBt3aTxK1QTsBVknk97lS2JcafWMghjGWFtunw==}
    hasBin: true

  tldts-core@6.1.86:
    resolution: {integrity: sha512-Je6p7pkk+KMzMv2XXKmAE3McmolOQFdxkKw0R8EYNr7sELW46JqnNeTX8ybPiQgvg1ymCoF8LXs5fzFaZvJPTA==}

  tldts-core@7.0.10:
    resolution: {integrity: sha512-z7PilFbUHwd+IlQ72D0aHDpqykUUpe9yvwa5k/rFvFLmpvNmWqHEIHoSYwE5sA5LZU4bTTIjhDZEjURHc8f2ag==}

  tldts@6.1.86:
    resolution: {integrity: sha512-WMi/OQ2axVTf/ykqCQgXiIct+mSQDFdH2fkwhPwgEwvJ1kSzZRiinb0zF2Xb8u4+OqPChmyI6MEu4EezNJz+FQ==}
    hasBin: true

  tldts@7.0.10:
    resolution: {integrity: sha512-n6xyIpjWEn6Ikpkir7zVdxNoRO3ZrL+x65ztg/JYoIMoPkpRQ87W4RxbNiso+axhF2zTAzwR+NJJE3NJazLb6Q==}
    hasBin: true

  tmp@0.0.33:
    resolution: {integrity: sha512-jRCJlojKnZ3addtTOjdIqoRuPEKBvNXcGYqzO6zWZX8KfKEpnGY5jfggJQ3EjKuu8D4bJRr0y+cYJFmYbImXGw==}
    engines: {node: '>=0.6.0'}

  to-no-case@1.0.2:
    resolution: {integrity: sha512-Z3g735FxuZY8rodxV4gH7LxClE4H0hTIyHNIHdk+vpQxjLm0cwnKXq/OFVZ76SOQmto7txVcwSCwkU5kqp+FKg==}

  to-regex-range@5.0.1:
    resolution: {integrity: sha512-65P7iz6X5yEr1cwcgvQxbbIw7Uk3gOy5dIdtZ4rDveLqhrdJP+Li/Hx6tyK0NEb+2GCyneCMJiGqrADCSNk8sQ==}
    engines: {node: '>=8.0'}

  to-snake-case@1.0.0:
    resolution: {integrity: sha512-joRpzBAk1Bhi2eGEYBjukEWHOe/IvclOkiJl3DtA91jV6NwQ3MwXA4FHYeqk8BNp/D8bmi9tcNbRu/SozP0jbQ==}

  to-space-case@1.0.0:
    resolution: {integrity: sha512-rLdvwXZ39VOn1IxGL3V6ZstoTbwLRckQmn/U8ZDLuWwIXNpuZDhQ3AiRUlhTbOXFVE9C+dR51wM0CBDhk31VcA==}

  tosource@2.0.0-alpha.3:
    resolution: {integrity: sha512-KAB2lrSS48y91MzFPFuDg4hLbvDiyTjOVgaK7Erw+5AmZXNq4sFRVn8r6yxSLuNs15PaokrDRpS61ERY9uZOug==}
    engines: {node: '>=10'}

  tough-cookie@2.5.0:
    resolution: {integrity: sha512-nlLsUzgm1kfLXSXfRZMc1KLAugd4hqJHDTvc2hDIwS3mZAfMEuMbc03SujMF+GEcpaX/qboeycw6iO8JwVv2+g==}
    engines: {node: '>=0.8'}

  tough-cookie@4.1.4:
    resolution: {integrity: sha512-Loo5UUvLD9ScZ6jh8beX1T6sO1w2/MpCRpEP7V280GKMVUQ0Jzar2U3UJPsrdbziLEMMhu3Ujnq//rhiFuIeag==}
    engines: {node: '>=6'}

  tough-cookie@5.1.2:
    resolution: {integrity: sha512-FVDYdxtnj0G6Qm/DhNPSb8Ju59ULcup3tuJxkFb5K8Bv2pUXILbf0xZWU8PX8Ov19OXljbUyveOFwRMwkXzO+A==}
    engines: {node: '>=16'}

  tr46@0.0.3:
    resolution: {integrity: sha512-N3WMsuqV66lT30CrXNbEjx4GEwlow3v6rr4mCcv6prnfwhS01rkgyFdjPNBYd9br7LpXV1+Emh01fHnq2Gdgrw==}

  tr46@5.1.1:
    resolution: {integrity: sha512-hdF5ZgjTqgAntKkklYw0R03MG2x/bSzTtkxmIRw/sTNV8YXsCJ1tfLAX23lhxhHJlEf3CRCOCGGWw3vI3GaSPw==}
    engines: {node: '>=18'}

  triple-beam@1.4.1:
    resolution: {integrity: sha512-aZbgViZrg1QNcG+LULa7nhZpJTZSLm/mXnHXnbAbjmN5aSa0y7V+wvv6+4WaBtpISJzThKy+PIPxc1Nq1EJ9mg==}
    engines: {node: '>= 14.0.0'}

  trough@2.2.0:
    resolution: {integrity: sha512-tmMpK00BjZiUyVyvrBK7knerNgmgvcV/KLVyuma/SC+TQN167GrMRciANTz09+k3zW8L8t60jWO1GpfkZdjTaw==}

  ts-api-utils@2.1.0:
    resolution: {integrity: sha512-CUgTZL1irw8u29bzrOD/nH85jqyc74D6SshFgujOIA7osm2Rz7dYH77agkx7H4FBNxDq7Cjf+IjaX/8zwFW+ZQ==}
    engines: {node: '>=18.12'}
    peerDependencies:
      typescript: '>=4.8.4'

  ts-case-convert@2.1.0:
    resolution: {integrity: sha512-Ye79el/pHYXfoew6kqhMwCoxp4NWjKNcm2kBzpmEMIU9dd9aBmHNNFtZ+WTm0rz1ngyDmfqDXDlyUnBXayiD0w==}

  ts-custom-error@2.2.2:
    resolution: {integrity: sha512-I0FEdfdatDjeigRqh1JFj67bcIKyRNm12UVGheBjs2pXgyELg2xeiQLVaWu1pVmNGXZVnz/fvycSU41moBIpOg==}
    engines: {node: '>=8.0.0'}
    deprecated: npm package tarball contains useless codeclimate-reporter binary, please update to version 3.1.1. See https://github.com/adriengibrat/ts-custom-error/issues/32

  ts-custom-error@3.3.1:
    resolution: {integrity: sha512-5OX1tzOjxWEgsr/YEUWSuPrQ00deKLh6D7OTWcvNHm12/7QPyRh8SYpyWvA4IZv8H/+GQWQEh/kwo95Q9OVW1A==}
    engines: {node: '>=14.0.0'}

  ts-declaration-location@1.0.7:
    resolution: {integrity: sha512-EDyGAwH1gO0Ausm9gV6T2nUvBgXT5kGoCMJPllOaooZ+4VvJiKBdZE7wK18N1deEowhcUptS+5GXZK8U/fvpwA==}
    peerDependencies:
      typescript: '>=4.0.0'

  ts-xor@1.3.0:
    resolution: {integrity: sha512-RLXVjliCzc1gfKQFLRpfeD0rrWmjnSTgj7+RFhoq3KRkUYa8LE/TIidYOzM5h+IdFBDSjjSgk9Lto9sdMfDFEA==}

  tsconfck@3.1.6:
    resolution: {integrity: sha512-ks6Vjr/jEw0P1gmOVwutM3B7fWxoWBL2KRDb1JfqGVawBmO5UsvmWOQFGHBPl5yxYz4eERr19E6L7NMv+Fej4w==}
    engines: {node: ^18 || >=20}
    hasBin: true
    peerDependencies:
      typescript: ^5.0.0
    peerDependenciesMeta:
      typescript:
        optional: true

  tsdown@0.12.9:
    resolution: {integrity: sha512-MfrXm9PIlT3saovtWKf/gCJJ/NQCdE0SiREkdNC+9Qy6UHhdeDPxnkFaBD7xttVUmgp0yUHtGirpoLB+OVLuLA==}
    engines: {node: '>=18.0.0'}
    hasBin: true
    peerDependencies:
      '@arethetypeswrong/core': ^0.18.1
      publint: ^0.3.0
      typescript: ^5.0.0
      unplugin-lightningcss: ^0.4.0
      unplugin-unused: ^0.5.0
    peerDependenciesMeta:
      '@arethetypeswrong/core':
        optional: true
      publint:
        optional: true
      typescript:
        optional: true
      unplugin-lightningcss:
        optional: true
      unplugin-unused:
        optional: true

  tslib@1.14.1:
    resolution: {integrity: sha512-Xni35NKzjgMrwevysHTCArtLDpPvye8zV/0E4EyYn43P7/7qvQwPh9BGkHewbMulVntbigmcT7rdX3BNo9wRJg==}

  tslib@2.8.1:
    resolution: {integrity: sha512-oJFu94HQb+KVduSUQL7wnpmqnfmLsOA/nAh6b6EH0wCEoK0/mPeXU6c3wKDV83MkOuHPRHtSXKKU99IBazS/2w==}

  tsx@4.20.3:
    resolution: {integrity: sha512-qjbnuR9Tr+FJOMBqJCW5ehvIo/buZq7vH7qD7JziU98h6l3qGy0a/yPFjwO+y0/T7GFpNgNAvEcPPVfyT8rrPQ==}
    engines: {node: '>=18.0.0'}
    hasBin: true

  tunnel-agent@0.6.0:
    resolution: {integrity: sha512-McnNiV1l8RYeY8tBgEpuodCC1mLUdbSN+CYBL7kJsJNInOP8UjDDEwdk6Mw60vdLLrr5NHKZhMAOSrR2NZuQ+w==}

  turndown@7.2.0:
    resolution: {integrity: sha512-eCZGBN4nNNqM9Owkv9HAtWRYfLA4h909E/WGAWWBpmB275ehNhZyk87/Tpvjbp0jjNl9XwCsbe6bm6CqFsgD+A==}

  tweetnacl@0.14.5:
    resolution: {integrity: sha512-KXXFFdAbFXY4geFIwoyNK+f5Z1b7swfXABfL7HXCmoIWMKU3dmS26672A4EeQtDzLKy7SXmfBu51JolvEKwtGA==}

  twitter-api-v2@1.24.0:
    resolution: {integrity: sha512-RDEiuNwnFirvf4c5f1sysgg0rfMQgekXgKt+/UdbNu+Bs5bJ1VbXkqKzdd2a2lPMlDVDbdGUoe2pOd4n25fFVQ==}

  type-check@0.3.2:
    resolution: {integrity: sha512-ZCmOJdvOWDBYJlzAoFkC+Q0+bUyEOS1ltgp1MGU03fqHG+dbi9tBFU2Rd9QKiDZFAYrhPh2JUf7rZRIuHRKtOg==}
    engines: {node: '>= 0.8.0'}

  type-check@0.4.0:
    resolution: {integrity: sha512-XleUoc9uwGXqjWwXaUTZAmzMcFZ5858QA2vvx1Ur5xIcixXIP+8LnFDgRplU30us6teqdlskFfu+ae4K79Ooew==}
    engines: {node: '>= 0.8.0'}

  type-fest@0.20.2:
    resolution: {integrity: sha512-Ne+eE4r0/iWnpAxD852z3A+N0Bt5RN//NjJwRd2VFHEmrywxf5vsZlh4R6lixl6B+wz/8d+maTSAkN1FIkI3LQ==}
    engines: {node: '>=10'}

  type-fest@0.21.3:
    resolution: {integrity: sha512-t0rzBq87m3fVcduHDUFhKmyyX+9eo6WQjZvf51Ea/M0Q7+T374Jp1aUiyUl0GKxp8M/OETVHSDvmkyPgvX+X2w==}
    engines: {node: '>=10'}

  type-fest@3.13.1:
    resolution: {integrity: sha512-tLq3bSNx+xSpwvAJnzrK0Ep5CLNWjvFTOp71URMaAEWBfRb9nnJiBoUe0tF8bI4ZFO3omgBR6NvnbzVUT3Ly4g==}
    engines: {node: '>=14.16'}

  type-fest@4.41.0:
    resolution: {integrity: sha512-TeTSQ6H5YHvpqVwBRcnLDCBnDOHWYu7IvGbHT6N8AOymcr9PJGjc1GTtiWZTYg0NCgYwvnYWEkVChQAr9bjfwA==}
    engines: {node: '>=16'}

  type@2.7.3:
    resolution: {integrity: sha512-8j+1QmAbPvLZow5Qpi6NCaN8FB60p/6x8/vfNqOk/hC+HuvFZhL4+WfekuhQLiqFZXOgQdrs3B+XxEmCc6b3FQ==}

  typed-query-selector@2.12.0:
    resolution: {integrity: sha512-SbklCd1F0EiZOyPiW192rrHZzZ5sBijB6xM+cpmrwDqObvdtunOHHIk9fCGsoK5JVIYXoyEp4iEdE3upFH3PAg==}

  typedarray-to-buffer@3.1.5:
    resolution: {integrity: sha512-zdu8XMNEDepKKR+XYOXAVPtWui0ly0NtohUscw+UmaHiAWT8hrV1rr//H6V+0DvJ3OQ19S979M0laLfX8rm82Q==}

  typescript@5.8.3:
    resolution: {integrity: sha512-p1diW6TqL9L07nNxvRMM7hMMw4c5XOo/1ibL4aAIGmSAt9slTE1Xgw5KWuof2uTOvCg9BY7ZRi+GaF+7sfgPeQ==}
    engines: {node: '>=14.17'}
    hasBin: true

  uc.micro@2.1.0:
    resolution: {integrity: sha512-ARDJmphmdvUk6Glw7y9DQ2bFkKBHwQHLi2lsaH6PPmz/Ka9sFOBsBluozhDltWmnv9u/cF6Rt87znRTPV+yp/A==}

  ufo@1.6.1:
    resolution: {integrity: sha512-9a4/uxlTWJ4+a5i0ooc1rU7C7YOw3wT+UGqdeNNHWnOF9qcMBgLRS+4IYUqbczewFx4mLEig6gawh7X6mFlEkA==}

  uglify-js@3.19.3:
    resolution: {integrity: sha512-v3Xu+yuwBXisp6QYTcH4UbH+xYJXqnq2m/LtQVWKWzYc1iehYnLixoQDN9FH6/j9/oybfd6W9Ghwkl8+UMKTKQ==}
    engines: {node: '>=0.8.0'}
    hasBin: true

  ultron@1.0.2:
    resolution: {integrity: sha512-QMpnpVtYaWEeY+MwKDN/UdKlE/LsFZXM5lO1u7GaZzNgmIbGixHEmVMIKT+vqYOALu3m5GYQy9kz4Xu4IVn7Ow==}

  unconfig@7.3.2:
    resolution: {integrity: sha512-nqG5NNL2wFVGZ0NA/aCFw0oJ2pxSf1lwg4Z5ill8wd7K4KX/rQbHlwbh+bjctXL5Ly1xtzHenHGOK0b+lG6JVg==}

  undici-types@6.21.0:
    resolution: {integrity: sha512-iwDZqg0QAGrg9Rav5H4n0M64c3mkR59cJ6wQp+7C4nI0gsmExaedaYLNO44eT4AtBBwjbTiGPMlt2Md0T9H9JQ==}

  undici-types@7.8.0:
    resolution: {integrity: sha512-9UJ2xGDvQ43tYyVMpuHlsgApydB8ZKfVYTsLDhXkFL/6gfkp+U8xTGdh8pMJv1SpZna0zxG1DwsKZsreLbXBxw==}

  undici@5.29.0:
    resolution: {integrity: sha512-raqeBD6NQK4SkWhQzeYKd1KmIG6dllBOTt55Rmkt4HtI9mwdWtJljnrXjAFUBLTSN67HWrOIZ3EPF4kjUw80Bg==}
    engines: {node: '>=14.0'}

  undici@6.21.3:
    resolution: {integrity: sha512-gBLkYIlEnSp8pFbT64yFgGE6UIB9tAkhukC23PmMDCe5Nd+cRqKxSjw5y54MK2AZMgZfJWMaNE4nYUHgi1XEOw==}
    engines: {node: '>=18.17'}

  undici@7.11.0:
    resolution: {integrity: sha512-heTSIac3iLhsmZhUCjyS3JQEkZELateufzZuBaVM5RHXdSBMb1LPMQf5x+FH7qjsZYDP0ttAc3nnVpUB+wYbOg==}
    engines: {node: '>=20.18.1'}

  unicode-canonical-property-names-ecmascript@2.0.1:
    resolution: {integrity: sha512-dA8WbNeb2a6oQzAQ55YlT5vQAWGV9WXOsi3SskE3bcCdM0P4SDd+24zS/OCacdRq5BkdsRj9q3Pg6YyQoxIGqg==}
    engines: {node: '>=4'}

  unicode-match-property-ecmascript@2.0.0:
    resolution: {integrity: sha512-5kaZCrbp5mmbz5ulBkDkbY0SsPOjKqVS35VpL9ulMPfSl0J0Xsm+9Evphv9CoIZFwre7aJoa94AY6seMKGVN5Q==}
    engines: {node: '>=4'}

  unicode-match-property-value-ecmascript@2.2.0:
    resolution: {integrity: sha512-4IehN3V/+kkr5YeSSDDQG8QLqO26XpL2XP3GQtqwlT/QYSECAwFztxVHjlbh0+gjJ3XmNLS0zDsbgs9jWKExLg==}
    engines: {node: '>=4'}

  unicode-property-aliases-ecmascript@2.1.0:
    resolution: {integrity: sha512-6t3foTQI9qne+OZoVQB/8x8rk2k1eVy1gRXhV3oFQ5T6R1dqQ1xtin3XqSlx3+ATBkliTaR/hHyJBm+LVPNM8w==}
    engines: {node: '>=4'}

  unified@11.0.5:
    resolution: {integrity: sha512-xKvGhPWw3k84Qjh8bI3ZeJjqnyadK+GEFtazSfZv/rKeTkTjOJho6mFqh2SM96iIcZokxiOpg78GazTSg8+KHA==}

  unist-util-stringify-position@4.0.0:
    resolution: {integrity: sha512-0ASV06AAoKCDkS2+xw5RXJywruurpbC4JZSm7nr7MOt1ojAzvyyaO+UxZf18j8FCF6kmzCZKcAgN/yu2gm2XgQ==}

  universalify@0.2.0:
    resolution: {integrity: sha512-CJ1QgKmNg3CwvAv/kOFmtnEN05f0D/cn9QntgNOQlQF9dgvVTHj3t+8JPdjqawCHk7V/KA+fbUqzZ9XWhcqPUg==}
    engines: {node: '>= 4.0.0'}

  universalify@2.0.1:
    resolution: {integrity: sha512-gptHNQghINnc/vTGIk0SOFGFNXw7JVrlRUtConJRlvaw6DuX0wO5Jeko9sWrMBhh+PsYAZ7oXAiOnf/UKogyiw==}
    engines: {node: '>= 10.0.0'}

  update-browserslist-db@1.1.3:
    resolution: {integrity: sha512-UxhIZQ+QInVdunkDAaiazvvT/+fXL5Osr0JZlJulepYu6Jd7qJtDZjlur0emRlT71EN3ScPoE7gvsuIKKNavKw==}
    hasBin: true
    peerDependencies:
      browserslist: '>= 4.21.0'

  upper-case@1.1.3:
    resolution: {integrity: sha512-WRbjgmYzgXkCV7zNVpy5YgrHgbBv126rMALQQMrmzOVC4GM2waQ9x7xtm8VU+1yF2kWyPzI9zbZ48n4vSxwfSA==}

  uri-js@4.4.1:
    resolution: {integrity: sha512-7rKUyy33Q1yc98pQ1DAmLtwX109F7TIfWlW1Ydo8Wl1ii1SeHieeh0HHfPeL2fMXK6z0s8ecKs9frCuLJvndBg==}

  url-parse@1.5.10:
    resolution: {integrity: sha512-WypcfiRhfeUP9vvF0j6rw0J3hrWrw6iZv3+22h6iRMJ/8z1Tj6XfLP4DsUix5MhMPnXpiHDoKyoZ/bdCkwBCiQ==}

  url-regex-safe@3.0.0:
    resolution: {integrity: sha512-+2U40NrcmtWFVjuxXVt9bGRw6c7/MgkGKN9xIfPrT/2RX0LTkkae6CCEDp93xqUN0UKm/rr821QnHd2dHQmN3A==}
    engines: {node: '>= 10.12.0'}
    peerDependencies:
      re2: ^1.17.2
    peerDependenciesMeta:
      re2:
        optional: true

  url-template@2.0.8:
    resolution: {integrity: sha512-XdVKMF4SJ0nP/O7XIPB0JwAEuT9lDIYnNsK8yGVe43y0AWoKeJNdv3ZNWh7ksJ6KqQFjOO6ox/VEitLnaVNufw==}

  utf-8-validate@1.1.0:
    resolution: {integrity: sha512-Qsgu1u2akdyOneurUEVf/tXhkqBQMoE3x0GY5+P7ayPHvVzTqOkkgBhtl26wm6ap10Amhwy0jIhPwMGywx76QQ==}

  utf-8-validate@5.0.10:
    resolution: {integrity: sha512-Z6czzLq4u8fPOyx7TU6X3dvUZVvoJmxSQ+IcrlmagKhilxlhZgxPK6C5Jqbkw1IDUmFTM+cz9QDnnLTwDz/2gQ==}
    engines: {node: '>=6.14.2'}

  utf8@3.0.0:
    resolution: {integrity: sha512-E8VjFIQ/TyQgp+TZfS6l8yp/xWppSAHzidGiRrqe4bK4XP9pTRyKFgGJpO3SN7zdX4DeomTrwaseCHovfpFcqQ==}

  util-deprecate@1.0.2:
    resolution: {integrity: sha512-EPD5q1uXyFxJpCrLnCc1nHnq3gOa6DZBocAIiI2TaSCA7VCJ1UJDMagCzIkXNsUYfD1daK//LTEQ8xiIbrHtcw==}

  utility-types@3.11.0:
    resolution: {integrity: sha512-6Z7Ma2aVEWisaL6TvBCy7P8rm2LQoPv6dJ7ecIaIixHcwfbJ0x7mWdbcwlIM5IGQxPZSFYeqRCqlOOeKoJYMkw==}
    engines: {node: '>= 4'}

  uuid@11.1.0:
    resolution: {integrity: sha512-0/A9rDy9P7cJ+8w1c9WD9V//9Wj15Ce2MPz8Ri6032usz+NfePxx5AcN3bN+r6ZL6jEo066/yNYB3tn4pQEx+A==}
    hasBin: true

  uuid@3.4.0:
    resolution: {integrity: sha512-HjSDRw6gZE5JMggctHBcjVak08+KEVhSIiDzFnT9S9aegmp85S/bReBVTb4QTFaRNptJ9kuYaNhnbNEOkbKb/A==}
    deprecated: Please upgrade  to version 7 or higher.  Older versions may use Math.random() in certain circumstances, which is known to be problematic.  See https://v8.dev/blog/math-random for details.
    hasBin: true

  uuid@8.3.2:
    resolution: {integrity: sha512-+NYs2QeMWy+GWFOEm9xnn6HCDp0l7QBD7ml8zLUmJ+93Q5NF0NocErnwkTkXVFNiX3/fpC6afS8Dhb/gz7R7eg==}
    hasBin: true

  valid-url@1.0.9:
    resolution: {integrity: sha512-QQDsV8OnSf5Uc30CKSwG9lnhMPe6exHtTXLRYX8uMwKENy640pU+2BgBL0LRbDh/eYRahNCS7aewCx0wf3NYVA==}

  verror@1.10.0:
    resolution: {integrity: sha512-ZZKSmDAEFOijERBLkmYfJ+vmk3w+7hOLYDNkRCuRuMJGEmqYNCNLyBBFwWKVMhfwaEF3WOd0Zlw86U/WC/+nYw==}
    engines: {'0': node >=0.6.0}

  vfile-message@4.0.2:
    resolution: {integrity: sha512-jRDZ1IMLttGj41KcZvlrYAaI3CfqpLpfpf+Mfig13viT6NKvRzWZ+lXz0Y5D60w6uJIBAOGq9mSHf0gktF0duw==}

  vfile@6.0.3:
    resolution: {integrity: sha512-KzIbH/9tXat2u30jf+smMwFCsno4wHVdNmzFyL+T/L3UGqqk6JKfVqOFOZEpZSHADH1k40ab6NUIXZq422ov3Q==}

  vite-node@2.1.9:
    resolution: {integrity: sha512-AM9aQ/IPrW/6ENLQg3AGY4K1N2TGZdR5e4gu/MmmR2xR3Ll1+dib+nook92g4TV3PXVyeyxdWwtaCAiUL0hMxA==}
    engines: {node: ^18.0.0 || >=20.0.0}
    hasBin: true

  vite-tsconfig-paths@5.1.4:
    resolution: {integrity: sha512-cYj0LRuLV2c2sMqhqhGpaO3LretdtMn/BVX4cPLanIZuwwrkVl+lK84E/miEXkCHWXuq65rhNN4rXsBcOB3S4w==}
    peerDependencies:
      vite: '*'
    peerDependenciesMeta:
      vite:
        optional: true

  vite@5.4.19:
    resolution: {integrity: sha512-qO3aKv3HoQC8QKiNSTuUM1l9o/XX3+c+VTgLHbJWHZGeTPVAg2XwazI9UWzoxjIJCGCV2zU60uqMzjeLZuULqA==}
    engines: {node: ^18.0.0 || >=20.0.0}
    hasBin: true
    peerDependencies:
      '@types/node': ^18.0.0 || >=20.0.0
      less: '*'
      lightningcss: ^1.21.0
      sass: '*'
      sass-embedded: '*'
      stylus: '*'
      sugarss: '*'
      terser: ^5.4.0
    peerDependenciesMeta:
      '@types/node':
        optional: true
      less:
        optional: true
      lightningcss:
        optional: true
      sass:
        optional: true
      sass-embedded:
        optional: true
      stylus:
        optional: true
      sugarss:
        optional: true
      terser:
        optional: true

  vitest@2.1.9:
    resolution: {integrity: sha512-MSmPM9REYqDGBI8439mA4mWhV5sKmDlBKWIYbA3lRb2PTHACE0mgKwA8yQ2xq9vxDTuk4iPrECBAEW2aoFXY0Q==}
    engines: {node: ^18.0.0 || >=20.0.0}
    hasBin: true
    peerDependencies:
      '@edge-runtime/vm': '*'
      '@types/node': ^18.0.0 || >=20.0.0
      '@vitest/browser': 2.1.9
      '@vitest/ui': 2.1.9
      happy-dom: '*'
      jsdom: '*'
    peerDependenciesMeta:
      '@edge-runtime/vm':
        optional: true
      '@types/node':
        optional: true
      '@vitest/browser':
        optional: true
      '@vitest/ui':
        optional: true
      happy-dom:
        optional: true
      jsdom:
        optional: true

  w3c-xmlserializer@5.0.0:
    resolution: {integrity: sha512-o8qghlI8NZHU1lLPrpi2+Uq7abh4GGPpYANlalzWxyWteJOCsr/P+oPBA49TOLu5FTZO4d3F9MnWJfiMo4BkmA==}
    engines: {node: '>=18'}

  wcwidth@1.0.1:
    resolution: {integrity: sha512-XHPEwS0q6TaxcvG85+8EYkbiCux2XtWG2mkc47Ng2A77BQu9+DqIOJldST4HgPkuea7dvKSj5VgX3P1d4rW8Tg==}

  web-streams-polyfill@3.3.3:
    resolution: {integrity: sha512-d2JWLCivmZYTSIoge9MsgFCZrt571BikcWGYkjC1khllbTeDlGqZ2D8vD8E/lJa8WGWbb7Plm8/XJYV7IJHZZw==}
    engines: {node: '>= 8'}

  webidl-conversions@3.0.1:
    resolution: {integrity: sha512-2JAn3z8AR6rjK8Sm8orRC0h/bcl/DqL7tRPdGZ4I1CjdF+EaMLmYxBHyXuKL849eucPFhvBoxMsflfOb8kxaeQ==}

  webidl-conversions@7.0.0:
    resolution: {integrity: sha512-VwddBukDzu71offAQR975unBIGqfKZpM+8ZX6ySk8nYhVoo5CYaZyzt3YBvYtRtO+aoGlqxPg/B87NGVZ/fu6g==}
    engines: {node: '>=12'}

  websocket@1.0.35:
    resolution: {integrity: sha512-/REy6amwPZl44DDzvRCkaI1q1bIiQB0mEFQLUrhz3z2EK91cp3n72rAjUlrTP0zV22HJIUOVHQGPxhFRjxjt+Q==}
    engines: {node: '>=4.0.0'}

  whatwg-encoding@3.1.1:
    resolution: {integrity: sha512-6qN4hJdMwfYBtE3YBTTHhoeuUrDBPZmbQaxWAqSALV/MeEnR5z1xd8UKud2RAkFoPkmB+hli1TZSnyi84xz1vQ==}
    engines: {node: '>=18'}

  whatwg-mimetype@4.0.0:
    resolution: {integrity: sha512-QaKxh0eNIi2mE9p2vEdzfagOKHCcj1pJ56EEHGQOVxp8r9/iszLUUV7v89x9O1p/T+NlTM5W7jW6+cz4Fq1YVg==}
    engines: {node: '>=18'}

  whatwg-url@14.2.0:
    resolution: {integrity: sha512-De72GdQZzNTUBBChsXueQUnPKDkg/5A5zp7pFDuQAj5UFoENpiACU0wlCvzpAGnTkj++ihpKwKyYewn/XNUbKw==}
    engines: {node: '>=18'}

  whatwg-url@5.0.0:
    resolution: {integrity: sha512-saE57nupxk6v3HY35+jzBwYa0rKSy0XR8JSxZPwgLr7ys0IBzhGviA1/TUGJLmSVqs8pb9AnvICXEuOHLprYTw==}

  which@2.0.2:
    resolution: {integrity: sha512-BLI3Tl1TW3Pvl70l3yq3Y64i+awpwXqsGBYWkkqMtnbXgrMD+yj7rhW0kuEDxzJaYXGjEW5ogapKNMEKNMjibA==}
    engines: {node: '>= 8'}
    hasBin: true

  why-is-node-running@2.3.0:
    resolution: {integrity: sha512-hUrmaWBdVDcxvYqnyh09zunKzROWjbZTiNy8dBEjkS7ehEDQibXJ7XvlmtbwuTclUiIyN+CyXQD4Vmko8fNm8w==}
    engines: {node: '>=8'}
    hasBin: true

  winston-transport@4.9.0:
    resolution: {integrity: sha512-8drMJ4rkgaPo1Me4zD/3WLfI/zPdA9o2IipKODunnGDcuqbHwjsbB79ylv04LCGGzU0xQ6vTznOMpQGaLhhm6A==}
    engines: {node: '>= 12.0.0'}

  winston@3.17.0:
    resolution: {integrity: sha512-DLiFIXYC5fMPxaRg832S6F5mJYvePtmO5G9v9IgUFPhXm9/GkXarH/TUrBAVzhTCzAj9anE/+GjrgXp/54nOgw==}
    engines: {node: '>= 12.0.0'}

  word-wrap@1.2.5:
    resolution: {integrity: sha512-BN22B5eaMMI9UMtjrGd5g5eCYPpCPDUy0FJXbYsaT5zYxjFOckS53SQDE3pWkVoWpHXVb3BrYcEN4Twa55B5cA==}
    engines: {node: '>=0.10.0'}

  wrap-ansi@6.2.0:
    resolution: {integrity: sha512-r6lPcBGxZXlIcymEu7InxDMhdW0KDxpLgoFLcguasxCaJ/SOIZwINatK9KY/tf+ZrlywOKU0UDj3ATXUBfxJXA==}
    engines: {node: '>=8'}

  wrap-ansi@7.0.0:
    resolution: {integrity: sha512-YVGIj2kamLSTxw6NsZjoBxfSwsn0ycdesmc4p+Q21c5zPuZ1pl+NfxVdxPtdHvmNVOQ6XSYG4AUtyt/Fi7D16Q==}
    engines: {node: '>=10'}

  wrap-ansi@8.1.0:
    resolution: {integrity: sha512-si7QWI6zUMq56bESFvagtmzMdGOtoxfR+Sez11Mobfc7tm+VkUckk9bW2UeffTGVUbOksxmSw0AA2gs8g71NCQ==}
    engines: {node: '>=12'}

  wrap-ansi@9.0.0:
    resolution: {integrity: sha512-G8ura3S+3Z2G+mkgNRq8dqaFZAuxfsxpBB8OCTGRTCtp+l/v9nbFNmCUP1BZMts3G1142MsZfn6eeUKrr4PD1Q==}
    engines: {node: '>=18'}

  wrappy@1.0.2:
    resolution: {integrity: sha512-l4Sp/DRseor9wL6EvV2+TuQn63dMkPjZ/sp9XkghTEbV9KlPS1xUsZ3u7/IQO4wxtcFB4bgpQPRcR3QCvezPcQ==}

  write-file-atomic@1.3.4:
    resolution: {integrity: sha512-SdrHoC/yVBPpV0Xq/mUZQIpW2sWXAShb/V4pomcJXh92RuaO+f3UTWItiR3Px+pLnV2PvC2/bfn5cwr5X6Vfxw==}

  ws@0.7.2:
    resolution: {integrity: sha512-8mJ1Ku743qD/PKmO9Dg+y7BXTwzUgKdXguecfIyOVHFmez4JMqMF+V+M684btmQXHlwzyrJqRl3NYDltGDf6CQ==}

  ws@8.18.3:
    resolution: {integrity: sha512-PEIGCY5tSlUt50cqyMXfCzX+oOPqN0vuGqWzbcJ2xvnkzkq46oOpz7dQaTDBdfICb4N14+GARUDw2XV2N4tvzg==}
    engines: {node: '>=10.0.0'}
    peerDependencies:
      bufferutil: ^4.0.1
      utf-8-validate: '>=5.0.2'
    peerDependenciesMeta:
      bufferutil:
        optional: true
      utf-8-validate:
        optional: true

  wuzzy@0.1.8:
    resolution: {integrity: sha512-FUzKQepFSTnANsDYwxpIzGJ/dIJaqxuMre6tzzbvWwFAiUHPsI1nVQVCLK4Xqr67KO7oYAK0kaCcI/+WYj/7JA==}

  xml-name-validator@5.0.0:
    resolution: {integrity: sha512-EvGK8EJ3DhaHfbRlETOWAS5pO9MZITeauHKJyb8wyajUfQUenkIg2MvLDTZ4T/TgIcm3HU0TFBgWWboAZ30UHg==}
    engines: {node: '>=18'}

  xml2js@0.5.0:
    resolution: {integrity: sha512-drPFnkQJik/O+uPKpqSgr22mpuFHqKdbS835iAQrUC73L2F5WkboIRd63ai/2Yg6I1jzifPFKH2NTK+cfglkIA==}
    engines: {node: '>=4.0.0'}

  xmlbuilder@11.0.1:
    resolution: {integrity: sha512-fDlsI/kFEx7gLvbecc0/ohLG50fugQp8ryHzMTuW9vSa1GJ0XYWKnhsUx7oie3G98+r56aTQIUB4kht42R3JvA==}
    engines: {node: '>=4.0'}

  xmlchars@2.2.0:
    resolution: {integrity: sha512-JZnDKK8B0RCDw84FNdDAIpZK+JuJw+s7Lz8nksI7SIuU3UXJJslUthsi+uWBUYOwPFwW7W7PRLRfUKpxjtjFCw==}

  xtend@4.0.2:
    resolution: {integrity: sha512-LKYU1iAXJXUgAXn9URjiu+MWhyUXHsvfp7mcuYm9dSUKK0/CjtrUwFAxD82/mCWbtLsGjFIad0wIsod4zrTAEQ==}
    engines: {node: '>=0.4'}

  xxhash-wasm@1.1.0:
    resolution: {integrity: sha512-147y/6YNh+tlp6nd/2pWq38i9h6mz/EuQ6njIrmW8D1BS5nCqs0P6DG+m6zTGnNz5I+uhZ0SHxBs9BsPrwcKDA==}

  y18n@5.0.8:
    resolution: {integrity: sha512-0pfFzegeDWJHJIAmTLRP2DwHjdF5s7jo9tuztdQxAhINCdvS+3nGINqPd00AphqJR/0LhANUS6/+7SCb98YOfA==}
    engines: {node: '>=10'}

  yaeti@0.0.6:
    resolution: {integrity: sha512-MvQa//+KcZCUkBTIC9blM+CU9J2GzuTytsOUwf2lidtvkx/6gnEp1QvJv34t9vdjhFmha/mUiNDbN0D0mJWdug==}
    engines: {node: '>=0.10.32'}
    deprecated: Package no longer supported. Contact Support at https://www.npmjs.com/support for more info.

  yallist@3.1.1:
    resolution: {integrity: sha512-a4UGQaWPH59mOXUYnAG2ewncQS4i4F43Tv3JoAM+s2VDAmS9NsK8GpDMLrCHPksFT7h3K6TOoUNn2pb7RoXx4g==}

  yallist@5.0.0:
    resolution: {integrity: sha512-YgvUTfwqyc7UXVMrB+SImsVYSmTS8X/tSrtdNZMImM+n7+QTriRXyXim0mBrTXNeqzVF0KWGgHPeiyViFFrNDw==}
    engines: {node: '>=18'}

  yaml-eslint-parser@1.3.0:
    resolution: {integrity: sha512-E/+VitOorXSLiAqtTd7Yqax0/pAS3xaYMP+AUUJGOK1OZG3rhcj9fcJOM5HJ2VrP1FrStVCWr1muTfQCdj4tAA==}
    engines: {node: ^14.17.0 || >=16.0.0}

  yaml@2.8.0:
    resolution: {integrity: sha512-4lLa/EcQCB0cJkyts+FpIRx5G/llPxfP6VQU5KByHEhLxY3IJCH0f0Hy1MHI8sClTvsIb8qwRJ6R/ZdlDJ/leQ==}
    engines: {node: '>= 14.6'}
    hasBin: true

  yargs-parser@15.0.3:
    resolution: {integrity: sha512-/MVEVjTXy/cGAjdtQf8dW3V9b97bPN7rNn8ETj6BmAQL7ibC7O1Q9SPJbGjgh3SlwoBNXMzj/ZGIj8mBgl12YA==}

  yargs-parser@21.1.1:
    resolution: {integrity: sha512-tVpsJW7DdjecAiFpbIB1e3qxIQsE6NoPc5/eTdrbbIC4h0LVsWhnoa3g+m2HclBIujHzsxZ4VJVA+GUuc2/LBw==}
    engines: {node: '>=12'}

  yargs@17.7.2:
    resolution: {integrity: sha512-7dSzzRQ++CKnNI/krKnYRV7JKKPUXMEh61soaHKg9mrWEhzFWhFnxPxGl+69cD1Ou63C13NUPCnmIcrvqCuM6w==}
    engines: {node: '>=12'}

  yauzl@2.10.0:
    resolution: {integrity: sha512-p4a9I6X6nu6IhoGmBqAcbJy1mlC4j27vEPZX9F4L4/vZT3Lyq1VkFHw/V/PUcB9Buo+DG3iHkT0x3Qya58zc3g==}

  yocto-queue@0.1.0:
    resolution: {integrity: sha512-rVksvsnNCdJ/ohGc6xgPwyN8eheCxsiLM8mxuE/t/mOVqJewPuO1miLpTHQiRgTKCLexL4MeAFVagts7HmNZ2Q==}
    engines: {node: '>=10'}

  yoctocolors-cjs@2.1.2:
    resolution: {integrity: sha512-cYVsTjKl8b+FrnidjibDWskAv7UKOfcwaVZdp/it9n1s9fU3IkgDbhdIRKCW4JDsAlECJY0ytoVPT3sK6kideA==}
    engines: {node: '>=18'}

  youtubei.js@14.0.0:
    resolution: {integrity: sha512-KAFttOw+9fwwBUvBc1T7KzMNBLczDOuN/dfote8BA9CABxgx8MPgV+vZWlowdDB6DnHjSUYppv+xvJ4VNBLK9A==}

  zod@3.24.1:
    resolution: {integrity: sha512-muH7gBL9sI1nciMZV67X5fTKKBLtwpZ5VBp1vsOQzj1MhrBZ4wlVCm3gedKZWLp0Oyel8sIGfeiz54Su+OVT+A==}

  zod@3.25.76:
    resolution: {integrity: sha512-gzUt/qt81nXsFGKIFcC3YnfEAx5NkunCfnDlvuBSSFS02bcXu4Lmea0AFIUwbLWxWPx3d9p8S5QoaujKcNQxcQ==}

snapshots:

  '@ampproject/remapping@2.3.0':
    dependencies:
      '@jridgewell/gen-mapping': 0.3.12
      '@jridgewell/trace-mapping': 0.3.29

  '@asamuzakjp/css-color@3.2.0':
    dependencies:
      '@csstools/css-calc': 2.1.4(@csstools/css-parser-algorithms@3.0.5(@csstools/css-tokenizer@3.0.4))(@csstools/css-tokenizer@3.0.4)
      '@csstools/css-color-parser': 3.0.10(@csstools/css-parser-algorithms@3.0.5(@csstools/css-tokenizer@3.0.4))(@csstools/css-tokenizer@3.0.4)
      '@csstools/css-parser-algorithms': 3.0.5(@csstools/css-tokenizer@3.0.4)
      '@csstools/css-tokenizer': 3.0.4
      lru-cache: 10.4.3

  '@asteasolutions/zod-to-openapi@7.3.4(zod@3.25.76)':
    dependencies:
      openapi3-ts: 4.5.0
      zod: 3.25.76

  '@babel/code-frame@7.0.0':
    dependencies:
      '@babel/highlight': 7.25.9

  '@babel/code-frame@7.27.1':
    dependencies:
      '@babel/helper-validator-identifier': 7.27.1
      js-tokens: 4.0.0
      picocolors: 1.1.1

  '@babel/compat-data@7.28.0': {}

  '@babel/core@7.28.0':
    dependencies:
      '@ampproject/remapping': 2.3.0
      '@babel/code-frame': 7.27.1
      '@babel/generator': 7.28.0
      '@babel/helper-compilation-targets': 7.27.2
      '@babel/helper-module-transforms': 7.27.3(@babel/core@7.28.0)
      '@babel/helpers': 7.27.6
      '@babel/parser': 7.28.0
      '@babel/template': 7.27.2
      '@babel/traverse': 7.28.0
      '@babel/types': 7.28.1
      convert-source-map: 2.0.0
      debug: 4.4.1
      gensync: 1.0.0-beta.2
      json5: 2.2.3
      semver: 6.3.1
    transitivePeerDependencies:
      - supports-color

  '@babel/generator@7.28.0':
    dependencies:
      '@babel/parser': 7.28.0
      '@babel/types': 7.28.0
      '@jridgewell/gen-mapping': 0.3.12
      '@jridgewell/trace-mapping': 0.3.29
      jsesc: 3.1.0

  '@babel/helper-annotate-as-pure@7.27.3':
    dependencies:
      '@babel/types': 7.28.0

  '@babel/helper-compilation-targets@7.27.2':
    dependencies:
      '@babel/compat-data': 7.28.0
      '@babel/helper-validator-option': 7.27.1
      browserslist: 4.25.1
      lru-cache: 5.1.1
      semver: 6.3.1

  '@babel/helper-create-class-features-plugin@7.27.1(@babel/core@7.28.0)':
    dependencies:
      '@babel/core': 7.28.0
      '@babel/helper-annotate-as-pure': 7.27.3
      '@babel/helper-member-expression-to-functions': 7.27.1
      '@babel/helper-optimise-call-expression': 7.27.1
      '@babel/helper-replace-supers': 7.27.1(@babel/core@7.28.0)
      '@babel/helper-skip-transparent-expression-wrappers': 7.27.1
      '@babel/traverse': 7.28.0
      semver: 6.3.1
    transitivePeerDependencies:
      - supports-color

  '@babel/helper-create-regexp-features-plugin@7.27.1(@babel/core@7.28.0)':
    dependencies:
      '@babel/core': 7.28.0
      '@babel/helper-annotate-as-pure': 7.27.3
      regexpu-core: 6.2.0
      semver: 6.3.1

  '@babel/helper-define-polyfill-provider@0.6.5(@babel/core@7.28.0)':
    dependencies:
      '@babel/core': 7.28.0
      '@babel/helper-compilation-targets': 7.27.2
      '@babel/helper-plugin-utils': 7.27.1
      debug: 4.4.1
      lodash.debounce: 4.0.8
      resolve: 1.22.10
    transitivePeerDependencies:
      - supports-color

  '@babel/helper-globals@7.28.0': {}

  '@babel/helper-member-expression-to-functions@7.27.1':
    dependencies:
      '@babel/traverse': 7.28.0
      '@babel/types': 7.28.0
    transitivePeerDependencies:
      - supports-color

  '@babel/helper-module-imports@7.27.1':
    dependencies:
      '@babel/traverse': 7.28.0
      '@babel/types': 7.28.0
    transitivePeerDependencies:
      - supports-color

  '@babel/helper-module-transforms@7.27.3(@babel/core@7.28.0)':
    dependencies:
      '@babel/core': 7.28.0
      '@babel/helper-module-imports': 7.27.1
      '@babel/helper-validator-identifier': 7.27.1
      '@babel/traverse': 7.28.0
    transitivePeerDependencies:
      - supports-color

  '@babel/helper-optimise-call-expression@7.27.1':
    dependencies:
      '@babel/types': 7.28.0

  '@babel/helper-plugin-utils@7.27.1': {}

  '@babel/helper-remap-async-to-generator@7.27.1(@babel/core@7.28.0)':
    dependencies:
      '@babel/core': 7.28.0
      '@babel/helper-annotate-as-pure': 7.27.3
      '@babel/helper-wrap-function': 7.27.1
      '@babel/traverse': 7.28.0
    transitivePeerDependencies:
      - supports-color

  '@babel/helper-replace-supers@7.27.1(@babel/core@7.28.0)':
    dependencies:
      '@babel/core': 7.28.0
      '@babel/helper-member-expression-to-functions': 7.27.1
      '@babel/helper-optimise-call-expression': 7.27.1
      '@babel/traverse': 7.28.0
    transitivePeerDependencies:
      - supports-color

  '@babel/helper-skip-transparent-expression-wrappers@7.27.1':
    dependencies:
      '@babel/traverse': 7.28.0
      '@babel/types': 7.28.0
    transitivePeerDependencies:
      - supports-color

  '@babel/helper-string-parser@7.27.1': {}

  '@babel/helper-validator-identifier@7.27.1': {}

  '@babel/helper-validator-option@7.27.1': {}

  '@babel/helper-wrap-function@7.27.1':
    dependencies:
      '@babel/template': 7.27.2
      '@babel/traverse': 7.28.0
      '@babel/types': 7.28.0
    transitivePeerDependencies:
      - supports-color

  '@babel/helpers@7.27.6':
    dependencies:
      '@babel/template': 7.27.2
      '@babel/types': 7.28.1

  '@babel/highlight@7.25.9':
    dependencies:
      '@babel/helper-validator-identifier': 7.27.1
      chalk: 2.4.2
      js-tokens: 4.0.0
      picocolors: 1.1.1

  '@babel/parser@7.28.0':
    dependencies:
      '@babel/types': 7.28.0

  '@babel/plugin-bugfix-firefox-class-in-computed-class-key@7.27.1(@babel/core@7.28.0)':
    dependencies:
      '@babel/core': 7.28.0
      '@babel/helper-plugin-utils': 7.27.1
      '@babel/traverse': 7.28.0
    transitivePeerDependencies:
      - supports-color

  '@babel/plugin-bugfix-safari-class-field-initializer-scope@7.27.1(@babel/core@7.28.0)':
    dependencies:
      '@babel/core': 7.28.0
      '@babel/helper-plugin-utils': 7.27.1

  '@babel/plugin-bugfix-safari-id-destructuring-collision-in-function-expression@7.27.1(@babel/core@7.28.0)':
    dependencies:
      '@babel/core': 7.28.0
      '@babel/helper-plugin-utils': 7.27.1

  '@babel/plugin-bugfix-v8-spread-parameters-in-optional-chaining@7.27.1(@babel/core@7.28.0)':
    dependencies:
      '@babel/core': 7.28.0
      '@babel/helper-plugin-utils': 7.27.1
      '@babel/helper-skip-transparent-expression-wrappers': 7.27.1
      '@babel/plugin-transform-optional-chaining': 7.27.1(@babel/core@7.28.0)
    transitivePeerDependencies:
      - supports-color

  '@babel/plugin-bugfix-v8-static-class-fields-redefine-readonly@7.27.1(@babel/core@7.28.0)':
    dependencies:
      '@babel/core': 7.28.0
      '@babel/helper-plugin-utils': 7.27.1
      '@babel/traverse': 7.28.0
    transitivePeerDependencies:
      - supports-color

  '@babel/plugin-proposal-private-property-in-object@7.21.0-placeholder-for-preset-env.2(@babel/core@7.28.0)':
    dependencies:
      '@babel/core': 7.28.0

  '@babel/plugin-syntax-import-assertions@7.27.1(@babel/core@7.28.0)':
    dependencies:
      '@babel/core': 7.28.0
      '@babel/helper-plugin-utils': 7.27.1

  '@babel/plugin-syntax-import-attributes@7.27.1(@babel/core@7.28.0)':
    dependencies:
      '@babel/core': 7.28.0
      '@babel/helper-plugin-utils': 7.27.1

  '@babel/plugin-syntax-jsx@7.27.1(@babel/core@7.28.0)':
    dependencies:
      '@babel/core': 7.28.0
      '@babel/helper-plugin-utils': 7.27.1

  '@babel/plugin-syntax-typescript@7.27.1(@babel/core@7.28.0)':
    dependencies:
      '@babel/core': 7.28.0
      '@babel/helper-plugin-utils': 7.27.1

  '@babel/plugin-syntax-unicode-sets-regex@7.18.6(@babel/core@7.28.0)':
    dependencies:
      '@babel/core': 7.28.0
      '@babel/helper-create-regexp-features-plugin': 7.27.1(@babel/core@7.28.0)
      '@babel/helper-plugin-utils': 7.27.1

  '@babel/plugin-transform-arrow-functions@7.27.1(@babel/core@7.28.0)':
    dependencies:
      '@babel/core': 7.28.0
      '@babel/helper-plugin-utils': 7.27.1

  '@babel/plugin-transform-async-generator-functions@7.28.0(@babel/core@7.28.0)':
    dependencies:
      '@babel/core': 7.28.0
      '@babel/helper-plugin-utils': 7.27.1
      '@babel/helper-remap-async-to-generator': 7.27.1(@babel/core@7.28.0)
      '@babel/traverse': 7.28.0
    transitivePeerDependencies:
      - supports-color

  '@babel/plugin-transform-async-to-generator@7.27.1(@babel/core@7.28.0)':
    dependencies:
      '@babel/core': 7.28.0
      '@babel/helper-module-imports': 7.27.1
      '@babel/helper-plugin-utils': 7.27.1
      '@babel/helper-remap-async-to-generator': 7.27.1(@babel/core@7.28.0)
    transitivePeerDependencies:
      - supports-color

  '@babel/plugin-transform-block-scoped-functions@7.27.1(@babel/core@7.28.0)':
    dependencies:
      '@babel/core': 7.28.0
      '@babel/helper-plugin-utils': 7.27.1

  '@babel/plugin-transform-block-scoping@7.28.0(@babel/core@7.28.0)':
    dependencies:
      '@babel/core': 7.28.0
      '@babel/helper-plugin-utils': 7.27.1

  '@babel/plugin-transform-class-properties@7.27.1(@babel/core@7.28.0)':
    dependencies:
      '@babel/core': 7.28.0
      '@babel/helper-create-class-features-plugin': 7.27.1(@babel/core@7.28.0)
      '@babel/helper-plugin-utils': 7.27.1
    transitivePeerDependencies:
      - supports-color

  '@babel/plugin-transform-class-static-block@7.27.1(@babel/core@7.28.0)':
    dependencies:
      '@babel/core': 7.28.0
      '@babel/helper-create-class-features-plugin': 7.27.1(@babel/core@7.28.0)
      '@babel/helper-plugin-utils': 7.27.1
    transitivePeerDependencies:
      - supports-color

  '@babel/plugin-transform-classes@7.28.0(@babel/core@7.28.0)':
    dependencies:
      '@babel/core': 7.28.0
      '@babel/helper-annotate-as-pure': 7.27.3
      '@babel/helper-compilation-targets': 7.27.2
      '@babel/helper-globals': 7.28.0
      '@babel/helper-plugin-utils': 7.27.1
      '@babel/helper-replace-supers': 7.27.1(@babel/core@7.28.0)
      '@babel/traverse': 7.28.0
    transitivePeerDependencies:
      - supports-color

  '@babel/plugin-transform-computed-properties@7.27.1(@babel/core@7.28.0)':
    dependencies:
      '@babel/core': 7.28.0
      '@babel/helper-plugin-utils': 7.27.1
      '@babel/template': 7.27.2

  '@babel/plugin-transform-destructuring@7.28.0(@babel/core@7.28.0)':
    dependencies:
      '@babel/core': 7.28.0
      '@babel/helper-plugin-utils': 7.27.1
      '@babel/traverse': 7.28.0
    transitivePeerDependencies:
      - supports-color

  '@babel/plugin-transform-dotall-regex@7.27.1(@babel/core@7.28.0)':
    dependencies:
      '@babel/core': 7.28.0
      '@babel/helper-create-regexp-features-plugin': 7.27.1(@babel/core@7.28.0)
      '@babel/helper-plugin-utils': 7.27.1

  '@babel/plugin-transform-duplicate-keys@7.27.1(@babel/core@7.28.0)':
    dependencies:
      '@babel/core': 7.28.0
      '@babel/helper-plugin-utils': 7.27.1

  '@babel/plugin-transform-duplicate-named-capturing-groups-regex@7.27.1(@babel/core@7.28.0)':
    dependencies:
      '@babel/core': 7.28.0
      '@babel/helper-create-regexp-features-plugin': 7.27.1(@babel/core@7.28.0)
      '@babel/helper-plugin-utils': 7.27.1

  '@babel/plugin-transform-dynamic-import@7.27.1(@babel/core@7.28.0)':
    dependencies:
      '@babel/core': 7.28.0
      '@babel/helper-plugin-utils': 7.27.1

  '@babel/plugin-transform-explicit-resource-management@7.28.0(@babel/core@7.28.0)':
    dependencies:
      '@babel/core': 7.28.0
      '@babel/helper-plugin-utils': 7.27.1
      '@babel/plugin-transform-destructuring': 7.28.0(@babel/core@7.28.0)
    transitivePeerDependencies:
      - supports-color

  '@babel/plugin-transform-exponentiation-operator@7.27.1(@babel/core@7.28.0)':
    dependencies:
      '@babel/core': 7.28.0
      '@babel/helper-plugin-utils': 7.27.1

  '@babel/plugin-transform-export-namespace-from@7.27.1(@babel/core@7.28.0)':
    dependencies:
      '@babel/core': 7.28.0
      '@babel/helper-plugin-utils': 7.27.1

  '@babel/plugin-transform-for-of@7.27.1(@babel/core@7.28.0)':
    dependencies:
      '@babel/core': 7.28.0
      '@babel/helper-plugin-utils': 7.27.1
      '@babel/helper-skip-transparent-expression-wrappers': 7.27.1
    transitivePeerDependencies:
      - supports-color

  '@babel/plugin-transform-function-name@7.27.1(@babel/core@7.28.0)':
    dependencies:
      '@babel/core': 7.28.0
      '@babel/helper-compilation-targets': 7.27.2
      '@babel/helper-plugin-utils': 7.27.1
      '@babel/traverse': 7.28.0
    transitivePeerDependencies:
      - supports-color

  '@babel/plugin-transform-json-strings@7.27.1(@babel/core@7.28.0)':
    dependencies:
      '@babel/core': 7.28.0
      '@babel/helper-plugin-utils': 7.27.1

  '@babel/plugin-transform-literals@7.27.1(@babel/core@7.28.0)':
    dependencies:
      '@babel/core': 7.28.0
      '@babel/helper-plugin-utils': 7.27.1

  '@babel/plugin-transform-logical-assignment-operators@7.27.1(@babel/core@7.28.0)':
    dependencies:
      '@babel/core': 7.28.0
      '@babel/helper-plugin-utils': 7.27.1

  '@babel/plugin-transform-member-expression-literals@7.27.1(@babel/core@7.28.0)':
    dependencies:
      '@babel/core': 7.28.0
      '@babel/helper-plugin-utils': 7.27.1

  '@babel/plugin-transform-modules-amd@7.27.1(@babel/core@7.28.0)':
    dependencies:
      '@babel/core': 7.28.0
      '@babel/helper-module-transforms': 7.27.3(@babel/core@7.28.0)
      '@babel/helper-plugin-utils': 7.27.1
    transitivePeerDependencies:
      - supports-color

  '@babel/plugin-transform-modules-commonjs@7.27.1(@babel/core@7.28.0)':
    dependencies:
      '@babel/core': 7.28.0
      '@babel/helper-module-transforms': 7.27.3(@babel/core@7.28.0)
      '@babel/helper-plugin-utils': 7.27.1
    transitivePeerDependencies:
      - supports-color

  '@babel/plugin-transform-modules-systemjs@7.27.1(@babel/core@7.28.0)':
    dependencies:
      '@babel/core': 7.28.0
      '@babel/helper-module-transforms': 7.27.3(@babel/core@7.28.0)
      '@babel/helper-plugin-utils': 7.27.1
      '@babel/helper-validator-identifier': 7.27.1
      '@babel/traverse': 7.28.0
    transitivePeerDependencies:
      - supports-color

  '@babel/plugin-transform-modules-umd@7.27.1(@babel/core@7.28.0)':
    dependencies:
      '@babel/core': 7.28.0
      '@babel/helper-module-transforms': 7.27.3(@babel/core@7.28.0)
      '@babel/helper-plugin-utils': 7.27.1
    transitivePeerDependencies:
      - supports-color

  '@babel/plugin-transform-named-capturing-groups-regex@7.27.1(@babel/core@7.28.0)':
    dependencies:
      '@babel/core': 7.28.0
      '@babel/helper-create-regexp-features-plugin': 7.27.1(@babel/core@7.28.0)
      '@babel/helper-plugin-utils': 7.27.1

  '@babel/plugin-transform-new-target@7.27.1(@babel/core@7.28.0)':
    dependencies:
      '@babel/core': 7.28.0
      '@babel/helper-plugin-utils': 7.27.1

  '@babel/plugin-transform-nullish-coalescing-operator@7.27.1(@babel/core@7.28.0)':
    dependencies:
      '@babel/core': 7.28.0
      '@babel/helper-plugin-utils': 7.27.1

  '@babel/plugin-transform-numeric-separator@7.27.1(@babel/core@7.28.0)':
    dependencies:
      '@babel/core': 7.28.0
      '@babel/helper-plugin-utils': 7.27.1

  '@babel/plugin-transform-object-rest-spread@7.28.0(@babel/core@7.28.0)':
    dependencies:
      '@babel/core': 7.28.0
      '@babel/helper-compilation-targets': 7.27.2
      '@babel/helper-plugin-utils': 7.27.1
      '@babel/plugin-transform-destructuring': 7.28.0(@babel/core@7.28.0)
      '@babel/plugin-transform-parameters': 7.27.7(@babel/core@7.28.0)
      '@babel/traverse': 7.28.0
    transitivePeerDependencies:
      - supports-color

  '@babel/plugin-transform-object-super@7.27.1(@babel/core@7.28.0)':
    dependencies:
      '@babel/core': 7.28.0
      '@babel/helper-plugin-utils': 7.27.1
      '@babel/helper-replace-supers': 7.27.1(@babel/core@7.28.0)
    transitivePeerDependencies:
      - supports-color

  '@babel/plugin-transform-optional-catch-binding@7.27.1(@babel/core@7.28.0)':
    dependencies:
      '@babel/core': 7.28.0
      '@babel/helper-plugin-utils': 7.27.1

  '@babel/plugin-transform-optional-chaining@7.27.1(@babel/core@7.28.0)':
    dependencies:
      '@babel/core': 7.28.0
      '@babel/helper-plugin-utils': 7.27.1
      '@babel/helper-skip-transparent-expression-wrappers': 7.27.1
    transitivePeerDependencies:
      - supports-color

  '@babel/plugin-transform-parameters@7.27.7(@babel/core@7.28.0)':
    dependencies:
      '@babel/core': 7.28.0
      '@babel/helper-plugin-utils': 7.27.1

  '@babel/plugin-transform-private-methods@7.27.1(@babel/core@7.28.0)':
    dependencies:
      '@babel/core': 7.28.0
      '@babel/helper-create-class-features-plugin': 7.27.1(@babel/core@7.28.0)
      '@babel/helper-plugin-utils': 7.27.1
    transitivePeerDependencies:
      - supports-color

  '@babel/plugin-transform-private-property-in-object@7.27.1(@babel/core@7.28.0)':
    dependencies:
      '@babel/core': 7.28.0
      '@babel/helper-annotate-as-pure': 7.27.3
      '@babel/helper-create-class-features-plugin': 7.27.1(@babel/core@7.28.0)
      '@babel/helper-plugin-utils': 7.27.1
    transitivePeerDependencies:
      - supports-color

  '@babel/plugin-transform-property-literals@7.27.1(@babel/core@7.28.0)':
    dependencies:
      '@babel/core': 7.28.0
      '@babel/helper-plugin-utils': 7.27.1

  '@babel/plugin-transform-regenerator@7.28.0(@babel/core@7.28.0)':
    dependencies:
      '@babel/core': 7.28.0
      '@babel/helper-plugin-utils': 7.27.1

  '@babel/plugin-transform-regexp-modifiers@7.27.1(@babel/core@7.28.0)':
    dependencies:
      '@babel/core': 7.28.0
      '@babel/helper-create-regexp-features-plugin': 7.27.1(@babel/core@7.28.0)
      '@babel/helper-plugin-utils': 7.27.1

  '@babel/plugin-transform-reserved-words@7.27.1(@babel/core@7.28.0)':
    dependencies:
      '@babel/core': 7.28.0
      '@babel/helper-plugin-utils': 7.27.1

  '@babel/plugin-transform-shorthand-properties@7.27.1(@babel/core@7.28.0)':
    dependencies:
      '@babel/core': 7.28.0
      '@babel/helper-plugin-utils': 7.27.1

  '@babel/plugin-transform-spread@7.27.1(@babel/core@7.28.0)':
    dependencies:
      '@babel/core': 7.28.0
      '@babel/helper-plugin-utils': 7.27.1
      '@babel/helper-skip-transparent-expression-wrappers': 7.27.1
    transitivePeerDependencies:
      - supports-color

  '@babel/plugin-transform-sticky-regex@7.27.1(@babel/core@7.28.0)':
    dependencies:
      '@babel/core': 7.28.0
      '@babel/helper-plugin-utils': 7.27.1

  '@babel/plugin-transform-template-literals@7.27.1(@babel/core@7.28.0)':
    dependencies:
      '@babel/core': 7.28.0
      '@babel/helper-plugin-utils': 7.27.1

  '@babel/plugin-transform-typeof-symbol@7.27.1(@babel/core@7.28.0)':
    dependencies:
      '@babel/core': 7.28.0
      '@babel/helper-plugin-utils': 7.27.1

  '@babel/plugin-transform-typescript@7.28.0(@babel/core@7.28.0)':
    dependencies:
      '@babel/core': 7.28.0
      '@babel/helper-annotate-as-pure': 7.27.3
      '@babel/helper-create-class-features-plugin': 7.27.1(@babel/core@7.28.0)
      '@babel/helper-plugin-utils': 7.27.1
      '@babel/helper-skip-transparent-expression-wrappers': 7.27.1
      '@babel/plugin-syntax-typescript': 7.27.1(@babel/core@7.28.0)
    transitivePeerDependencies:
      - supports-color

  '@babel/plugin-transform-unicode-escapes@7.27.1(@babel/core@7.28.0)':
    dependencies:
      '@babel/core': 7.28.0
      '@babel/helper-plugin-utils': 7.27.1

  '@babel/plugin-transform-unicode-property-regex@7.27.1(@babel/core@7.28.0)':
    dependencies:
      '@babel/core': 7.28.0
      '@babel/helper-create-regexp-features-plugin': 7.27.1(@babel/core@7.28.0)
      '@babel/helper-plugin-utils': 7.27.1

  '@babel/plugin-transform-unicode-regex@7.27.1(@babel/core@7.28.0)':
    dependencies:
      '@babel/core': 7.28.0
      '@babel/helper-create-regexp-features-plugin': 7.27.1(@babel/core@7.28.0)
      '@babel/helper-plugin-utils': 7.27.1

  '@babel/plugin-transform-unicode-sets-regex@7.27.1(@babel/core@7.28.0)':
    dependencies:
      '@babel/core': 7.28.0
      '@babel/helper-create-regexp-features-plugin': 7.27.1(@babel/core@7.28.0)
      '@babel/helper-plugin-utils': 7.27.1

  '@babel/preset-env@7.28.0(@babel/core@7.28.0)':
    dependencies:
      '@babel/compat-data': 7.28.0
      '@babel/core': 7.28.0
      '@babel/helper-compilation-targets': 7.27.2
      '@babel/helper-plugin-utils': 7.27.1
      '@babel/helper-validator-option': 7.27.1
      '@babel/plugin-bugfix-firefox-class-in-computed-class-key': 7.27.1(@babel/core@7.28.0)
      '@babel/plugin-bugfix-safari-class-field-initializer-scope': 7.27.1(@babel/core@7.28.0)
      '@babel/plugin-bugfix-safari-id-destructuring-collision-in-function-expression': 7.27.1(@babel/core@7.28.0)
      '@babel/plugin-bugfix-v8-spread-parameters-in-optional-chaining': 7.27.1(@babel/core@7.28.0)
      '@babel/plugin-bugfix-v8-static-class-fields-redefine-readonly': 7.27.1(@babel/core@7.28.0)
      '@babel/plugin-proposal-private-property-in-object': 7.21.0-placeholder-for-preset-env.2(@babel/core@7.28.0)
      '@babel/plugin-syntax-import-assertions': 7.27.1(@babel/core@7.28.0)
      '@babel/plugin-syntax-import-attributes': 7.27.1(@babel/core@7.28.0)
      '@babel/plugin-syntax-unicode-sets-regex': 7.18.6(@babel/core@7.28.0)
      '@babel/plugin-transform-arrow-functions': 7.27.1(@babel/core@7.28.0)
      '@babel/plugin-transform-async-generator-functions': 7.28.0(@babel/core@7.28.0)
      '@babel/plugin-transform-async-to-generator': 7.27.1(@babel/core@7.28.0)
      '@babel/plugin-transform-block-scoped-functions': 7.27.1(@babel/core@7.28.0)
      '@babel/plugin-transform-block-scoping': 7.28.0(@babel/core@7.28.0)
      '@babel/plugin-transform-class-properties': 7.27.1(@babel/core@7.28.0)
      '@babel/plugin-transform-class-static-block': 7.27.1(@babel/core@7.28.0)
      '@babel/plugin-transform-classes': 7.28.0(@babel/core@7.28.0)
      '@babel/plugin-transform-computed-properties': 7.27.1(@babel/core@7.28.0)
      '@babel/plugin-transform-destructuring': 7.28.0(@babel/core@7.28.0)
      '@babel/plugin-transform-dotall-regex': 7.27.1(@babel/core@7.28.0)
      '@babel/plugin-transform-duplicate-keys': 7.27.1(@babel/core@7.28.0)
      '@babel/plugin-transform-duplicate-named-capturing-groups-regex': 7.27.1(@babel/core@7.28.0)
      '@babel/plugin-transform-dynamic-import': 7.27.1(@babel/core@7.28.0)
      '@babel/plugin-transform-explicit-resource-management': 7.28.0(@babel/core@7.28.0)
      '@babel/plugin-transform-exponentiation-operator': 7.27.1(@babel/core@7.28.0)
      '@babel/plugin-transform-export-namespace-from': 7.27.1(@babel/core@7.28.0)
      '@babel/plugin-transform-for-of': 7.27.1(@babel/core@7.28.0)
      '@babel/plugin-transform-function-name': 7.27.1(@babel/core@7.28.0)
      '@babel/plugin-transform-json-strings': 7.27.1(@babel/core@7.28.0)
      '@babel/plugin-transform-literals': 7.27.1(@babel/core@7.28.0)
      '@babel/plugin-transform-logical-assignment-operators': 7.27.1(@babel/core@7.28.0)
      '@babel/plugin-transform-member-expression-literals': 7.27.1(@babel/core@7.28.0)
      '@babel/plugin-transform-modules-amd': 7.27.1(@babel/core@7.28.0)
      '@babel/plugin-transform-modules-commonjs': 7.27.1(@babel/core@7.28.0)
      '@babel/plugin-transform-modules-systemjs': 7.27.1(@babel/core@7.28.0)
      '@babel/plugin-transform-modules-umd': 7.27.1(@babel/core@7.28.0)
      '@babel/plugin-transform-named-capturing-groups-regex': 7.27.1(@babel/core@7.28.0)
      '@babel/plugin-transform-new-target': 7.27.1(@babel/core@7.28.0)
      '@babel/plugin-transform-nullish-coalescing-operator': 7.27.1(@babel/core@7.28.0)
      '@babel/plugin-transform-numeric-separator': 7.27.1(@babel/core@7.28.0)
      '@babel/plugin-transform-object-rest-spread': 7.28.0(@babel/core@7.28.0)
      '@babel/plugin-transform-object-super': 7.27.1(@babel/core@7.28.0)
      '@babel/plugin-transform-optional-catch-binding': 7.27.1(@babel/core@7.28.0)
      '@babel/plugin-transform-optional-chaining': 7.27.1(@babel/core@7.28.0)
      '@babel/plugin-transform-parameters': 7.27.7(@babel/core@7.28.0)
      '@babel/plugin-transform-private-methods': 7.27.1(@babel/core@7.28.0)
      '@babel/plugin-transform-private-property-in-object': 7.27.1(@babel/core@7.28.0)
      '@babel/plugin-transform-property-literals': 7.27.1(@babel/core@7.28.0)
      '@babel/plugin-transform-regenerator': 7.28.0(@babel/core@7.28.0)
      '@babel/plugin-transform-regexp-modifiers': 7.27.1(@babel/core@7.28.0)
      '@babel/plugin-transform-reserved-words': 7.27.1(@babel/core@7.28.0)
      '@babel/plugin-transform-shorthand-properties': 7.27.1(@babel/core@7.28.0)
      '@babel/plugin-transform-spread': 7.27.1(@babel/core@7.28.0)
      '@babel/plugin-transform-sticky-regex': 7.27.1(@babel/core@7.28.0)
      '@babel/plugin-transform-template-literals': 7.27.1(@babel/core@7.28.0)
      '@babel/plugin-transform-typeof-symbol': 7.27.1(@babel/core@7.28.0)
      '@babel/plugin-transform-unicode-escapes': 7.27.1(@babel/core@7.28.0)
      '@babel/plugin-transform-unicode-property-regex': 7.27.1(@babel/core@7.28.0)
      '@babel/plugin-transform-unicode-regex': 7.27.1(@babel/core@7.28.0)
      '@babel/plugin-transform-unicode-sets-regex': 7.27.1(@babel/core@7.28.0)
      '@babel/preset-modules': 0.1.6-no-external-plugins(@babel/core@7.28.0)
      babel-plugin-polyfill-corejs2: 0.4.14(@babel/core@7.28.0)
      babel-plugin-polyfill-corejs3: 0.13.0(@babel/core@7.28.0)
      babel-plugin-polyfill-regenerator: 0.6.5(@babel/core@7.28.0)
      core-js-compat: 3.43.0
      semver: 6.3.1
    transitivePeerDependencies:
      - supports-color

  '@babel/preset-modules@0.1.6-no-external-plugins(@babel/core@7.28.0)':
    dependencies:
      '@babel/core': 7.28.0
      '@babel/helper-plugin-utils': 7.27.1
      '@babel/types': 7.28.0
      esutils: 2.0.3

  '@babel/preset-typescript@7.27.1(@babel/core@7.28.0)':
    dependencies:
      '@babel/core': 7.28.0
      '@babel/helper-plugin-utils': 7.27.1
      '@babel/helper-validator-option': 7.27.1
      '@babel/plugin-syntax-jsx': 7.27.1(@babel/core@7.28.0)
      '@babel/plugin-transform-modules-commonjs': 7.27.1(@babel/core@7.28.0)
      '@babel/plugin-transform-typescript': 7.28.0(@babel/core@7.28.0)
    transitivePeerDependencies:
      - supports-color

  '@babel/runtime-corejs2@7.27.6':
    dependencies:
      core-js: 2.6.12

  '@babel/template@7.27.2':
    dependencies:
      '@babel/code-frame': 7.27.1
      '@babel/parser': 7.28.0
      '@babel/types': 7.28.0

  '@babel/traverse@7.28.0':
    dependencies:
      '@babel/code-frame': 7.27.1
      '@babel/generator': 7.28.0
      '@babel/helper-globals': 7.28.0
      '@babel/parser': 7.28.0
      '@babel/template': 7.27.2
      '@babel/types': 7.28.0
      debug: 4.4.1
    transitivePeerDependencies:
      - supports-color

  '@babel/types@7.28.0':
    dependencies:
      '@babel/helper-string-parser': 7.27.1
      '@babel/helper-validator-identifier': 7.27.1

  '@babel/types@7.28.1':
    dependencies:
      '@babel/helper-string-parser': 7.27.1
      '@babel/helper-validator-identifier': 7.27.1

  '@bbob/core@4.2.0(patch_hash=2145e7e74e896ed9a0245a5c0efc45359739aa9cf8f4f797557d74124c49dfe4)':
    dependencies:
      '@bbob/parser': 4.2.0(patch_hash=58c1d33094ba97e82bb2d6f3aebe02293280282dc236ba5c0b4addffb079a5a6)
      '@bbob/plugin-helper': 4.2.0(patch_hash=d40357c9c2cb427a75a812d7bc567abd246bd57a77fe38b15847556a626a5bca)
      '@bbob/types': 4.2.0

  '@bbob/html@4.2.0':
    dependencies:
      '@bbob/core': 4.2.0(patch_hash=2145e7e74e896ed9a0245a5c0efc45359739aa9cf8f4f797557d74124c49dfe4)
      '@bbob/plugin-helper': 4.2.0(patch_hash=d40357c9c2cb427a75a812d7bc567abd246bd57a77fe38b15847556a626a5bca)
      '@bbob/types': 4.2.0

  '@bbob/parser@4.2.0(patch_hash=58c1d33094ba97e82bb2d6f3aebe02293280282dc236ba5c0b4addffb079a5a6)':
    dependencies:
      '@bbob/plugin-helper': 4.2.0(patch_hash=d40357c9c2cb427a75a812d7bc567abd246bd57a77fe38b15847556a626a5bca)
      '@bbob/types': 4.2.0

  '@bbob/plugin-helper@4.2.0(patch_hash=d40357c9c2cb427a75a812d7bc567abd246bd57a77fe38b15847556a626a5bca)':
    dependencies:
      '@bbob/types': 4.2.0

  '@bbob/preset-html5@4.2.0(patch_hash=2dfb8d9be036009fcc315551cb39b08f478c9a279511267cf570a3486073d39b)':
    dependencies:
      '@bbob/plugin-helper': 4.2.0(patch_hash=d40357c9c2cb427a75a812d7bc567abd246bd57a77fe38b15847556a626a5bca)
      '@bbob/preset': 4.2.0(patch_hash=6d367f09bfaa669d1936b0d0da34a962fdd4fdf2cacc103a856dc5ba310abfed)
      '@bbob/types': 4.2.0

  '@bbob/preset@4.2.0(patch_hash=6d367f09bfaa669d1936b0d0da34a962fdd4fdf2cacc103a856dc5ba310abfed)':
    dependencies:
      '@bbob/plugin-helper': 4.2.0(patch_hash=d40357c9c2cb427a75a812d7bc567abd246bd57a77fe38b15847556a626a5bca)
      '@bbob/types': 4.2.0

  '@bbob/types@4.2.0': {}

  '@bcoe/v8-coverage@0.2.3': {}

  '@bufbuild/protobuf@2.6.0': {}

  '@bundled-es-modules/cookie@2.0.1':
    dependencies:
      cookie: 0.7.2

  '@bundled-es-modules/statuses@1.0.1':
    dependencies:
      statuses: 2.0.2

  '@bundled-es-modules/tough-cookie@0.1.6':
    dependencies:
      '@types/tough-cookie': 4.0.5
      tough-cookie: 4.1.4

  '@colors/colors@1.6.0': {}

  '@cryptography/aes@0.1.1': {}

  '@csstools/color-helpers@5.0.2': {}

  '@csstools/css-calc@2.1.4(@csstools/css-parser-algorithms@3.0.5(@csstools/css-tokenizer@3.0.4))(@csstools/css-tokenizer@3.0.4)':
    dependencies:
      '@csstools/css-parser-algorithms': 3.0.5(@csstools/css-tokenizer@3.0.4)
      '@csstools/css-tokenizer': 3.0.4

  '@csstools/css-color-parser@3.0.10(@csstools/css-parser-algorithms@3.0.5(@csstools/css-tokenizer@3.0.4))(@csstools/css-tokenizer@3.0.4)':
    dependencies:
      '@csstools/color-helpers': 5.0.2
      '@csstools/css-calc': 2.1.4(@csstools/css-parser-algorithms@3.0.5(@csstools/css-tokenizer@3.0.4))(@csstools/css-tokenizer@3.0.4)
      '@csstools/css-parser-algorithms': 3.0.5(@csstools/css-tokenizer@3.0.4)
      '@csstools/css-tokenizer': 3.0.4

  '@csstools/css-parser-algorithms@3.0.5(@csstools/css-tokenizer@3.0.4)':
    dependencies:
      '@csstools/css-tokenizer': 3.0.4

  '@csstools/css-tokenizer@3.0.4': {}

  '@dabh/diagnostics@2.0.3':
    dependencies:
      colorspace: 1.1.4
      enabled: 2.0.0
      kuler: 2.0.0

  '@emnapi/core@1.4.3':
    dependencies:
      '@emnapi/wasi-threads': 1.0.2
      tslib: 2.8.1
    optional: true

  '@emnapi/runtime@1.4.3':
    dependencies:
      tslib: 2.8.1
    optional: true

  '@emnapi/wasi-threads@1.0.2':
    dependencies:
      tslib: 2.8.1
    optional: true

  '@esbuild/aix-ppc64@0.21.5':
    optional: true

  '@esbuild/aix-ppc64@0.25.5':
    optional: true

  '@esbuild/android-arm64@0.21.5':
    optional: true

  '@esbuild/android-arm64@0.25.5':
    optional: true

  '@esbuild/android-arm@0.21.5':
    optional: true

  '@esbuild/android-arm@0.25.5':
    optional: true

  '@esbuild/android-x64@0.21.5':
    optional: true

  '@esbuild/android-x64@0.25.5':
    optional: true

  '@esbuild/darwin-arm64@0.21.5':
    optional: true

  '@esbuild/darwin-arm64@0.25.5':
    optional: true

  '@esbuild/darwin-x64@0.21.5':
    optional: true

  '@esbuild/darwin-x64@0.25.5':
    optional: true

  '@esbuild/freebsd-arm64@0.21.5':
    optional: true

  '@esbuild/freebsd-arm64@0.25.5':
    optional: true

  '@esbuild/freebsd-x64@0.21.5':
    optional: true

  '@esbuild/freebsd-x64@0.25.5':
    optional: true

  '@esbuild/linux-arm64@0.21.5':
    optional: true

  '@esbuild/linux-arm64@0.25.5':
    optional: true

  '@esbuild/linux-arm@0.21.5':
    optional: true

  '@esbuild/linux-arm@0.25.5':
    optional: true

  '@esbuild/linux-ia32@0.21.5':
    optional: true

  '@esbuild/linux-ia32@0.25.5':
    optional: true

  '@esbuild/linux-loong64@0.21.5':
    optional: true

  '@esbuild/linux-loong64@0.25.5':
    optional: true

  '@esbuild/linux-mips64el@0.21.5':
    optional: true

  '@esbuild/linux-mips64el@0.25.5':
    optional: true

  '@esbuild/linux-ppc64@0.21.5':
    optional: true

  '@esbuild/linux-ppc64@0.25.5':
    optional: true

  '@esbuild/linux-riscv64@0.21.5':
    optional: true

  '@esbuild/linux-riscv64@0.25.5':
    optional: true

  '@esbuild/linux-s390x@0.21.5':
    optional: true

  '@esbuild/linux-s390x@0.25.5':
    optional: true

  '@esbuild/linux-x64@0.21.5':
    optional: true

  '@esbuild/linux-x64@0.25.5':
    optional: true

  '@esbuild/netbsd-arm64@0.25.5':
    optional: true

  '@esbuild/netbsd-x64@0.21.5':
    optional: true

  '@esbuild/netbsd-x64@0.25.5':
    optional: true

  '@esbuild/openbsd-arm64@0.25.5':
    optional: true

  '@esbuild/openbsd-x64@0.21.5':
    optional: true

  '@esbuild/openbsd-x64@0.25.5':
    optional: true

  '@esbuild/sunos-x64@0.21.5':
    optional: true

  '@esbuild/sunos-x64@0.25.5':
    optional: true

  '@esbuild/win32-arm64@0.21.5':
    optional: true

  '@esbuild/win32-arm64@0.25.5':
    optional: true

  '@esbuild/win32-ia32@0.21.5':
    optional: true

  '@esbuild/win32-ia32@0.25.5':
    optional: true

  '@esbuild/win32-x64@0.21.5':
    optional: true

  '@esbuild/win32-x64@0.25.5':
    optional: true

  '@eslint-community/eslint-utils@4.7.0(eslint@8.57.1)':
    dependencies:
      eslint: 8.57.1
      eslint-visitor-keys: 3.4.3

  '@eslint-community/eslint-utils@4.7.0(eslint@9.31.0(jiti@2.4.2))':
    dependencies:
      eslint: 9.31.0(jiti@2.4.2)
      eslint-visitor-keys: 3.4.3

  '@eslint-community/regexpp@4.12.1': {}

  '@eslint/config-array@0.21.0':
    dependencies:
      '@eslint/object-schema': 2.1.6
      debug: 4.4.1
      minimatch: 3.1.2
    transitivePeerDependencies:
      - supports-color

  '@eslint/config-helpers@0.3.0': {}

  '@eslint/core@0.13.0':
    dependencies:
      '@types/json-schema': 7.0.15

  '@eslint/core@0.15.1':
    dependencies:
      '@types/json-schema': 7.0.15

  '@eslint/eslintrc@2.1.4':
    dependencies:
      ajv: 6.12.6
      debug: 4.4.1
      espree: 9.6.1
      globals: 13.24.0
      ignore: 5.3.2
      import-fresh: 3.3.1
      js-yaml: 4.1.0
      minimatch: 3.1.2
      strip-json-comments: 3.1.1
    transitivePeerDependencies:
      - supports-color

  '@eslint/eslintrc@3.3.1':
    dependencies:
      ajv: 6.12.6
      debug: 4.4.1
      espree: 10.4.0
      globals: 14.0.0
      ignore: 5.3.2
      import-fresh: 3.3.1
      js-yaml: 4.1.0
      minimatch: 3.1.2
      strip-json-comments: 3.1.1
    transitivePeerDependencies:
      - supports-color

  '@eslint/js@8.57.1': {}

  '@eslint/js@9.31.0': {}

  '@eslint/object-schema@2.1.6': {}

  '@eslint/plugin-kit@0.2.8':
    dependencies:
      '@eslint/core': 0.13.0
      levn: 0.4.1

  '@eslint/plugin-kit@0.3.3':
    dependencies:
      '@eslint/core': 0.15.1
      levn: 0.4.1

  '@fastify/busboy@2.1.1': {}

  '@hono/node-server@1.16.0(hono@4.8.5)':
    dependencies:
      hono: 4.8.5

  '@hono/zod-openapi@0.19.10(hono@4.8.5)(zod@3.25.76)':
    dependencies:
      '@asteasolutions/zod-to-openapi': 7.3.4(zod@3.25.76)
      '@hono/zod-validator': 0.7.1(hono@4.8.5)(zod@3.25.76)
      hono: 4.8.5
      openapi3-ts: 4.5.0
      zod: 3.25.76

  '@hono/zod-validator@0.7.1(hono@4.8.5)(zod@3.25.76)':
    dependencies:
      hono: 4.8.5
      zod: 3.25.76

  '@humanfs/core@0.19.1': {}

  '@humanfs/node@0.16.6':
    dependencies:
      '@humanfs/core': 0.19.1
      '@humanwhocodes/retry': 0.3.1

  '@humanwhocodes/config-array@0.13.0':
    dependencies:
      '@humanwhocodes/object-schema': 2.0.3
      debug: 4.4.1
      minimatch: 3.1.2
    transitivePeerDependencies:
      - supports-color

  '@humanwhocodes/module-importer@1.0.1': {}

  '@humanwhocodes/object-schema@2.0.3': {}

  '@humanwhocodes/retry@0.3.1': {}

  '@humanwhocodes/retry@0.4.3': {}

  '@ianvs/eslint-stats@2.0.0':
    dependencies:
      chalk: 2.4.2
      lodash: 4.17.21

  '@inquirer/confirm@3.2.0':
    dependencies:
      '@inquirer/core': 9.2.1
      '@inquirer/type': 1.5.5

  '@inquirer/core@9.2.1':
    dependencies:
      '@inquirer/figures': 1.0.12
      '@inquirer/type': 2.0.0
      '@types/mute-stream': 0.0.4
      '@types/node': 22.16.4
      '@types/wrap-ansi': 3.0.0
      ansi-escapes: 4.3.2
      cli-width: 4.1.0
      mute-stream: 1.0.0
      signal-exit: 4.1.0
      strip-ansi: 6.0.1
      wrap-ansi: 6.2.0
      yoctocolors-cjs: 2.1.2

  '@inquirer/figures@1.0.12': {}

  '@inquirer/type@1.5.5':
    dependencies:
      mute-stream: 1.0.0

  '@inquirer/type@2.0.0':
    dependencies:
      mute-stream: 1.0.0

  '@ioredis/commands@1.2.0': {}

  '@isaacs/cliui@8.0.2':
    dependencies:
      string-width: 5.1.2
      string-width-cjs: string-width@4.2.3
      strip-ansi: 7.1.0
      strip-ansi-cjs: strip-ansi@6.0.1
      wrap-ansi: 8.1.0
      wrap-ansi-cjs: wrap-ansi@7.0.0

  '@isaacs/fs-minipass@4.0.1':
    dependencies:
      minipass: 7.1.2

  '@istanbuljs/schema@0.1.3': {}

  '@jridgewell/gen-mapping@0.3.12':
    dependencies:
      '@jridgewell/sourcemap-codec': 1.5.4
      '@jridgewell/trace-mapping': 0.3.29

  '@jridgewell/resolve-uri@3.1.2': {}

  '@jridgewell/sourcemap-codec@1.5.4': {}

  '@jridgewell/trace-mapping@0.3.29':
    dependencies:
      '@jridgewell/resolve-uri': 3.1.2
      '@jridgewell/sourcemap-codec': 1.5.4

  '@jsep-plugin/assignment@1.3.0(jsep@1.4.0)':
    dependencies:
      jsep: 1.4.0

  '@jsep-plugin/regex@1.0.4(jsep@1.4.0)':
    dependencies:
      jsep: 1.4.0

  '@khanacademy/perseus-core@3.7.0': {}

  '@khanacademy/perseus-utils@2.0.5': {}

  '@khanacademy/simple-markdown@0.13.20(react-dom@18.3.1(react@18.3.1))(react@18.3.1)':
    dependencies:
      '@khanacademy/perseus-core': 3.7.0
      react: 18.3.1
      react-dom: 18.3.1(react@18.3.1)

  '@khanacademy/simple-markdown@2.0.10(react-dom@18.3.1(react@18.3.1))(react@18.3.1)':
    dependencies:
      '@khanacademy/perseus-utils': 2.0.5
      react: 18.3.1
      react-dom: 18.3.1(react@18.3.1)

  '@lifeomic/attempt@3.1.0': {}

  '@mapbox/node-pre-gyp@2.0.0':
    dependencies:
      consola: 3.4.2
      detect-libc: 2.0.4
      https-proxy-agent: 7.0.6
      node-fetch: 2.7.0
      nopt: 8.1.0
      semver: 7.7.2
      tar: 7.4.3
    transitivePeerDependencies:
      - encoding
      - supports-color

  '@microsoft/eslint-formatter-sarif@3.1.0':
    dependencies:
      eslint: 8.57.1
      jschardet: 3.1.4
      lodash: 4.17.21
      utf8: 3.0.0
    transitivePeerDependencies:
      - supports-color

  '@mixmark-io/domino@2.2.0': {}

  '@mswjs/interceptors@0.29.1':
    dependencies:
      '@open-draft/deferred-promise': 2.2.0
      '@open-draft/logger': 0.3.0
      '@open-draft/until': 2.1.0
      is-node-process: 1.2.0
      outvariant: 1.4.3
      strict-event-emitter: 0.5.1

  '@napi-rs/wasm-runtime@0.2.11':
    dependencies:
      '@emnapi/core': 1.4.3
      '@emnapi/runtime': 1.4.3
      '@tybys/wasm-util': 0.9.0
    optional: true

  '@noble/hashes@1.8.0': {}

  '@nodelib/fs.scandir@2.1.5':
    dependencies:
      '@nodelib/fs.stat': 2.0.5
      run-parallel: 1.2.0

  '@nodelib/fs.stat@2.0.5': {}

  '@nodelib/fs.walk@1.2.8':
    dependencies:
      '@nodelib/fs.scandir': 2.1.5
      fastq: 1.19.1

  '@nolyfill/es-set-tostringtag@1.0.44': {}

  '@nolyfill/hasown@1.0.44': {}

  '@nolyfill/is-core-module@1.0.39': {}

  '@nolyfill/safe-buffer@1.0.44': {}

  '@nolyfill/safer-buffer@1.0.44': {}

  '@nolyfill/side-channel@1.0.44': {}

  '@notionhq/client@4.0.1': {}

  '@one-ini/wasm@0.1.1': {}

  '@open-draft/deferred-promise@2.2.0': {}

  '@open-draft/logger@0.3.0':
    dependencies:
      is-node-process: 1.2.0
      outvariant: 1.4.3

  '@open-draft/until@2.1.0': {}

  '@opentelemetry/api-logs@0.203.0':
    dependencies:
      '@opentelemetry/api': 1.9.0

  '@opentelemetry/api-logs@0.57.2':
    dependencies:
      '@opentelemetry/api': 1.9.0

  '@opentelemetry/api@1.9.0': {}

  '@opentelemetry/context-async-hooks@1.30.1(@opentelemetry/api@1.9.0)':
    dependencies:
      '@opentelemetry/api': 1.9.0

  '@opentelemetry/core@1.30.1(@opentelemetry/api@1.9.0)':
    dependencies:
      '@opentelemetry/api': 1.9.0
      '@opentelemetry/semantic-conventions': 1.28.0

  '@opentelemetry/core@2.0.1(@opentelemetry/api@1.9.0)':
    dependencies:
      '@opentelemetry/api': 1.9.0
      '@opentelemetry/semantic-conventions': 1.36.0

  '@opentelemetry/exporter-prometheus@0.203.0(@opentelemetry/api@1.9.0)':
    dependencies:
      '@opentelemetry/api': 1.9.0
      '@opentelemetry/core': 2.0.1(@opentelemetry/api@1.9.0)
      '@opentelemetry/resources': 2.0.1(@opentelemetry/api@1.9.0)
      '@opentelemetry/sdk-metrics': 2.0.1(@opentelemetry/api@1.9.0)

  '@opentelemetry/exporter-trace-otlp-http@0.203.0(@opentelemetry/api@1.9.0)':
    dependencies:
      '@opentelemetry/api': 1.9.0
      '@opentelemetry/core': 2.0.1(@opentelemetry/api@1.9.0)
      '@opentelemetry/otlp-exporter-base': 0.203.0(@opentelemetry/api@1.9.0)
      '@opentelemetry/otlp-transformer': 0.203.0(@opentelemetry/api@1.9.0)
      '@opentelemetry/resources': 2.0.1(@opentelemetry/api@1.9.0)
      '@opentelemetry/sdk-trace-base': 2.0.1(@opentelemetry/api@1.9.0)

  '@opentelemetry/instrumentation-amqplib@0.46.1(@opentelemetry/api@1.9.0)':
    dependencies:
      '@opentelemetry/api': 1.9.0
      '@opentelemetry/core': 1.30.1(@opentelemetry/api@1.9.0)
      '@opentelemetry/instrumentation': 0.57.2(@opentelemetry/api@1.9.0)
      '@opentelemetry/semantic-conventions': 1.36.0
    transitivePeerDependencies:
      - supports-color

  '@opentelemetry/instrumentation-connect@0.43.1(@opentelemetry/api@1.9.0)':
    dependencies:
      '@opentelemetry/api': 1.9.0
      '@opentelemetry/core': 1.30.1(@opentelemetry/api@1.9.0)
      '@opentelemetry/instrumentation': 0.57.2(@opentelemetry/api@1.9.0)
      '@opentelemetry/semantic-conventions': 1.36.0
      '@types/connect': 3.4.38
    transitivePeerDependencies:
      - supports-color

  '@opentelemetry/instrumentation-dataloader@0.16.1(@opentelemetry/api@1.9.0)':
    dependencies:
      '@opentelemetry/api': 1.9.0
      '@opentelemetry/instrumentation': 0.57.2(@opentelemetry/api@1.9.0)
    transitivePeerDependencies:
      - supports-color

  '@opentelemetry/instrumentation-express@0.47.1(@opentelemetry/api@1.9.0)':
    dependencies:
      '@opentelemetry/api': 1.9.0
      '@opentelemetry/core': 1.30.1(@opentelemetry/api@1.9.0)
      '@opentelemetry/instrumentation': 0.57.2(@opentelemetry/api@1.9.0)
      '@opentelemetry/semantic-conventions': 1.36.0
    transitivePeerDependencies:
      - supports-color

  '@opentelemetry/instrumentation-fs@0.19.1(@opentelemetry/api@1.9.0)':
    dependencies:
      '@opentelemetry/api': 1.9.0
      '@opentelemetry/core': 1.30.1(@opentelemetry/api@1.9.0)
      '@opentelemetry/instrumentation': 0.57.2(@opentelemetry/api@1.9.0)
    transitivePeerDependencies:
      - supports-color

  '@opentelemetry/instrumentation-generic-pool@0.43.1(@opentelemetry/api@1.9.0)':
    dependencies:
      '@opentelemetry/api': 1.9.0
      '@opentelemetry/instrumentation': 0.57.2(@opentelemetry/api@1.9.0)
    transitivePeerDependencies:
      - supports-color

  '@opentelemetry/instrumentation-graphql@0.47.1(@opentelemetry/api@1.9.0)':
    dependencies:
      '@opentelemetry/api': 1.9.0
      '@opentelemetry/instrumentation': 0.57.2(@opentelemetry/api@1.9.0)
    transitivePeerDependencies:
      - supports-color

  '@opentelemetry/instrumentation-hapi@0.45.2(@opentelemetry/api@1.9.0)':
    dependencies:
      '@opentelemetry/api': 1.9.0
      '@opentelemetry/core': 1.30.1(@opentelemetry/api@1.9.0)
      '@opentelemetry/instrumentation': 0.57.2(@opentelemetry/api@1.9.0)
      '@opentelemetry/semantic-conventions': 1.36.0
    transitivePeerDependencies:
      - supports-color

  '@opentelemetry/instrumentation-http@0.57.2(@opentelemetry/api@1.9.0)':
    dependencies:
      '@opentelemetry/api': 1.9.0
      '@opentelemetry/core': 1.30.1(@opentelemetry/api@1.9.0)
      '@opentelemetry/instrumentation': 0.57.2(@opentelemetry/api@1.9.0)
      '@opentelemetry/semantic-conventions': 1.28.0
      forwarded-parse: 2.1.2
      semver: 7.7.2
    transitivePeerDependencies:
      - supports-color

  '@opentelemetry/instrumentation-ioredis@0.47.1(@opentelemetry/api@1.9.0)':
    dependencies:
      '@opentelemetry/api': 1.9.0
      '@opentelemetry/instrumentation': 0.57.2(@opentelemetry/api@1.9.0)
      '@opentelemetry/redis-common': 0.36.2
      '@opentelemetry/semantic-conventions': 1.36.0
    transitivePeerDependencies:
      - supports-color

  '@opentelemetry/instrumentation-kafkajs@0.7.1(@opentelemetry/api@1.9.0)':
    dependencies:
      '@opentelemetry/api': 1.9.0
      '@opentelemetry/instrumentation': 0.57.2(@opentelemetry/api@1.9.0)
      '@opentelemetry/semantic-conventions': 1.36.0
    transitivePeerDependencies:
      - supports-color

  '@opentelemetry/instrumentation-knex@0.44.1(@opentelemetry/api@1.9.0)':
    dependencies:
      '@opentelemetry/api': 1.9.0
      '@opentelemetry/instrumentation': 0.57.2(@opentelemetry/api@1.9.0)
      '@opentelemetry/semantic-conventions': 1.36.0
    transitivePeerDependencies:
      - supports-color

  '@opentelemetry/instrumentation-koa@0.47.1(@opentelemetry/api@1.9.0)':
    dependencies:
      '@opentelemetry/api': 1.9.0
      '@opentelemetry/core': 1.30.1(@opentelemetry/api@1.9.0)
      '@opentelemetry/instrumentation': 0.57.2(@opentelemetry/api@1.9.0)
      '@opentelemetry/semantic-conventions': 1.36.0
    transitivePeerDependencies:
      - supports-color

  '@opentelemetry/instrumentation-lru-memoizer@0.44.1(@opentelemetry/api@1.9.0)':
    dependencies:
      '@opentelemetry/api': 1.9.0
      '@opentelemetry/instrumentation': 0.57.2(@opentelemetry/api@1.9.0)
    transitivePeerDependencies:
      - supports-color

  '@opentelemetry/instrumentation-mongodb@0.52.0(@opentelemetry/api@1.9.0)':
    dependencies:
      '@opentelemetry/api': 1.9.0
      '@opentelemetry/instrumentation': 0.57.2(@opentelemetry/api@1.9.0)
      '@opentelemetry/semantic-conventions': 1.36.0
    transitivePeerDependencies:
      - supports-color

  '@opentelemetry/instrumentation-mongoose@0.46.1(@opentelemetry/api@1.9.0)':
    dependencies:
      '@opentelemetry/api': 1.9.0
      '@opentelemetry/core': 1.30.1(@opentelemetry/api@1.9.0)
      '@opentelemetry/instrumentation': 0.57.2(@opentelemetry/api@1.9.0)
      '@opentelemetry/semantic-conventions': 1.36.0
    transitivePeerDependencies:
      - supports-color

  '@opentelemetry/instrumentation-mysql2@0.45.2(@opentelemetry/api@1.9.0)':
    dependencies:
      '@opentelemetry/api': 1.9.0
      '@opentelemetry/instrumentation': 0.57.2(@opentelemetry/api@1.9.0)
      '@opentelemetry/semantic-conventions': 1.36.0
      '@opentelemetry/sql-common': 0.40.1(@opentelemetry/api@1.9.0)
    transitivePeerDependencies:
      - supports-color

  '@opentelemetry/instrumentation-mysql@0.45.1(@opentelemetry/api@1.9.0)':
    dependencies:
      '@opentelemetry/api': 1.9.0
      '@opentelemetry/instrumentation': 0.57.2(@opentelemetry/api@1.9.0)
      '@opentelemetry/semantic-conventions': 1.36.0
      '@types/mysql': 2.15.26
    transitivePeerDependencies:
      - supports-color

  '@opentelemetry/instrumentation-pg@0.51.1(@opentelemetry/api@1.9.0)':
    dependencies:
      '@opentelemetry/api': 1.9.0
      '@opentelemetry/core': 1.30.1(@opentelemetry/api@1.9.0)
      '@opentelemetry/instrumentation': 0.57.2(@opentelemetry/api@1.9.0)
      '@opentelemetry/semantic-conventions': 1.36.0
      '@opentelemetry/sql-common': 0.40.1(@opentelemetry/api@1.9.0)
      '@types/pg': 8.6.1
      '@types/pg-pool': 2.0.6
    transitivePeerDependencies:
      - supports-color

  '@opentelemetry/instrumentation-redis-4@0.46.1(@opentelemetry/api@1.9.0)':
    dependencies:
      '@opentelemetry/api': 1.9.0
      '@opentelemetry/instrumentation': 0.57.2(@opentelemetry/api@1.9.0)
      '@opentelemetry/redis-common': 0.36.2
      '@opentelemetry/semantic-conventions': 1.36.0
    transitivePeerDependencies:
      - supports-color

  '@opentelemetry/instrumentation-tedious@0.18.1(@opentelemetry/api@1.9.0)':
    dependencies:
      '@opentelemetry/api': 1.9.0
      '@opentelemetry/instrumentation': 0.57.2(@opentelemetry/api@1.9.0)
      '@opentelemetry/semantic-conventions': 1.36.0
      '@types/tedious': 4.0.14
    transitivePeerDependencies:
      - supports-color

  '@opentelemetry/instrumentation-undici@0.10.1(@opentelemetry/api@1.9.0)':
    dependencies:
      '@opentelemetry/api': 1.9.0
      '@opentelemetry/core': 1.30.1(@opentelemetry/api@1.9.0)
      '@opentelemetry/instrumentation': 0.57.2(@opentelemetry/api@1.9.0)
    transitivePeerDependencies:
      - supports-color

  '@opentelemetry/instrumentation@0.57.2(@opentelemetry/api@1.9.0)':
    dependencies:
      '@opentelemetry/api': 1.9.0
      '@opentelemetry/api-logs': 0.57.2
      '@types/shimmer': 1.2.0
      import-in-the-middle: 1.14.2
      require-in-the-middle: 7.5.2
      semver: 7.7.2
      shimmer: 1.2.1
    transitivePeerDependencies:
      - supports-color

  '@opentelemetry/otlp-exporter-base@0.203.0(@opentelemetry/api@1.9.0)':
    dependencies:
      '@opentelemetry/api': 1.9.0
      '@opentelemetry/core': 2.0.1(@opentelemetry/api@1.9.0)
      '@opentelemetry/otlp-transformer': 0.203.0(@opentelemetry/api@1.9.0)

  '@opentelemetry/otlp-transformer@0.203.0(@opentelemetry/api@1.9.0)':
    dependencies:
      '@opentelemetry/api': 1.9.0
      '@opentelemetry/api-logs': 0.203.0
      '@opentelemetry/core': 2.0.1(@opentelemetry/api@1.9.0)
      '@opentelemetry/resources': 2.0.1(@opentelemetry/api@1.9.0)
      '@opentelemetry/sdk-logs': 0.203.0(@opentelemetry/api@1.9.0)
      '@opentelemetry/sdk-metrics': 2.0.1(@opentelemetry/api@1.9.0)
      '@opentelemetry/sdk-trace-base': 2.0.1(@opentelemetry/api@1.9.0)
      protobufjs: 7.5.3

  '@opentelemetry/redis-common@0.36.2': {}

  '@opentelemetry/resources@1.30.1(@opentelemetry/api@1.9.0)':
    dependencies:
      '@opentelemetry/api': 1.9.0
      '@opentelemetry/core': 1.30.1(@opentelemetry/api@1.9.0)
      '@opentelemetry/semantic-conventions': 1.28.0

  '@opentelemetry/resources@2.0.1(@opentelemetry/api@1.9.0)':
    dependencies:
      '@opentelemetry/api': 1.9.0
      '@opentelemetry/core': 2.0.1(@opentelemetry/api@1.9.0)
      '@opentelemetry/semantic-conventions': 1.36.0

  '@opentelemetry/sdk-logs@0.203.0(@opentelemetry/api@1.9.0)':
    dependencies:
      '@opentelemetry/api': 1.9.0
      '@opentelemetry/api-logs': 0.203.0
      '@opentelemetry/core': 2.0.1(@opentelemetry/api@1.9.0)
      '@opentelemetry/resources': 2.0.1(@opentelemetry/api@1.9.0)

  '@opentelemetry/sdk-metrics@2.0.1(@opentelemetry/api@1.9.0)':
    dependencies:
      '@opentelemetry/api': 1.9.0
      '@opentelemetry/core': 2.0.1(@opentelemetry/api@1.9.0)
      '@opentelemetry/resources': 2.0.1(@opentelemetry/api@1.9.0)

  '@opentelemetry/sdk-trace-base@1.30.1(@opentelemetry/api@1.9.0)':
    dependencies:
      '@opentelemetry/api': 1.9.0
      '@opentelemetry/core': 1.30.1(@opentelemetry/api@1.9.0)
      '@opentelemetry/resources': 1.30.1(@opentelemetry/api@1.9.0)
      '@opentelemetry/semantic-conventions': 1.28.0

  '@opentelemetry/sdk-trace-base@2.0.1(@opentelemetry/api@1.9.0)':
    dependencies:
      '@opentelemetry/api': 1.9.0
      '@opentelemetry/core': 2.0.1(@opentelemetry/api@1.9.0)
      '@opentelemetry/resources': 2.0.1(@opentelemetry/api@1.9.0)
      '@opentelemetry/semantic-conventions': 1.36.0

  '@opentelemetry/semantic-conventions@1.28.0': {}

  '@opentelemetry/semantic-conventions@1.36.0': {}

  '@opentelemetry/sql-common@0.40.1(@opentelemetry/api@1.9.0)':
    dependencies:
      '@opentelemetry/api': 1.9.0
      '@opentelemetry/core': 1.30.1(@opentelemetry/api@1.9.0)

  '@otplib/core@12.0.1': {}

  '@otplib/plugin-crypto@12.0.1':
    dependencies:
      '@otplib/core': 12.0.1

  '@otplib/plugin-thirty-two@12.0.1':
    dependencies:
      '@otplib/core': 12.0.1
      thirty-two: 1.0.2

  '@otplib/preset-default@12.0.1':
    dependencies:
      '@otplib/core': 12.0.1
      '@otplib/plugin-crypto': 12.0.1
      '@otplib/plugin-thirty-two': 12.0.1

  '@otplib/preset-v11@12.0.1':
    dependencies:
      '@otplib/core': 12.0.1
      '@otplib/plugin-crypto': 12.0.1
      '@otplib/plugin-thirty-two': 12.0.1

  '@oxc-project/runtime@0.75.0': {}

  '@oxc-project/types@0.75.0': {}

  '@paralleldrive/cuid2@2.2.2':
    dependencies:
      '@noble/hashes': 1.8.0

  '@pkgjs/parseargs@0.11.0':
    optional: true

  '@pkgr/core@0.2.7': {}

  '@postlight/ci-failed-test-reporter@1.0.26':
    dependencies:
      dotenv: 6.2.0
      node-fetch: 2.7.0
    transitivePeerDependencies:
      - encoding

  '@postlight/parser@2.2.3':
    dependencies:
      '@babel/runtime-corejs2': 7.27.6
      '@postlight/ci-failed-test-reporter': 1.0.26
      cheerio: 0.22.0
      difflib: https://codeload.github.com/postlight/difflib.js/tar.gz/32e8e38c7fcd935241b9baab71bb432fd9b166ed
      ellipsize: 0.1.0
      iconv-lite: 0.5.0
      moment: 2.30.1
      moment-parseformat: 3.0.0
      postman-request: 2.88.1-postman.42
      string-direction: 0.1.2
      turndown: 7.2.0
      valid-url: 1.0.9
      wuzzy: 0.1.8
      yargs-parser: 15.0.3
    transitivePeerDependencies:
      - encoding

  '@postman/form-data@3.1.1':
    dependencies:
      asynckit: 0.4.0
      combined-stream: 1.0.8
      mime-types: 2.1.35

  '@postman/tough-cookie@4.1.3-postman.1':
    dependencies:
      psl: 1.15.0
      punycode: 2.3.1
      universalify: 0.2.0
      url-parse: 1.5.10

  '@postman/tunnel-agent@0.6.4':
    dependencies:
      safe-buffer: '@nolyfill/safe-buffer@1.0.44'

  '@prisma/instrumentation@6.11.1(@opentelemetry/api@1.9.0)':
    dependencies:
      '@opentelemetry/api': 1.9.0
      '@opentelemetry/instrumentation': 0.57.2(@opentelemetry/api@1.9.0)
    transitivePeerDependencies:
      - supports-color

  '@protobufjs/aspromise@1.1.2': {}

  '@protobufjs/base64@1.1.2': {}

  '@protobufjs/codegen@2.0.4': {}

  '@protobufjs/eventemitter@1.1.0': {}

  '@protobufjs/fetch@1.1.0':
    dependencies:
      '@protobufjs/aspromise': 1.1.2
      '@protobufjs/inquire': 1.1.0

  '@protobufjs/float@1.0.2': {}

  '@protobufjs/inquire@1.1.0': {}

  '@protobufjs/path@1.1.2': {}

  '@protobufjs/pool@1.1.0': {}

  '@protobufjs/utf8@1.1.0': {}

  '@puppeteer/browsers@2.10.3':
    dependencies:
      debug: 4.4.1
      extract-zip: 2.0.1
      progress: 2.0.3
      proxy-agent: 6.5.0
      semver: 7.7.2
      tar-fs: 3.1.0
      yargs: 17.7.2
    transitivePeerDependencies:
      - bare-buffer
      - supports-color

  '@quansync/fs@0.1.3':
    dependencies:
      quansync: 0.2.10

  '@rolldown/binding-darwin-arm64@1.0.0-beta.23':
    optional: true

  '@rolldown/binding-darwin-x64@1.0.0-beta.23':
    optional: true

  '@rolldown/binding-freebsd-x64@1.0.0-beta.23':
    optional: true

  '@rolldown/binding-linux-arm-gnueabihf@1.0.0-beta.23':
    optional: true

  '@rolldown/binding-linux-arm64-gnu@1.0.0-beta.23':
    optional: true

  '@rolldown/binding-linux-arm64-musl@1.0.0-beta.23':
    optional: true

  '@rolldown/binding-linux-x64-gnu@1.0.0-beta.23':
    optional: true

  '@rolldown/binding-linux-x64-musl@1.0.0-beta.23':
    optional: true

  '@rolldown/binding-wasm32-wasi@1.0.0-beta.23':
    dependencies:
      '@napi-rs/wasm-runtime': 0.2.11
    optional: true

  '@rolldown/binding-win32-arm64-msvc@1.0.0-beta.23':
    optional: true

  '@rolldown/binding-win32-ia32-msvc@1.0.0-beta.23':
    optional: true

  '@rolldown/binding-win32-x64-msvc@1.0.0-beta.23':
    optional: true

  '@rolldown/pluginutils@1.0.0-beta.23': {}

  '@rollup/pluginutils@5.2.0(rollup@4.44.1)':
    dependencies:
      '@types/estree': 1.0.8
      estree-walker: 2.0.2
      picomatch: 4.0.3
    optionalDependencies:
      rollup: 4.44.1

  '@rollup/rollup-android-arm-eabi@4.44.1':
    optional: true

  '@rollup/rollup-android-arm64@4.44.1':
    optional: true

  '@rollup/rollup-darwin-arm64@4.44.1':
    optional: true

  '@rollup/rollup-darwin-x64@4.44.1':
    optional: true

  '@rollup/rollup-freebsd-arm64@4.44.1':
    optional: true

  '@rollup/rollup-freebsd-x64@4.44.1':
    optional: true

  '@rollup/rollup-linux-arm-gnueabihf@4.44.1':
    optional: true

  '@rollup/rollup-linux-arm-musleabihf@4.44.1':
    optional: true

  '@rollup/rollup-linux-arm64-gnu@4.44.1':
    optional: true

  '@rollup/rollup-linux-arm64-musl@4.44.1':
    optional: true

  '@rollup/rollup-linux-loongarch64-gnu@4.44.1':
    optional: true

  '@rollup/rollup-linux-powerpc64le-gnu@4.44.1':
    optional: true

  '@rollup/rollup-linux-riscv64-gnu@4.44.1':
    optional: true

  '@rollup/rollup-linux-riscv64-musl@4.44.1':
    optional: true

  '@rollup/rollup-linux-s390x-gnu@4.44.1':
    optional: true

  '@rollup/rollup-linux-x64-gnu@4.44.1':
    optional: true

  '@rollup/rollup-linux-x64-musl@4.44.1':
    optional: true

  '@rollup/rollup-win32-arm64-msvc@4.44.1':
    optional: true

  '@rollup/rollup-win32-ia32-msvc@4.44.1':
    optional: true

  '@rollup/rollup-win32-x64-msvc@4.44.1':
    optional: true

  '@rss3/api-core@0.0.25':
    dependencies:
      openapi-fetch: 0.11.3
      ts-case-convert: 2.1.0
      type-fest: 4.41.0

  '@rss3/api-utils@0.0.25':
    dependencies:
      '@rss3/api-core': 0.0.25

  '@rss3/sdk@0.0.25':
    dependencies:
      '@rss3/api-core': 0.0.25
      '@rss3/api-utils': 0.0.25

  '@scalar/core@0.3.9':
    dependencies:
      '@scalar/types': 0.2.9

  '@scalar/hono-api-reference@0.9.11(hono@4.8.5)':
    dependencies:
      '@scalar/core': 0.3.9
      hono: 4.8.5

  '@scalar/openapi-types@0.3.6':
    dependencies:
      zod: 3.24.1

  '@scalar/types@0.2.9':
    dependencies:
      '@scalar/openapi-types': 0.3.6
      nanoid: 5.1.5
      zod: 3.24.1

  '@sec-ant/readable-stream@0.4.1': {}

  '@selderee/plugin-htmlparser2@0.11.0':
    dependencies:
      domhandler: 5.0.3
      selderee: 0.11.0

  '@sentry/core@9.40.0': {}

  '@sentry/node-core@9.40.0(@opentelemetry/api@1.9.0)(@opentelemetry/context-async-hooks@1.30.1(@opentelemetry/api@1.9.0))(@opentelemetry/core@1.30.1(@opentelemetry/api@1.9.0))(@opentelemetry/instrumentation@0.57.2(@opentelemetry/api@1.9.0))(@opentelemetry/resources@1.30.1(@opentelemetry/api@1.9.0))(@opentelemetry/sdk-trace-base@1.30.1(@opentelemetry/api@1.9.0))(@opentelemetry/semantic-conventions@1.36.0)':
    dependencies:
      '@opentelemetry/api': 1.9.0
      '@opentelemetry/context-async-hooks': 1.30.1(@opentelemetry/api@1.9.0)
      '@opentelemetry/core': 1.30.1(@opentelemetry/api@1.9.0)
      '@opentelemetry/instrumentation': 0.57.2(@opentelemetry/api@1.9.0)
      '@opentelemetry/resources': 1.30.1(@opentelemetry/api@1.9.0)
      '@opentelemetry/sdk-trace-base': 1.30.1(@opentelemetry/api@1.9.0)
      '@opentelemetry/semantic-conventions': 1.36.0
      '@sentry/core': 9.40.0
      '@sentry/opentelemetry': 9.40.0(@opentelemetry/api@1.9.0)(@opentelemetry/context-async-hooks@1.30.1(@opentelemetry/api@1.9.0))(@opentelemetry/core@1.30.1(@opentelemetry/api@1.9.0))(@opentelemetry/sdk-trace-base@1.30.1(@opentelemetry/api@1.9.0))(@opentelemetry/semantic-conventions@1.36.0)
      import-in-the-middle: 1.14.2

  '@sentry/node@9.40.0':
    dependencies:
      '@opentelemetry/api': 1.9.0
      '@opentelemetry/context-async-hooks': 1.30.1(@opentelemetry/api@1.9.0)
      '@opentelemetry/core': 1.30.1(@opentelemetry/api@1.9.0)
      '@opentelemetry/instrumentation': 0.57.2(@opentelemetry/api@1.9.0)
      '@opentelemetry/instrumentation-amqplib': 0.46.1(@opentelemetry/api@1.9.0)
      '@opentelemetry/instrumentation-connect': 0.43.1(@opentelemetry/api@1.9.0)
      '@opentelemetry/instrumentation-dataloader': 0.16.1(@opentelemetry/api@1.9.0)
      '@opentelemetry/instrumentation-express': 0.47.1(@opentelemetry/api@1.9.0)
      '@opentelemetry/instrumentation-fs': 0.19.1(@opentelemetry/api@1.9.0)
      '@opentelemetry/instrumentation-generic-pool': 0.43.1(@opentelemetry/api@1.9.0)
      '@opentelemetry/instrumentation-graphql': 0.47.1(@opentelemetry/api@1.9.0)
      '@opentelemetry/instrumentation-hapi': 0.45.2(@opentelemetry/api@1.9.0)
      '@opentelemetry/instrumentation-http': 0.57.2(@opentelemetry/api@1.9.0)
      '@opentelemetry/instrumentation-ioredis': 0.47.1(@opentelemetry/api@1.9.0)
      '@opentelemetry/instrumentation-kafkajs': 0.7.1(@opentelemetry/api@1.9.0)
      '@opentelemetry/instrumentation-knex': 0.44.1(@opentelemetry/api@1.9.0)
      '@opentelemetry/instrumentation-koa': 0.47.1(@opentelemetry/api@1.9.0)
      '@opentelemetry/instrumentation-lru-memoizer': 0.44.1(@opentelemetry/api@1.9.0)
      '@opentelemetry/instrumentation-mongodb': 0.52.0(@opentelemetry/api@1.9.0)
      '@opentelemetry/instrumentation-mongoose': 0.46.1(@opentelemetry/api@1.9.0)
      '@opentelemetry/instrumentation-mysql': 0.45.1(@opentelemetry/api@1.9.0)
      '@opentelemetry/instrumentation-mysql2': 0.45.2(@opentelemetry/api@1.9.0)
      '@opentelemetry/instrumentation-pg': 0.51.1(@opentelemetry/api@1.9.0)
      '@opentelemetry/instrumentation-redis-4': 0.46.1(@opentelemetry/api@1.9.0)
      '@opentelemetry/instrumentation-tedious': 0.18.1(@opentelemetry/api@1.9.0)
      '@opentelemetry/instrumentation-undici': 0.10.1(@opentelemetry/api@1.9.0)
      '@opentelemetry/resources': 1.30.1(@opentelemetry/api@1.9.0)
      '@opentelemetry/sdk-trace-base': 1.30.1(@opentelemetry/api@1.9.0)
      '@opentelemetry/semantic-conventions': 1.36.0
      '@prisma/instrumentation': 6.11.1(@opentelemetry/api@1.9.0)
      '@sentry/core': 9.40.0
      '@sentry/node-core': 9.40.0(@opentelemetry/api@1.9.0)(@opentelemetry/context-async-hooks@1.30.1(@opentelemetry/api@1.9.0))(@opentelemetry/core@1.30.1(@opentelemetry/api@1.9.0))(@opentelemetry/instrumentation@0.57.2(@opentelemetry/api@1.9.0))(@opentelemetry/resources@1.30.1(@opentelemetry/api@1.9.0))(@opentelemetry/sdk-trace-base@1.30.1(@opentelemetry/api@1.9.0))(@opentelemetry/semantic-conventions@1.36.0)
      '@sentry/opentelemetry': 9.40.0(@opentelemetry/api@1.9.0)(@opentelemetry/context-async-hooks@1.30.1(@opentelemetry/api@1.9.0))(@opentelemetry/core@1.30.1(@opentelemetry/api@1.9.0))(@opentelemetry/sdk-trace-base@1.30.1(@opentelemetry/api@1.9.0))(@opentelemetry/semantic-conventions@1.36.0)
      import-in-the-middle: 1.14.2
      minimatch: 9.0.5
    transitivePeerDependencies:
      - supports-color

  '@sentry/opentelemetry@9.40.0(@opentelemetry/api@1.9.0)(@opentelemetry/context-async-hooks@1.30.1(@opentelemetry/api@1.9.0))(@opentelemetry/core@1.30.1(@opentelemetry/api@1.9.0))(@opentelemetry/sdk-trace-base@1.30.1(@opentelemetry/api@1.9.0))(@opentelemetry/semantic-conventions@1.36.0)':
    dependencies:
      '@opentelemetry/api': 1.9.0
      '@opentelemetry/context-async-hooks': 1.30.1(@opentelemetry/api@1.9.0)
      '@opentelemetry/core': 1.30.1(@opentelemetry/api@1.9.0)
      '@opentelemetry/sdk-trace-base': 1.30.1(@opentelemetry/api@1.9.0)
      '@opentelemetry/semantic-conventions': 1.36.0
      '@sentry/core': 9.40.0

  '@sindresorhus/is@7.0.2': {}

  '@stylistic/eslint-plugin@5.2.0(eslint@9.31.0(jiti@2.4.2))':
    dependencies:
      '@eslint-community/eslint-utils': 4.7.0(eslint@9.31.0(jiti@2.4.2))
      '@typescript-eslint/types': 8.37.0
      eslint: 9.31.0(jiti@2.4.2)
      eslint-visitor-keys: 4.2.1
      espree: 10.4.0
      estraverse: 5.3.0
      picomatch: 4.0.3

  '@szmarczak/http-timer@5.0.1':
    dependencies:
      defer-to-connect: 2.0.1

  '@tonyrl/rand-user-agent@2.0.83': {}

  '@tootallnate/quickjs-emscripten@0.23.0': {}

  '@tybys/wasm-util@0.9.0':
    dependencies:
      tslib: 2.8.1
    optional: true

  '@types/aes-js@3.1.4': {}

  '@types/babel__preset-env@7.10.0': {}

  '@types/bluebird@3.5.42': {}

  '@types/caseless@0.12.5': {}

  '@types/chance@1.1.7': {}

  '@types/connect@3.4.38':
    dependencies:
      '@types/node': 24.0.14

  '@types/cookie@0.6.0': {}

  '@types/cookiejar@2.1.5': {}

  '@types/crypto-js@4.2.2': {}

  '@types/debug@4.1.12':
    dependencies:
      '@types/ms': 2.1.0

  '@types/eslint@9.6.1':
    dependencies:
      '@types/estree': 1.0.8
      '@types/json-schema': 7.0.15

  '@types/estree@1.0.8': {}

  '@types/etag@1.8.4':
    dependencies:
      '@types/node': 24.0.14

  '@types/fs-extra@11.0.4':
    dependencies:
      '@types/jsonfile': 6.1.4
      '@types/node': 24.0.14

  '@types/html-to-text@9.0.4': {}

  '@types/http-cache-semantics@4.0.4': {}

  '@types/imapflow@1.0.22':
    dependencies:
      '@types/node': 24.0.14

  '@types/js-beautify@1.14.3': {}

  '@types/jsdom@21.1.7':
    dependencies:
      '@types/node': 24.0.14
      '@types/tough-cookie': 4.0.5
      parse5: 7.3.0

  '@types/json-bigint@1.0.4': {}

  '@types/json-schema@7.0.15': {}

  '@types/jsonfile@6.1.4':
    dependencies:
      '@types/node': 24.0.14

  '@types/jsrsasign@10.5.13': {}

  '@types/linkify-it@5.0.0': {}

  '@types/lint-staged@13.3.0': {}

  '@types/mailparser@3.4.6':
    dependencies:
      '@types/node': 24.0.14
      iconv-lite: 0.6.3

  '@types/markdown-it@14.1.2':
    dependencies:
      '@types/linkify-it': 5.0.0
      '@types/mdurl': 2.0.0

  '@types/mdast@4.0.4':
    dependencies:
      '@types/unist': 3.0.3

  '@types/mdurl@2.0.0': {}

  '@types/methods@1.1.4': {}

  '@types/module-alias@2.0.4': {}

  '@types/ms@2.1.0': {}

  '@types/mute-stream@0.0.4':
    dependencies:
      '@types/node': 24.0.14

  '@types/mysql@2.15.26':
    dependencies:
      '@types/node': 24.0.14

  '@types/node@22.16.4':
    dependencies:
      undici-types: 6.21.0

  '@types/node@24.0.14':
    dependencies:
      undici-types: 7.8.0

  '@types/pg-pool@2.0.6':
    dependencies:
      '@types/pg': 8.6.1

  '@types/pg@8.6.1':
    dependencies:
      '@types/node': 24.0.14
      pg-protocol: 1.10.3
      pg-types: 2.2.0

  '@types/request-promise@4.1.51':
    dependencies:
      '@types/bluebird': 3.5.42
      '@types/request': 2.48.12

  '@types/request@2.48.12':
    dependencies:
      '@types/caseless': 0.12.5
      '@types/node': 24.0.14
      '@types/tough-cookie': 4.0.5
      form-data: 2.5.3

  '@types/sanitize-html@2.16.0':
    dependencies:
      htmlparser2: 8.0.2

  '@types/shimmer@1.2.0': {}

  '@types/statuses@2.0.6': {}

  '@types/superagent@8.1.9':
    dependencies:
      '@types/cookiejar': 2.1.5
      '@types/methods': 1.1.4
      '@types/node': 24.0.14
      form-data: 4.0.4

  '@types/supertest@6.0.3':
    dependencies:
      '@types/methods': 1.1.4
      '@types/superagent': 8.1.9

  '@types/tedious@4.0.14':
    dependencies:
      '@types/node': 24.0.14

  '@types/title@4.0.0':
    dependencies:
      title: 4.0.1

  '@types/tough-cookie@4.0.5': {}

  '@types/triple-beam@1.3.5': {}

  '@types/unist@3.0.3': {}

  '@types/uuid@10.0.0': {}

  '@types/wrap-ansi@3.0.0': {}

  '@types/yauzl@2.10.3':
    dependencies:
      '@types/node': 24.0.14
    optional: true

  '@typescript-eslint/eslint-plugin@8.37.0(@typescript-eslint/parser@8.37.0(eslint@9.31.0(jiti@2.4.2))(typescript@5.8.3))(eslint@9.31.0(jiti@2.4.2))(typescript@5.8.3)':
    dependencies:
      '@eslint-community/regexpp': 4.12.1
      '@typescript-eslint/parser': 8.37.0(eslint@9.31.0(jiti@2.4.2))(typescript@5.8.3)
      '@typescript-eslint/scope-manager': 8.37.0
      '@typescript-eslint/type-utils': 8.37.0(eslint@9.31.0(jiti@2.4.2))(typescript@5.8.3)
      '@typescript-eslint/utils': 8.37.0(eslint@9.31.0(jiti@2.4.2))(typescript@5.8.3)
      '@typescript-eslint/visitor-keys': 8.37.0
      eslint: 9.31.0(jiti@2.4.2)
      graphemer: 1.4.0
      ignore: 7.0.5
      natural-compare: 1.4.0
      ts-api-utils: 2.1.0(typescript@5.8.3)
      typescript: 5.8.3
    transitivePeerDependencies:
      - supports-color

  '@typescript-eslint/parser@8.37.0(eslint@9.31.0(jiti@2.4.2))(typescript@5.8.3)':
    dependencies:
      '@typescript-eslint/scope-manager': 8.37.0
      '@typescript-eslint/types': 8.37.0
      '@typescript-eslint/typescript-estree': 8.37.0(typescript@5.8.3)
      '@typescript-eslint/visitor-keys': 8.37.0
      debug: 4.4.1
      eslint: 9.31.0(jiti@2.4.2)
      typescript: 5.8.3
    transitivePeerDependencies:
      - supports-color

  '@typescript-eslint/project-service@8.37.0(typescript@5.8.3)':
    dependencies:
      '@typescript-eslint/tsconfig-utils': 8.37.0(typescript@5.8.3)
      '@typescript-eslint/types': 8.37.0
      debug: 4.4.1
      typescript: 5.8.3
    transitivePeerDependencies:
      - supports-color

  '@typescript-eslint/scope-manager@8.37.0':
    dependencies:
      '@typescript-eslint/types': 8.37.0
      '@typescript-eslint/visitor-keys': 8.37.0

  '@typescript-eslint/tsconfig-utils@8.37.0(typescript@5.8.3)':
    dependencies:
      typescript: 5.8.3

  '@typescript-eslint/type-utils@8.37.0(eslint@9.31.0(jiti@2.4.2))(typescript@5.8.3)':
    dependencies:
      '@typescript-eslint/types': 8.37.0
      '@typescript-eslint/typescript-estree': 8.37.0(typescript@5.8.3)
      '@typescript-eslint/utils': 8.37.0(eslint@9.31.0(jiti@2.4.2))(typescript@5.8.3)
      debug: 4.4.1
      eslint: 9.31.0(jiti@2.4.2)
      ts-api-utils: 2.1.0(typescript@5.8.3)
      typescript: 5.8.3
    transitivePeerDependencies:
      - supports-color

  '@typescript-eslint/types@8.37.0': {}

  '@typescript-eslint/typescript-estree@8.37.0(typescript@5.8.3)':
    dependencies:
      '@typescript-eslint/project-service': 8.37.0(typescript@5.8.3)
      '@typescript-eslint/tsconfig-utils': 8.37.0(typescript@5.8.3)
      '@typescript-eslint/types': 8.37.0
      '@typescript-eslint/visitor-keys': 8.37.0
      debug: 4.4.1
      fast-glob: 3.3.3
      is-glob: 4.0.3
      minimatch: 9.0.5
      semver: 7.7.2
      ts-api-utils: 2.1.0(typescript@5.8.3)
      typescript: 5.8.3
    transitivePeerDependencies:
      - supports-color

  '@typescript-eslint/utils@8.37.0(eslint@9.31.0(jiti@2.4.2))(typescript@5.8.3)':
    dependencies:
      '@eslint-community/eslint-utils': 4.7.0(eslint@9.31.0(jiti@2.4.2))
      '@typescript-eslint/scope-manager': 8.37.0
      '@typescript-eslint/types': 8.37.0
      '@typescript-eslint/typescript-estree': 8.37.0(typescript@5.8.3)
      eslint: 9.31.0(jiti@2.4.2)
      typescript: 5.8.3
    transitivePeerDependencies:
      - supports-color

  '@typescript-eslint/visitor-keys@8.37.0':
    dependencies:
      '@typescript-eslint/types': 8.37.0
      eslint-visitor-keys: 4.2.1

  '@ungap/structured-clone@1.3.0': {}

  '@vercel/nft@0.29.4(rollup@4.44.1)':
    dependencies:
      '@mapbox/node-pre-gyp': 2.0.0
      '@rollup/pluginutils': 5.2.0(rollup@4.44.1)
      acorn: 8.15.0
      acorn-import-attributes: 1.9.5(acorn@8.15.0)
      async-sema: 3.1.1
      bindings: 1.5.0
      estree-walker: 2.0.2
      glob: 10.4.5
      graceful-fs: 4.2.11
      node-gyp-build: 4.8.4
      picomatch: 4.0.2
      resolve-from: 5.0.0
    transitivePeerDependencies:
      - encoding
      - rollup
      - supports-color

  '@vitest/coverage-v8@2.1.9(vitest@2.1.9(@types/node@24.0.14)(jsdom@26.1.0(bufferutil@4.0.9)(utf-8-validate@5.0.10))(msw@2.4.3(typescript@5.8.3)))':
    dependencies:
      '@ampproject/remapping': 2.3.0
      '@bcoe/v8-coverage': 0.2.3
      debug: 4.4.1
      istanbul-lib-coverage: 3.2.2
      istanbul-lib-report: 3.0.1
      istanbul-lib-source-maps: 5.0.6
      istanbul-reports: 3.1.7
      magic-string: 0.30.17
      magicast: 0.3.5
      std-env: 3.9.0
      test-exclude: 7.0.1
      tinyrainbow: 1.2.0
      vitest: 2.1.9(@types/node@24.0.14)(jsdom@26.1.0(bufferutil@4.0.9)(utf-8-validate@5.0.10))(msw@2.4.3(typescript@5.8.3))
    transitivePeerDependencies:
      - supports-color

  '@vitest/expect@2.1.9':
    dependencies:
      '@vitest/spy': 2.1.9
      '@vitest/utils': 2.1.9
      chai: 5.2.0
      tinyrainbow: 1.2.0

  '@vitest/mocker@2.1.9(msw@2.4.3(typescript@5.8.3))(vite@5.4.19(@types/node@24.0.14))':
    dependencies:
      '@vitest/spy': 2.1.9
      estree-walker: 3.0.3
      magic-string: 0.30.17
    optionalDependencies:
      msw: 2.4.3(typescript@5.8.3)
      vite: 5.4.19(@types/node@24.0.14)

  '@vitest/pretty-format@2.1.9':
    dependencies:
      tinyrainbow: 1.2.0

  '@vitest/runner@2.1.9':
    dependencies:
      '@vitest/utils': 2.1.9
      pathe: 1.1.2

  '@vitest/snapshot@2.1.9':
    dependencies:
      '@vitest/pretty-format': 2.1.9
      magic-string: 0.30.17
      pathe: 1.1.2

  '@vitest/spy@2.1.9':
    dependencies:
      tinyspy: 3.0.2

  '@vitest/utils@2.1.9':
    dependencies:
      '@vitest/pretty-format': 2.1.9
      loupe: 3.1.4
      tinyrainbow: 1.2.0

  abbrev@2.0.0: {}

  abbrev@3.0.1: {}

  acorn-import-attributes@1.9.5(acorn@8.15.0):
    dependencies:
      acorn: 8.15.0

  acorn-jsx@5.3.2(acorn@8.15.0):
    dependencies:
      acorn: 8.15.0

  acorn@5.7.4: {}

  acorn@8.15.0: {}

  aes-js@3.1.2: {}

  agent-base@7.1.3: {}

  ajv@6.12.6:
    dependencies:
      fast-deep-equal: 3.1.3
      fast-json-stable-stringify: 2.1.0
      json-schema-traverse: 0.4.1
      uri-js: 4.4.1

  ansi-escapes@4.3.2:
    dependencies:
      type-fest: 0.21.3

  ansi-escapes@7.0.0:
    dependencies:
      environment: 1.1.0

  ansi-regex@2.1.1: {}

  ansi-regex@4.1.1: {}

  ansi-regex@5.0.1: {}

  ansi-regex@6.1.0: {}

  ansi-styles@2.2.1: {}

  ansi-styles@3.2.1:
    dependencies:
      color-convert: 1.9.3

  ansi-styles@4.3.0:
    dependencies:
      color-convert: 2.0.1

  ansi-styles@6.2.1: {}

  ansis@4.1.0: {}

  arg@5.0.2: {}

  argparse@2.0.1: {}

  art-template@4.13.2:
    dependencies:
      acorn: 5.7.4
      escodegen: 1.14.3
      estraverse: 4.3.0
      html-minifier: 4.0.0
      is-keyword-js: 1.0.3
      js-tokens: 3.0.2
      merge-source-map: 1.1.0
      source-map: 0.5.7

  asap@2.0.6: {}

  asn1@0.2.6:
    dependencies:
      safer-buffer: '@nolyfill/safer-buffer@1.0.44'

  assert-plus@1.0.0: {}

  assertion-error@2.0.1: {}

  ast-kit@2.1.1:
    dependencies:
      '@babel/parser': 7.28.0
      pathe: 2.0.3

  ast-types@0.13.4:
    dependencies:
      tslib: 2.8.1

  async-mutex@0.3.2:
    dependencies:
      tslib: 2.8.1

  async-sema@3.1.1: {}

  async@3.2.6: {}

  asynckit@0.4.0: {}

  atomic-sleep@1.0.0: {}

  aws-sign2@0.7.0: {}

  aws4@1.13.2: {}

  b4a@1.6.7: {}

  babel-plugin-polyfill-corejs2@0.4.14(@babel/core@7.28.0):
    dependencies:
      '@babel/compat-data': 7.28.0
      '@babel/core': 7.28.0
      '@babel/helper-define-polyfill-provider': 0.6.5(@babel/core@7.28.0)
      semver: 6.3.1
    transitivePeerDependencies:
      - supports-color

  babel-plugin-polyfill-corejs3@0.13.0(@babel/core@7.28.0):
    dependencies:
      '@babel/core': 7.28.0
      '@babel/helper-define-polyfill-provider': 0.6.5(@babel/core@7.28.0)
      core-js-compat: 3.43.0
    transitivePeerDependencies:
      - supports-color

  babel-plugin-polyfill-regenerator@0.6.5(@babel/core@7.28.0):
    dependencies:
      '@babel/core': 7.28.0
      '@babel/helper-define-polyfill-provider': 0.6.5(@babel/core@7.28.0)
    transitivePeerDependencies:
      - supports-color

  bail@2.0.2: {}

  balanced-match@1.0.2: {}

  bare-events@2.5.4:
    optional: true

  bare-fs@4.1.5:
    dependencies:
      bare-events: 2.5.4
      bare-path: 3.0.0
      bare-stream: 2.6.5(bare-events@2.5.4)
    optional: true

  bare-os@3.6.1:
    optional: true

  bare-path@3.0.0:
    dependencies:
      bare-os: 3.6.1
    optional: true

  bare-stream@2.6.5(bare-events@2.5.4):
    dependencies:
      streamx: 2.22.1
    optionalDependencies:
      bare-events: 2.5.4
    optional: true

  base64-js@1.5.1: {}

  basic-ftp@5.0.5: {}

  bcrypt-pbkdf@1.0.2:
    dependencies:
      tweetnacl: 0.14.5

  big-integer@1.6.52: {}

  bignumber.js@9.3.0: {}

  bindings@1.2.1:
    optional: true

  bindings@1.5.0:
    dependencies:
      file-uri-to-path: 1.0.0

  birpc@2.4.0: {}

  bl@4.1.0:
    dependencies:
      buffer: 5.7.1
      inherits: 2.0.4
      readable-stream: 3.6.2

  bluebird@2.11.0: {}

  bluebird@3.7.2: {}

  boolbase@1.0.0: {}

  brace-expansion@1.1.12:
    dependencies:
      balanced-match: 1.0.2
      concat-map: 0.0.1

  brace-expansion@2.0.2:
    dependencies:
      balanced-match: 1.0.2

  braces@3.0.3:
    dependencies:
      fill-range: 7.1.1

  browserslist@4.25.1:
    dependencies:
      caniuse-lite: 1.0.30001726
      electron-to-chromium: 1.5.179
      node-releases: 2.0.19
      update-browserslist-db: 1.1.3(browserslist@4.25.1)

  buffer-crc32@0.2.13: {}

  buffer-equal-constant-time@1.0.1: {}

  buffer@5.7.1:
    dependencies:
      base64-js: 1.5.1
      ieee754: 1.2.1

  buffer@6.0.3:
    dependencies:
      base64-js: 1.5.1
      ieee754: 1.2.1

  bufferutil@1.1.0:
    dependencies:
      bindings: 1.2.1
      nan: 1.8.4
    optional: true

  bufferutil@4.0.9:
    dependencies:
      node-gyp-build: 4.8.4

  builtin-modules@5.0.0: {}

  cac@6.7.14: {}

  cacheable-lookup@7.0.0: {}

  cacheable-request@12.0.1:
    dependencies:
      '@types/http-cache-semantics': 4.0.4
      get-stream: 9.0.1
      http-cache-semantics: 4.2.0
      keyv: 4.5.4
      mimic-response: 4.0.0
      normalize-url: 8.0.2
      responselike: 3.0.0

  callsites@3.1.0: {}

  camel-case@3.0.0:
    dependencies:
      no-case: 2.3.2
      upper-case: 1.1.3

  camelcase-keys@9.1.3:
    dependencies:
      camelcase: 8.0.0
      map-obj: 5.0.0
      quick-lru: 6.1.2
      type-fest: 4.41.0

  camelcase@5.3.1: {}

  camelcase@8.0.0: {}

  caniuse-lite@1.0.30001726: {}

  caseless@0.12.0: {}

  chai@5.2.0:
    dependencies:
      assertion-error: 2.0.1
      check-error: 2.1.1
      deep-eql: 5.0.2
      loupe: 3.1.4
      pathval: 2.0.1

  chalk@1.1.3:
    dependencies:
      ansi-styles: 2.2.1
      escape-string-regexp: 1.0.5
      has-ansi: 2.0.0
      strip-ansi: 3.0.1
      supports-color: 2.0.0

  chalk@2.4.2:
    dependencies:
      ansi-styles: 3.2.1
      escape-string-regexp: 1.0.5
      supports-color: 5.5.0

  chalk@4.1.2:
    dependencies:
      ansi-styles: 4.3.0
      supports-color: 7.2.0

  chalk@5.4.1: {}

  chance@1.1.13: {}

  character-entities@2.0.2: {}

  chardet@0.7.0: {}

  check-error@2.1.1: {}

  cheerio-select@2.1.0:
    dependencies:
      boolbase: 1.0.0
      css-select: 5.2.2
      css-what: 6.2.2
      domelementtype: 2.3.0
      domhandler: 5.0.3
      domutils: 3.2.2

  cheerio@0.22.0:
    dependencies:
      css-select: 1.2.0
      dom-serializer: 0.1.1
      entities: 1.1.2
      htmlparser2: 3.10.1
      lodash.assignin: 4.2.0
      lodash.bind: 4.2.1
      lodash.defaults: 4.2.0
      lodash.filter: 4.6.0
      lodash.flatten: 4.4.0
      lodash.foreach: 4.5.0
      lodash.map: 4.6.0
      lodash.merge: 4.6.2
      lodash.pick: 4.4.0
      lodash.reduce: 4.6.0
      lodash.reject: 4.6.0
      lodash.some: 4.6.0

  cheerio@1.1.0:
    dependencies:
      cheerio-select: 2.1.0
      dom-serializer: 2.0.0
      domhandler: 5.0.3
      domutils: 3.2.2
      encoding-sniffer: 0.2.1
      htmlparser2: 10.0.0
      parse5: 7.3.0
      parse5-htmlparser2-tree-adapter: 7.1.0
      parse5-parser-stream: 7.1.2
      undici: 7.11.0
      whatwg-mimetype: 4.0.0

  chokidar@4.0.3:
    dependencies:
      readdirp: 4.1.2

  chownr@3.0.0: {}

  chromium-bidi@5.1.0(devtools-protocol@0.0.1439962):
    dependencies:
      devtools-protocol: 0.0.1439962
      mitt: 3.0.1
      zod: 3.25.76

  ci-info@4.2.0: {}

  city-timezones@1.3.1:
    dependencies:
      lodash: 4.17.21

  cjs-module-lexer@1.4.3: {}

  class-transformer@0.3.1: {}

  clean-css@4.2.4:
    dependencies:
      source-map: 0.6.1

  clean-regexp@1.0.0:
    dependencies:
      escape-string-regexp: 1.0.5

  cli-cursor@3.1.0:
    dependencies:
      restore-cursor: 3.1.0

  cli-cursor@5.0.0:
    dependencies:
      restore-cursor: 5.1.0

  cli-spinners@2.9.2: {}

  cli-truncate@4.0.0:
    dependencies:
      slice-ansi: 5.0.0
      string-width: 7.2.0

  cli-width@3.0.0: {}

  cli-width@4.1.0: {}

  clipboardy@4.0.0:
    dependencies:
      execa: 8.0.1
      is-wsl: 3.1.0
      is64bit: 2.0.0

  cliui@8.0.1:
    dependencies:
      string-width: 4.2.3
      strip-ansi: 6.0.1
      wrap-ansi: 7.0.0

  clone@1.0.4: {}

  cluster-key-slot@1.1.2: {}

  color-convert@1.9.3:
    dependencies:
      color-name: 1.1.3

  color-convert@2.0.1:
    dependencies:
      color-name: 1.1.4

  color-name@1.1.3: {}

  color-name@1.1.4: {}

  color-string@1.9.1:
    dependencies:
      color-name: 1.1.4
      simple-swizzle: 0.2.2

  color@3.2.1:
    dependencies:
      color-convert: 1.9.3
      color-string: 1.9.1

  colorette@2.0.20: {}

  colorspace@1.1.4:
    dependencies:
      color: 3.2.1
      text-hex: 1.0.0

  combined-stream@1.0.8:
    dependencies:
      delayed-stream: 1.0.0

  commander@10.0.1: {}

  commander@14.0.0: {}

  commander@2.20.3: {}

  component-emitter@1.3.1: {}

  concat-map@0.0.1: {}

  config-chain@1.1.13:
    dependencies:
      ini: 1.3.8
      proto-list: 1.2.4

  consola@3.4.2: {}

  convert-source-map@2.0.0: {}

  cookie@0.7.2: {}

  cookiejar@2.1.4: {}

  core-js-compat@3.43.0:
    dependencies:
      browserslist: 4.25.1

  core-js@2.6.12: {}

  core-util-is@1.0.2: {}

  cosmiconfig@9.0.0(typescript@5.8.3):
    dependencies:
      env-paths: 2.2.1
      import-fresh: 3.3.1
      js-yaml: 4.1.0
      parse-json: 5.2.0
    optionalDependencies:
      typescript: 5.8.3

  cross-env@7.0.3:
    dependencies:
      cross-spawn: 7.0.6

  cross-spawn@7.0.6:
    dependencies:
      path-key: 3.1.1
      shebang-command: 2.0.0
      which: 2.0.2

  crypto-js@4.2.0: {}

  css-select@1.2.0:
    dependencies:
      boolbase: 1.0.0
      css-what: 2.1.3
      domutils: 1.5.1
      nth-check: 1.0.2

  css-select@5.2.2:
    dependencies:
      boolbase: 1.0.0
      css-what: 6.2.2
      domhandler: 5.0.3
      domutils: 3.2.2
      nth-check: 2.1.1

  css-what@2.1.3: {}

  css-what@6.2.2: {}

  cssstyle@4.6.0:
    dependencies:
      '@asamuzakjp/css-color': 3.2.0
      rrweb-cssom: 0.8.0

  currency-symbol-map@5.1.0: {}

  d@1.0.2:
    dependencies:
      es5-ext: 0.10.64
      type: 2.7.3

  dashdash@1.14.1:
    dependencies:
      assert-plus: 1.0.0

  data-uri-to-buffer@4.0.1: {}

  data-uri-to-buffer@6.0.2: {}

  data-urls@5.0.0:
    dependencies:
      whatwg-mimetype: 4.0.0
      whatwg-url: 14.2.0

  dayjs@1.11.8: {}

  debug@2.6.9:
    dependencies:
      ms: 2.0.0

  debug@4.4.1:
    dependencies:
      ms: 2.1.3

  decamelize-keys@2.0.1:
    dependencies:
      decamelize: 6.0.0
      map-obj: 4.3.0
      quick-lru: 6.1.2
      type-fest: 3.13.1

  decamelize@1.2.0: {}

  decamelize@6.0.0: {}

  decimal.js@10.5.0: {}

  decode-named-character-reference@1.2.0:
    dependencies:
      character-entities: 2.0.2

  decode-uri-component@0.4.1: {}

  decompress-response@6.0.0:
    dependencies:
      mimic-response: 3.1.0

  deep-eql@5.0.2: {}

  deep-is@0.1.4: {}

  deepmerge@4.3.1: {}

  defaults@1.0.4:
    dependencies:
      clone: 1.0.4

  defer-to-connect@2.0.1: {}

  define-lazy-prop@2.0.0: {}

  defu@6.1.4: {}

  degenerator@5.0.1:
    dependencies:
      ast-types: 0.13.4
      escodegen: 2.1.0
      esprima: 4.0.1

  delayed-stream@1.0.0: {}

  denque@2.1.0: {}

  dequal@2.0.3: {}

  destr@2.0.5: {}

  detect-libc@2.0.4: {}

  devlop@1.1.0:
    dependencies:
      dequal: 2.0.3

  devtools-protocol@0.0.1439962: {}

  dezalgo@1.0.4:
    dependencies:
      asap: 2.0.6
      wrappy: 1.0.2

  diff@8.0.2: {}

  difflib@https://codeload.github.com/postlight/difflib.js/tar.gz/32e8e38c7fcd935241b9baab71bb432fd9b166ed:
    dependencies:
      heap: 0.2.7

  directory-import@3.3.2: {}

  discord-api-types@0.38.16: {}

  discord-markdown-parser@1.2.0(react-dom@18.3.1(react@18.3.1))(react@18.3.1):
    dependencies:
      '@khanacademy/simple-markdown': 0.13.20(react-dom@18.3.1(react@18.3.1))(react@18.3.1)
    transitivePeerDependencies:
      - react
      - react-dom

  doctrine@3.0.0:
    dependencies:
      esutils: 2.0.3

  dom-serializer@0.1.1:
    dependencies:
      domelementtype: 1.3.1
      entities: 1.1.2

  dom-serializer@1.4.1:
    dependencies:
      domelementtype: 2.3.0
      domhandler: 4.3.1
      entities: 2.2.0

  dom-serializer@2.0.0:
    dependencies:
      domelementtype: 2.3.0
      domhandler: 5.0.3
      entities: 4.5.0

  domelementtype@1.3.1: {}

  domelementtype@2.3.0: {}

  domhandler@2.4.2:
    dependencies:
      domelementtype: 1.3.1

  domhandler@4.3.1:
    dependencies:
      domelementtype: 2.3.0

  domhandler@5.0.3:
    dependencies:
      domelementtype: 2.3.0

  domutils@1.5.1:
    dependencies:
      dom-serializer: 0.1.1
      domelementtype: 1.3.1

  domutils@1.7.0:
    dependencies:
      dom-serializer: 0.1.1
      domelementtype: 1.3.1

  domutils@2.8.0:
    dependencies:
      dom-serializer: 1.4.1
      domelementtype: 2.3.0
      domhandler: 4.3.1

  domutils@3.2.2:
    dependencies:
      dom-serializer: 2.0.0
      domelementtype: 2.3.0
      domhandler: 5.0.3

  dotenv@17.2.0: {}

  dotenv@6.2.0: {}

  dts-resolver@2.1.1: {}

  eastasianwidth@0.2.0: {}

  ecc-jsbn@0.1.2:
    dependencies:
      jsbn: 0.1.1
      safer-buffer: '@nolyfill/safer-buffer@1.0.44'

  ecdsa-sig-formatter@1.0.11:
    dependencies:
      safe-buffer: '@nolyfill/safe-buffer@1.0.44'

  editorconfig@1.0.4:
    dependencies:
      '@one-ini/wasm': 0.1.1
      commander: 10.0.1
      minimatch: 9.0.1
      semver: 7.7.2

  electron-to-chromium@1.5.179: {}

  ellipsize@0.1.0: {}

  emoji-regex@10.4.0: {}

  emoji-regex@8.0.0: {}

  emoji-regex@9.2.2: {}

  empathic@2.0.0: {}

  enabled@2.0.0: {}

  encoding-japanese@2.2.0: {}

  encoding-sniffer@0.2.1:
    dependencies:
      iconv-lite: 0.6.3
      whatwg-encoding: 3.1.1

  end-of-stream@1.4.5:
    dependencies:
      once: 1.4.0

  endpoint@0.4.5:
    dependencies:
      inherits: 2.0.4

  enhanced-resolve@5.18.2:
    dependencies:
      graceful-fs: 4.2.11
      tapable: 2.2.2

  entities@1.1.2: {}

  entities@2.2.0: {}

  entities@4.5.0: {}

  entities@6.0.1: {}

  env-paths@2.2.1: {}

  environment@1.1.0: {}

  error-ex@1.3.2:
    dependencies:
      is-arrayish: 0.2.1

  es-module-lexer@1.7.0: {}

  es5-ext@0.10.64:
    dependencies:
      es6-iterator: 2.0.3
      es6-symbol: 3.1.4
      esniff: 2.0.1
      next-tick: 1.1.0

  es6-iterator@2.0.3:
    dependencies:
      d: 1.0.2
      es5-ext: 0.10.64
      es6-symbol: 3.1.4

  es6-symbol@3.1.4:
    dependencies:
      d: 1.0.2
      ext: 1.7.0

  esbuild@0.21.5:
    optionalDependencies:
      '@esbuild/aix-ppc64': 0.21.5
      '@esbuild/android-arm': 0.21.5
      '@esbuild/android-arm64': 0.21.5
      '@esbuild/android-x64': 0.21.5
      '@esbuild/darwin-arm64': 0.21.5
      '@esbuild/darwin-x64': 0.21.5
      '@esbuild/freebsd-arm64': 0.21.5
      '@esbuild/freebsd-x64': 0.21.5
      '@esbuild/linux-arm': 0.21.5
      '@esbuild/linux-arm64': 0.21.5
      '@esbuild/linux-ia32': 0.21.5
      '@esbuild/linux-loong64': 0.21.5
      '@esbuild/linux-mips64el': 0.21.5
      '@esbuild/linux-ppc64': 0.21.5
      '@esbuild/linux-riscv64': 0.21.5
      '@esbuild/linux-s390x': 0.21.5
      '@esbuild/linux-x64': 0.21.5
      '@esbuild/netbsd-x64': 0.21.5
      '@esbuild/openbsd-x64': 0.21.5
      '@esbuild/sunos-x64': 0.21.5
      '@esbuild/win32-arm64': 0.21.5
      '@esbuild/win32-ia32': 0.21.5
      '@esbuild/win32-x64': 0.21.5

  esbuild@0.25.5:
    optionalDependencies:
      '@esbuild/aix-ppc64': 0.25.5
      '@esbuild/android-arm': 0.25.5
      '@esbuild/android-arm64': 0.25.5
      '@esbuild/android-x64': 0.25.5
      '@esbuild/darwin-arm64': 0.25.5
      '@esbuild/darwin-x64': 0.25.5
      '@esbuild/freebsd-arm64': 0.25.5
      '@esbuild/freebsd-x64': 0.25.5
      '@esbuild/linux-arm': 0.25.5
      '@esbuild/linux-arm64': 0.25.5
      '@esbuild/linux-ia32': 0.25.5
      '@esbuild/linux-loong64': 0.25.5
      '@esbuild/linux-mips64el': 0.25.5
      '@esbuild/linux-ppc64': 0.25.5
      '@esbuild/linux-riscv64': 0.25.5
      '@esbuild/linux-s390x': 0.25.5
      '@esbuild/linux-x64': 0.25.5
      '@esbuild/netbsd-arm64': 0.25.5
      '@esbuild/netbsd-x64': 0.25.5
      '@esbuild/openbsd-arm64': 0.25.5
      '@esbuild/openbsd-x64': 0.25.5
      '@esbuild/sunos-x64': 0.25.5
      '@esbuild/win32-arm64': 0.25.5
      '@esbuild/win32-ia32': 0.25.5
      '@esbuild/win32-x64': 0.25.5

  escalade@3.2.0: {}

  escape-string-regexp@1.0.5: {}

  escape-string-regexp@4.0.0: {}

  escodegen@1.14.3:
    dependencies:
      esprima: 4.0.1
      estraverse: 4.3.0
      esutils: 2.0.3
      optionator: 0.8.3
    optionalDependencies:
      source-map: 0.6.1

  escodegen@2.1.0:
    dependencies:
      esprima: 4.0.1
      estraverse: 5.3.0
      esutils: 2.0.3
    optionalDependencies:
      source-map: 0.6.1

  eslint-compat-utils@0.5.1(eslint@9.31.0(jiti@2.4.2)):
    dependencies:
      eslint: 9.31.0(jiti@2.4.2)
      semver: 7.7.2

  eslint-compat-utils@0.6.5(eslint@9.31.0(jiti@2.4.2)):
    dependencies:
      eslint: 9.31.0(jiti@2.4.2)
      semver: 7.7.2

  eslint-config-prettier@10.1.5(eslint@9.31.0(jiti@2.4.2)):
    dependencies:
      eslint: 9.31.0(jiti@2.4.2)

  eslint-filtered-fix@0.3.0(eslint@9.31.0(jiti@2.4.2)):
    dependencies:
      eslint: 9.31.0(jiti@2.4.2)
      optionator: 0.9.4

  eslint-formatter-friendly@7.0.0:
    dependencies:
      '@babel/code-frame': 7.0.0
      chalk: 2.4.2
      extend: 3.0.2
      strip-ansi: 5.2.0
      text-table: 0.2.0

  eslint-nibble@8.1.0(patch_hash=f2c2e23268d13afd2713af0c6365da74db40201a6ebf507c732879e7c860c7d2)(eslint@9.31.0(jiti@2.4.2)):
    dependencies:
      '@ianvs/eslint-stats': 2.0.0
      chalk: 4.1.2
      eslint: 9.31.0(jiti@2.4.2)
      eslint-filtered-fix: 0.3.0(eslint@9.31.0(jiti@2.4.2))
      eslint-formatter-friendly: 7.0.0
      eslint-summary: 1.0.0
      inquirer: 8.2.6
      optionator: 0.9.4

  eslint-plugin-es-x@7.8.0(eslint@9.31.0(jiti@2.4.2)):
    dependencies:
      '@eslint-community/eslint-utils': 4.7.0(eslint@9.31.0(jiti@2.4.2))
      '@eslint-community/regexpp': 4.12.1
      eslint: 9.31.0(jiti@2.4.2)
      eslint-compat-utils: 0.5.1(eslint@9.31.0(jiti@2.4.2))

  eslint-plugin-n@17.21.0(eslint@9.31.0(jiti@2.4.2))(typescript@5.8.3):
    dependencies:
      '@eslint-community/eslint-utils': 4.7.0(eslint@9.31.0(jiti@2.4.2))
      enhanced-resolve: 5.18.2
      eslint: 9.31.0(jiti@2.4.2)
      eslint-plugin-es-x: 7.8.0(eslint@9.31.0(jiti@2.4.2))
      get-tsconfig: 4.10.1
      globals: 15.15.0
      ignore: 5.3.2
      minimatch: 9.0.5
      semver: 7.7.2
      ts-declaration-location: 1.0.7(typescript@5.8.3)
    transitivePeerDependencies:
      - typescript

  eslint-plugin-prettier@5.5.1(@types/eslint@9.6.1)(eslint-config-prettier@10.1.5(eslint@9.31.0(jiti@2.4.2)))(eslint@9.31.0(jiti@2.4.2))(prettier@3.6.2):
    dependencies:
      eslint: 9.31.0(jiti@2.4.2)
      prettier: 3.6.2
      prettier-linter-helpers: 1.0.0
      synckit: 0.11.8
    optionalDependencies:
      '@types/eslint': 9.6.1
      eslint-config-prettier: 10.1.5(eslint@9.31.0(jiti@2.4.2))

  eslint-plugin-unicorn@59.0.1(eslint@9.31.0(jiti@2.4.2)):
    dependencies:
      '@babel/helper-validator-identifier': 7.27.1
      '@eslint-community/eslint-utils': 4.7.0(eslint@9.31.0(jiti@2.4.2))
      '@eslint/plugin-kit': 0.2.8
      ci-info: 4.2.0
      clean-regexp: 1.0.0
      core-js-compat: 3.43.0
      eslint: 9.31.0(jiti@2.4.2)
      esquery: 1.6.0
      find-up-simple: 1.0.1
      globals: 16.3.0
      indent-string: 5.0.0
      is-builtin-module: 5.0.0
      jsesc: 3.1.0
      pluralize: 8.0.0
      regexp-tree: 0.1.27
      regjsparser: 0.12.0
      semver: 7.7.2
      strip-indent: 4.0.0

  eslint-plugin-yml@1.18.0(eslint@9.31.0(jiti@2.4.2)):
    dependencies:
      debug: 4.4.1
      escape-string-regexp: 4.0.0
      eslint: 9.31.0(jiti@2.4.2)
      eslint-compat-utils: 0.6.5(eslint@9.31.0(jiti@2.4.2))
      natural-compare: 1.4.0
      yaml-eslint-parser: 1.3.0
    transitivePeerDependencies:
      - supports-color

  eslint-scope@7.2.2:
    dependencies:
      esrecurse: 4.3.0
      estraverse: 5.3.0

  eslint-scope@8.4.0:
    dependencies:
      esrecurse: 4.3.0
      estraverse: 5.3.0

  eslint-summary@1.0.0:
    dependencies:
      chalk: 1.1.3
      text-table: 0.2.0

  eslint-visitor-keys@3.4.3: {}

  eslint-visitor-keys@4.2.1: {}

  eslint@8.57.1:
    dependencies:
      '@eslint-community/eslint-utils': 4.7.0(eslint@8.57.1)
      '@eslint-community/regexpp': 4.12.1
      '@eslint/eslintrc': 2.1.4
      '@eslint/js': 8.57.1
      '@humanwhocodes/config-array': 0.13.0
      '@humanwhocodes/module-importer': 1.0.1
      '@nodelib/fs.walk': 1.2.8
      '@ungap/structured-clone': 1.3.0
      ajv: 6.12.6
      chalk: 4.1.2
      cross-spawn: 7.0.6
      debug: 4.4.1
      doctrine: 3.0.0
      escape-string-regexp: 4.0.0
      eslint-scope: 7.2.2
      eslint-visitor-keys: 3.4.3
      espree: 9.6.1
      esquery: 1.6.0
      esutils: 2.0.3
      fast-deep-equal: 3.1.3
      file-entry-cache: 6.0.1
      find-up: 5.0.0
      glob-parent: 6.0.2
      globals: 13.24.0
      graphemer: 1.4.0
      ignore: 5.3.2
      imurmurhash: 0.1.4
      is-glob: 4.0.3
      is-path-inside: 3.0.3
      js-yaml: 4.1.0
      json-stable-stringify-without-jsonify: 1.0.1
      levn: 0.4.1
      lodash.merge: 4.6.2
      minimatch: 3.1.2
      natural-compare: 1.4.0
      optionator: 0.9.4
      strip-ansi: 6.0.1
      text-table: 0.2.0
    transitivePeerDependencies:
      - supports-color

  eslint@9.31.0(jiti@2.4.2):
    dependencies:
      '@eslint-community/eslint-utils': 4.7.0(eslint@9.31.0(jiti@2.4.2))
      '@eslint-community/regexpp': 4.12.1
      '@eslint/config-array': 0.21.0
      '@eslint/config-helpers': 0.3.0
      '@eslint/core': 0.15.1
      '@eslint/eslintrc': 3.3.1
      '@eslint/js': 9.31.0
      '@eslint/plugin-kit': 0.3.3
      '@humanfs/node': 0.16.6
      '@humanwhocodes/module-importer': 1.0.1
      '@humanwhocodes/retry': 0.4.3
      '@types/estree': 1.0.8
      '@types/json-schema': 7.0.15
      ajv: 6.12.6
      chalk: 4.1.2
      cross-spawn: 7.0.6
      debug: 4.4.1
      escape-string-regexp: 4.0.0
      eslint-scope: 8.4.0
      eslint-visitor-keys: 4.2.1
      espree: 10.4.0
      esquery: 1.6.0
      esutils: 2.0.3
      fast-deep-equal: 3.1.3
      file-entry-cache: 8.0.0
      find-up: 5.0.0
      glob-parent: 6.0.2
      ignore: 5.3.2
      imurmurhash: 0.1.4
      is-glob: 4.0.3
      json-stable-stringify-without-jsonify: 1.0.1
      lodash.merge: 4.6.2
      minimatch: 3.1.2
      natural-compare: 1.4.0
      optionator: 0.9.4
    optionalDependencies:
      jiti: 2.4.2
    transitivePeerDependencies:
      - supports-color

  esniff@2.0.1:
    dependencies:
      d: 1.0.2
      es5-ext: 0.10.64
      event-emitter: 0.3.5
      type: 2.7.3

  espree@10.4.0:
    dependencies:
      acorn: 8.15.0
      acorn-jsx: 5.3.2(acorn@8.15.0)
      eslint-visitor-keys: 4.2.1

  espree@9.6.1:
    dependencies:
      acorn: 8.15.0
      acorn-jsx: 5.3.2(acorn@8.15.0)
      eslint-visitor-keys: 3.4.3

  esprima@4.0.1: {}

  esquery@1.6.0:
    dependencies:
      estraverse: 5.3.0

  esrecurse@4.3.0:
    dependencies:
      estraverse: 5.3.0

  estraverse@4.3.0: {}

  estraverse@5.3.0: {}

  estree-walker@2.0.2: {}

  estree-walker@3.0.3:
    dependencies:
      '@types/estree': 1.0.8

  esutils@2.0.3: {}

  etag@1.8.1: {}

  event-emitter@0.3.5:
    dependencies:
      d: 1.0.2
      es5-ext: 0.10.64

  eventemitter3@5.0.1: {}

  execa@8.0.1:
    dependencies:
      cross-spawn: 7.0.6
      get-stream: 8.0.1
      human-signals: 5.0.0
      is-stream: 3.0.0
      merge-stream: 2.0.0
      npm-run-path: 5.3.0
      onetime: 6.0.0
      signal-exit: 4.1.0
      strip-final-newline: 3.0.0

  expect-type@1.2.1: {}

  ext@1.7.0:
    dependencies:
      type: 2.7.3

  extend@3.0.2: {}

  external-editor@3.1.0:
    dependencies:
      chardet: 0.7.0
      iconv-lite: 0.4.24
      tmp: 0.0.33

  extract-zip@2.0.1:
    dependencies:
      debug: 4.4.1
      get-stream: 5.2.0
      yauzl: 2.10.0
    optionalDependencies:
      '@types/yauzl': 2.10.3
    transitivePeerDependencies:
      - supports-color

  extsprintf@1.3.0: {}

  fanfou-sdk@6.0.0:
    dependencies:
      camelcase-keys: 9.1.3
      decamelize-keys: 2.0.1
      form-data: 4.0.4
      got: 14.4.7
      he: 1.2.0
      hmacsha1: 1.0.0
      oauth-1.0a: 2.2.6
      query-string: 9.2.2

  fast-deep-equal@3.1.3: {}

  fast-diff@1.3.0: {}

  fast-fifo@1.3.2: {}

  fast-glob@3.3.3:
    dependencies:
      '@nodelib/fs.stat': 2.0.5
      '@nodelib/fs.walk': 1.2.8
      glob-parent: 5.1.2
      merge2: 1.4.1
      micromatch: 4.0.8

  fast-json-stable-stringify@2.1.0: {}

  fast-levenshtein@2.0.6: {}

  fast-redact@3.5.0: {}

  fast-safe-stringify@2.1.1: {}

  fastq@1.19.1:
    dependencies:
      reusify: 1.1.0

  fd-slicer@1.1.0:
    dependencies:
      pend: 1.2.0

  fdir@6.4.6(picomatch@4.0.3):
    optionalDependencies:
      picomatch: 4.0.3

  fecha@4.2.3: {}

  fetch-blob@3.2.0:
    dependencies:
      node-domexception: 1.0.0
      web-streams-polyfill: 3.3.3

  figures@3.2.0:
    dependencies:
      escape-string-regexp: 1.0.5

  file-entry-cache@6.0.1:
    dependencies:
      flat-cache: 3.2.0

  file-entry-cache@8.0.0:
    dependencies:
      flat-cache: 4.0.1

  file-uri-to-path@1.0.0: {}

  fill-range@7.1.1:
    dependencies:
      to-regex-range: 5.0.1

  filter-obj@5.1.0: {}

  find-up-simple@1.0.1: {}

  find-up@5.0.0:
    dependencies:
      locate-path: 6.0.0
      path-exists: 4.0.0

  flat-cache@3.2.0:
    dependencies:
      flatted: 3.3.3
      keyv: 4.5.4
      rimraf: 3.0.2

  flat-cache@4.0.1:
    dependencies:
      flatted: 3.3.3
      keyv: 4.5.4

  flatted@3.3.3: {}

  fn.name@1.1.0: {}

  foreground-child@3.3.1:
    dependencies:
      cross-spawn: 7.0.6
      signal-exit: 4.1.0

  forever-agent@0.6.1: {}

  form-data-encoder@4.1.0: {}

  form-data@2.3.3:
    dependencies:
      asynckit: 0.4.0
      combined-stream: 1.0.8
      mime-types: 2.1.35

  form-data@2.5.3:
    dependencies:
      asynckit: 0.4.0
      combined-stream: 1.0.8
      es-set-tostringtag: '@nolyfill/es-set-tostringtag@1.0.44'
      mime-types: 2.1.35
      safe-buffer: '@nolyfill/safe-buffer@1.0.44'

  form-data@4.0.4:
    dependencies:
      asynckit: 0.4.0
      combined-stream: 1.0.8
      es-set-tostringtag: '@nolyfill/es-set-tostringtag@1.0.44'
      hasown: '@nolyfill/hasown@1.0.44'
      mime-types: 2.1.35

  formdata-polyfill@4.0.10:
    dependencies:
      fetch-blob: 3.2.0

  formidable@3.5.4:
    dependencies:
      '@paralleldrive/cuid2': 2.2.2
      dezalgo: 1.0.4
      once: 1.4.0

  forwarded-parse@2.1.2: {}

  fs-extra@11.3.0:
    dependencies:
      graceful-fs: 4.2.11
      jsonfile: 6.1.0
      universalify: 2.0.1

  fs.realpath@1.0.0: {}

  fsevents@2.3.3:
    optional: true

  gaxios@7.1.1:
    dependencies:
      extend: 3.0.2
      https-proxy-agent: 7.0.6
      node-fetch: 3.3.2
    transitivePeerDependencies:
      - supports-color

  gcp-metadata@7.0.1:
    dependencies:
      gaxios: 7.1.1
      google-logging-utils: 1.1.1
      json-bigint: 1.0.0
    transitivePeerDependencies:
      - supports-color

  gensync@1.0.0-beta.2: {}

  get-caller-file@2.0.5: {}

  get-east-asian-width@1.3.0: {}

  get-stream@5.2.0:
    dependencies:
      pump: 3.0.3

  get-stream@8.0.1: {}

  get-stream@9.0.1:
    dependencies:
      '@sec-ant/readable-stream': 0.4.1
      is-stream: 4.0.1

  get-tsconfig@4.10.1:
    dependencies:
      resolve-pkg-maps: 1.0.0

  get-uri@6.0.4:
    dependencies:
      basic-ftp: 5.0.5
      data-uri-to-buffer: 6.0.2
      debug: 4.4.1
    transitivePeerDependencies:
      - supports-color

  getpass@0.1.7:
    dependencies:
      assert-plus: 1.0.0

  glob-parent@5.1.2:
    dependencies:
      is-glob: 4.0.3

  glob-parent@6.0.2:
    dependencies:
      is-glob: 4.0.3

  glob@10.4.5:
    dependencies:
      foreground-child: 3.3.1
      jackspeak: 3.4.3
      minimatch: 9.0.5
      minipass: 7.1.2
      package-json-from-dist: 1.0.1
      path-scurry: 1.11.1

  glob@7.2.3:
    dependencies:
      fs.realpath: 1.0.0
      inflight: 1.0.6
      inherits: 2.0.4
      minimatch: 3.1.2
      once: 1.4.0
      path-is-absolute: 1.0.1

  globals@13.24.0:
    dependencies:
      type-fest: 0.20.2

  globals@14.0.0: {}

  globals@15.15.0: {}

  globals@16.3.0: {}

  globrex@0.1.2: {}

  google-auth-library@10.1.0:
    dependencies:
      base64-js: 1.5.1
      ecdsa-sig-formatter: 1.0.11
      gaxios: 7.1.1
      gcp-metadata: 7.0.1
      google-logging-utils: 1.1.1
      gtoken: 8.0.0
      jws: 4.0.0
    transitivePeerDependencies:
      - supports-color

  google-logging-utils@1.1.1: {}

  googleapis-common@8.0.0:
    dependencies:
      extend: 3.0.2
      gaxios: 7.1.1
      google-auth-library: 10.1.0
      qs: 6.14.0
      url-template: 2.0.8
    transitivePeerDependencies:
      - supports-color

  googleapis@153.0.0:
    dependencies:
      google-auth-library: 10.1.0
      googleapis-common: 8.0.0
    transitivePeerDependencies:
      - supports-color

  got@14.4.7:
    dependencies:
      '@sindresorhus/is': 7.0.2
      '@szmarczak/http-timer': 5.0.1
      cacheable-lookup: 7.0.0
      cacheable-request: 12.0.1
      decompress-response: 6.0.0
      form-data-encoder: 4.1.0
      http2-wrapper: 2.2.1
      lowercase-keys: 3.0.0
      p-cancelable: 4.0.1
      responselike: 3.0.0
      type-fest: 4.41.0

  graceful-fs@4.2.11: {}

  graphemer@1.4.0: {}

  graphql@16.11.0: {}

  gtoken@8.0.0:
    dependencies:
      gaxios: 7.1.1
      jws: 4.0.0
    transitivePeerDependencies:
      - supports-color

  har-schema@2.0.0: {}

  har-validator@5.1.5:
    dependencies:
      ajv: 6.12.6
      har-schema: 2.0.0

  has-ansi@2.0.0:
    dependencies:
      ansi-regex: 2.1.1

  has-flag@3.0.0: {}

  has-flag@4.0.0: {}

  he@1.2.0: {}

  headers-polyfill@4.0.3: {}

  heap@0.2.7: {}

  hmacsha1@1.0.0: {}

  hono@4.8.5: {}

  hookable@5.5.3: {}

  html-encoding-sniffer@4.0.0:
    dependencies:
      whatwg-encoding: 3.1.1

  html-escaper@2.0.2: {}

  html-minifier@4.0.0:
    dependencies:
      camel-case: 3.0.0
      clean-css: 4.2.4
      commander: 2.20.3
      he: 1.2.0
      param-case: 2.1.1
      relateurl: 0.2.7
      uglify-js: 3.19.3

  html-to-text@9.0.5:
    dependencies:
      '@selderee/plugin-htmlparser2': 0.11.0
      deepmerge: 4.3.1
      dom-serializer: 2.0.0
      htmlparser2: 8.0.2
      selderee: 0.11.0

  htmlparser2@10.0.0:
    dependencies:
      domelementtype: 2.3.0
      domhandler: 5.0.3
      domutils: 3.2.2
      entities: 6.0.1

  htmlparser2@3.10.1:
    dependencies:
      domelementtype: 1.3.1
      domhandler: 2.4.2
      domutils: 1.7.0
      entities: 1.1.2
      inherits: 2.0.4
      readable-stream: 3.6.2

  htmlparser2@6.1.0:
    dependencies:
      domelementtype: 2.3.0
      domhandler: 4.3.1
      domutils: 2.8.0
      entities: 2.2.0

  htmlparser2@8.0.2:
    dependencies:
      domelementtype: 2.3.0
      domhandler: 5.0.3
      domutils: 3.2.2
      entities: 4.5.0

  http-cache-semantics@4.2.0: {}

  http-cookie-agent@6.0.8(tough-cookie@5.1.2)(undici@6.21.3):
    dependencies:
      agent-base: 7.1.3
      tough-cookie: 5.1.2
    optionalDependencies:
      undici: 6.21.3

  http-proxy-agent@7.0.2:
    dependencies:
      agent-base: 7.1.3
      debug: 4.4.1
    transitivePeerDependencies:
      - supports-color

  http-signature@1.2.0:
    dependencies:
      assert-plus: 1.0.0
      jsprim: 1.4.2
      sshpk: 1.18.0

  http-signature@1.4.0:
    dependencies:
      assert-plus: 1.0.0
      jsprim: 2.0.2
      sshpk: 1.18.0

  http2-wrapper@2.2.1:
    dependencies:
      quick-lru: 5.1.1
      resolve-alpn: 1.2.1

  https-proxy-agent@7.0.6:
    dependencies:
      agent-base: 7.1.3
      debug: 4.4.1
    transitivePeerDependencies:
      - supports-color

  human-signals@5.0.0: {}

  husky@9.1.7: {}

  iconv-lite@0.4.24:
    dependencies:
      safer-buffer: '@nolyfill/safer-buffer@1.0.44'

  iconv-lite@0.5.0:
    dependencies:
      safer-buffer: '@nolyfill/safer-buffer@1.0.44'

  iconv-lite@0.6.3:
    dependencies:
      safer-buffer: '@nolyfill/safer-buffer@1.0.44'

  ieee754@1.2.1: {}

  ignore@5.3.2: {}

  ignore@7.0.5: {}

  image-size@0.7.5: {}

  imapflow@1.0.188:
    dependencies:
      encoding-japanese: 2.2.0
      iconv-lite: 0.6.3
      libbase64: 1.3.0
      libmime: 5.3.6
      libqp: 2.1.1
      mailsplit: 5.4.3
      nodemailer: 7.0.3
      pino: 9.7.0
      socks: 2.8.5

  import-fresh@3.3.1:
    dependencies:
      parent-module: 1.0.1
      resolve-from: 4.0.0

  import-in-the-middle@1.14.2:
    dependencies:
      acorn: 8.15.0
      acorn-import-attributes: 1.9.5(acorn@8.15.0)
      cjs-module-lexer: 1.4.3
      module-details-from-path: 1.0.4

  imurmurhash@0.1.4: {}

  indent-string@5.0.0: {}

  inflight@1.0.6:
    dependencies:
      once: 1.4.0
      wrappy: 1.0.2

  inherits@2.0.4: {}

  ini@1.3.8: {}

  inquirer@8.2.6:
    dependencies:
      ansi-escapes: 4.3.2
      chalk: 4.1.2
      cli-cursor: 3.1.0
      cli-width: 3.0.0
      external-editor: 3.1.0
      figures: 3.2.0
      lodash: 4.17.21
      mute-stream: 0.0.8
      ora: 5.4.1
      run-async: 2.4.1
      rxjs: 7.8.2
      string-width: 4.2.3
      strip-ansi: 6.0.1
      through: 2.3.8
      wrap-ansi: 6.2.0

  inspector@0.5.0:
    dependencies:
      endpoint: 0.4.5
      ws: 0.7.2

  instagram-private-api@1.46.1:
    dependencies:
      '@lifeomic/attempt': 3.1.0
      '@types/chance': 1.1.7
      '@types/request-promise': 4.1.51
      bluebird: 3.7.2
      chance: 1.1.13
      class-transformer: 0.3.1
      debug: 4.4.1
      image-size: 0.7.5
      json-bigint: 1.0.0
      lodash: 4.17.21
      luxon: 1.28.1
      reflect-metadata: 0.1.14
      request: 2.88.2
      request-promise: 4.2.6(request@2.88.2)
      rxjs: 6.6.7
      snakecase-keys: 3.2.1
      tough-cookie: 2.5.0
      ts-custom-error: 2.2.2
      ts-xor: 1.3.0
      url-regex-safe: 3.0.0
      utility-types: 3.11.0
    transitivePeerDependencies:
      - supports-color

  ioredis@5.6.1:
    dependencies:
      '@ioredis/commands': 1.2.0
      cluster-key-slot: 1.1.2
      debug: 4.4.1
      denque: 2.1.0
      lodash.defaults: 4.2.0
      lodash.isarguments: 3.1.0
      redis-errors: 1.2.0
      redis-parser: 3.0.0
      standard-as-callback: 2.1.0
    transitivePeerDependencies:
      - supports-color

  ip-address@9.0.5:
    dependencies:
      jsbn: 1.1.0
      sprintf-js: 1.1.3

  ip-regex@4.3.0: {}

  ip-regex@5.0.0: {}

  is-arrayish@0.2.1: {}

  is-arrayish@0.3.2: {}

  is-builtin-module@5.0.0:
    dependencies:
      builtin-modules: 5.0.0

  is-docker@2.2.1: {}

  is-docker@3.0.0: {}

  is-extglob@2.1.1: {}

  is-fullwidth-code-point@3.0.0: {}

  is-fullwidth-code-point@4.0.0: {}

  is-fullwidth-code-point@5.0.0:
    dependencies:
      get-east-asian-width: 1.3.0

  is-glob@4.0.3:
    dependencies:
      is-extglob: 2.1.1

  is-inside-container@1.0.0:
    dependencies:
      is-docker: 3.0.0

  is-interactive@1.0.0: {}

  is-keyword-js@1.0.3: {}

  is-node-process@1.2.0: {}

  is-number@7.0.0: {}

  is-path-inside@3.0.3: {}

  is-plain-obj@4.1.0: {}

  is-plain-object@5.0.0: {}

  is-potential-custom-element-name@1.0.1: {}

  is-stream@2.0.1: {}

  is-stream@3.0.0: {}

  is-stream@4.0.1: {}

  is-typedarray@1.0.0: {}

  is-unicode-supported@0.1.0: {}

  is-wsl@2.2.0:
    dependencies:
      is-docker: 2.2.1

  is-wsl@3.1.0:
    dependencies:
      is-inside-container: 1.0.0

  is64bit@2.0.0:
    dependencies:
      system-architecture: 0.1.0

  isexe@2.0.0: {}

  isstream@0.1.2: {}

  istanbul-lib-coverage@3.2.2: {}

  istanbul-lib-report@3.0.1:
    dependencies:
      istanbul-lib-coverage: 3.2.2
      make-dir: 4.0.0
      supports-color: 7.2.0

  istanbul-lib-source-maps@5.0.6:
    dependencies:
      '@jridgewell/trace-mapping': 0.3.29
      debug: 4.4.1
      istanbul-lib-coverage: 3.2.2
    transitivePeerDependencies:
      - supports-color

  istanbul-reports@3.1.7:
    dependencies:
      html-escaper: 2.0.2
      istanbul-lib-report: 3.0.1

  jackspeak@3.4.3:
    dependencies:
      '@isaacs/cliui': 8.0.2
    optionalDependencies:
      '@pkgjs/parseargs': 0.11.0

  jintr@3.3.1:
    dependencies:
      acorn: 8.15.0

  jiti@2.4.2: {}

  js-beautify@1.15.4:
    dependencies:
      config-chain: 1.1.13
      editorconfig: 1.0.4
      glob: 10.4.5
      js-cookie: 3.0.5
      nopt: 7.2.1

  js-cookie@3.0.5: {}

  js-tokens@3.0.2: {}

  js-tokens@4.0.0: {}

  js-yaml@4.1.0:
    dependencies:
      argparse: 2.0.1

  jsbn@0.1.1: {}

  jsbn@1.1.0: {}

  jschardet@3.1.4: {}

  jsdom@26.1.0(bufferutil@4.0.9)(utf-8-validate@5.0.10):
    dependencies:
      cssstyle: 4.6.0
      data-urls: 5.0.0
      decimal.js: 10.5.0
      html-encoding-sniffer: 4.0.0
      http-proxy-agent: 7.0.2
      https-proxy-agent: 7.0.6
      is-potential-custom-element-name: 1.0.1
      nwsapi: 2.2.20
      parse5: 7.3.0
      rrweb-cssom: 0.8.0
      saxes: 6.0.0
      symbol-tree: 3.2.4
      tough-cookie: 5.1.2
      w3c-xmlserializer: 5.0.0
      webidl-conversions: 7.0.0
      whatwg-encoding: 3.1.1
      whatwg-mimetype: 4.0.0
      whatwg-url: 14.2.0
      ws: 8.18.3(bufferutil@4.0.9)(utf-8-validate@5.0.10)
      xml-name-validator: 5.0.0
    transitivePeerDependencies:
      - bufferutil
      - supports-color
      - utf-8-validate

  jsep@1.4.0: {}

  jsesc@3.0.2: {}

  jsesc@3.1.0: {}

  json-bigint@1.0.0:
    dependencies:
      bignumber.js: 9.3.0

  json-buffer@3.0.1: {}

  json-parse-even-better-errors@2.3.1: {}

  json-schema-traverse@0.4.1: {}

  json-schema@0.4.0: {}

  json-stable-stringify-without-jsonify@1.0.1: {}

  json-stringify-safe@5.0.1: {}

  json5@2.2.3: {}

  jsonfile@6.1.0:
    dependencies:
      universalify: 2.0.1
    optionalDependencies:
      graceful-fs: 4.2.11

  jsonpath-plus@10.3.0:
    dependencies:
      '@jsep-plugin/assignment': 1.3.0(jsep@1.4.0)
      '@jsep-plugin/regex': 1.0.4(jsep@1.4.0)
      jsep: 1.4.0

  jsprim@1.4.2:
    dependencies:
      assert-plus: 1.0.0
      extsprintf: 1.3.0
      json-schema: 0.4.0
      verror: 1.10.0

  jsprim@2.0.2:
    dependencies:
      assert-plus: 1.0.0
      extsprintf: 1.3.0
      json-schema: 0.4.0
      verror: 1.10.0

  jsrsasign@10.9.0: {}

  jwa@2.0.1:
    dependencies:
      buffer-equal-constant-time: 1.0.1
      ecdsa-sig-formatter: 1.0.11
      safe-buffer: '@nolyfill/safe-buffer@1.0.44'

  jws@4.0.0:
    dependencies:
      jwa: 2.0.1
      safe-buffer: '@nolyfill/safe-buffer@1.0.44'

  keyv@4.5.4:
    dependencies:
      json-buffer: 3.0.1

  kuler@2.0.0: {}

  leac@0.6.0: {}

  levn@0.3.0:
    dependencies:
      prelude-ls: 1.1.2
      type-check: 0.3.2

  levn@0.4.1:
    dependencies:
      prelude-ls: 1.2.1
      type-check: 0.4.0

  libbase64@1.3.0: {}

  libmime@5.3.6:
    dependencies:
      encoding-japanese: 2.2.0
      iconv-lite: 0.6.3
      libbase64: 1.3.0
      libqp: 2.1.1

  libmime@5.3.7:
    dependencies:
      encoding-japanese: 2.2.0
      iconv-lite: 0.6.3
      libbase64: 1.3.0
      libqp: 2.1.1

  libqp@2.1.1: {}

  lilconfig@3.1.3: {}

  lines-and-columns@1.2.4: {}

  linkify-it@5.0.0:
    dependencies:
      uc.micro: 2.1.0

  lint-staged@16.1.2:
    dependencies:
      chalk: 5.4.1
      commander: 14.0.0
      debug: 4.4.1
      lilconfig: 3.1.3
      listr2: 8.3.3
      micromatch: 4.0.8
      nano-spawn: 1.0.2
      pidtree: 0.6.0
      string-argv: 0.3.2
      yaml: 2.8.0
    transitivePeerDependencies:
      - supports-color

  listr2@8.3.3:
    dependencies:
      cli-truncate: 4.0.0
      colorette: 2.0.20
      eventemitter3: 5.0.1
      log-update: 6.1.0
      rfdc: 1.4.1
      wrap-ansi: 9.0.0

  locate-path@6.0.0:
    dependencies:
      p-locate: 5.0.0

  lodash.assignin@4.2.0: {}

  lodash.bind@4.2.1: {}

  lodash.debounce@4.0.8: {}

  lodash.defaults@4.2.0: {}

  lodash.filter@4.6.0: {}

  lodash.flatten@4.4.0: {}

  lodash.foreach@4.5.0: {}

  lodash.isarguments@3.1.0: {}

  lodash.map@4.6.0: {}

  lodash.merge@4.6.2: {}

  lodash.pick@4.4.0: {}

  lodash.reduce@4.6.0: {}

  lodash.reject@4.6.0: {}

  lodash.some@4.6.0: {}

  lodash@4.17.21: {}

  log-symbols@4.1.0:
    dependencies:
      chalk: 4.1.2
      is-unicode-supported: 0.1.0

  log-update@6.1.0:
    dependencies:
      ansi-escapes: 7.0.0
      cli-cursor: 5.0.0
      slice-ansi: 7.1.0
      strip-ansi: 7.1.0
      wrap-ansi: 9.0.0

  logform@2.7.0:
    dependencies:
      '@colors/colors': 1.6.0
      '@types/triple-beam': 1.3.5
      fecha: 4.2.3
      ms: 2.1.3
      safe-stable-stringify: 2.5.0
      triple-beam: 1.4.1

  long@5.3.2: {}

  loose-envify@1.4.0:
    dependencies:
      js-tokens: 4.0.0

  loupe@3.1.4: {}

  lower-case@1.1.4: {}

  lowercase-keys@3.0.0: {}

  lru-cache@10.4.3: {}

  lru-cache@11.1.0: {}

  lru-cache@5.1.1:
    dependencies:
      yallist: 3.1.1

  lru-cache@7.18.3: {}

  luxon@1.28.1: {}

  lz-string@1.5.0: {}

  magic-string@0.30.17:
    dependencies:
      '@jridgewell/sourcemap-codec': 1.5.4

  magicast@0.3.5:
    dependencies:
      '@babel/parser': 7.28.0
      '@babel/types': 7.28.0
      source-map-js: 1.2.1

  mailparser@3.7.4:
    dependencies:
      encoding-japanese: 2.2.0
      he: 1.2.0
      html-to-text: 9.0.5
      iconv-lite: 0.6.3
      libmime: 5.3.7
      linkify-it: 5.0.0
      mailsplit: 5.4.5
      nodemailer: 7.0.4
      punycode.js: 2.3.1
      tlds: 1.259.0

  mailsplit@5.4.3:
    dependencies:
      libbase64: 1.3.0
      libmime: 5.3.6
      libqp: 2.1.1

  mailsplit@5.4.5:
    dependencies:
      libbase64: 1.3.0
      libmime: 5.3.7
      libqp: 2.1.1

  make-dir@4.0.0:
    dependencies:
      semver: 7.7.2

  map-obj@4.3.0: {}

  map-obj@5.0.0: {}

  markdown-it@14.1.0:
    dependencies:
      argparse: 2.0.1
      entities: 4.5.0
      linkify-it: 5.0.0
      mdurl: 2.0.0
      punycode.js: 2.3.1
      uc.micro: 2.1.0

  markdown-table@2.0.0:
    dependencies:
      repeat-string: 1.6.1

  mdast-util-from-markdown@2.0.2:
    dependencies:
      '@types/mdast': 4.0.4
      '@types/unist': 3.0.3
      decode-named-character-reference: 1.2.0
      devlop: 1.1.0
      mdast-util-to-string: 4.0.0
      micromark: 4.0.2
      micromark-util-decode-numeric-character-reference: 2.0.2
      micromark-util-decode-string: 2.0.1
      micromark-util-normalize-identifier: 2.0.1
      micromark-util-symbol: 2.0.1
      micromark-util-types: 2.0.2
      unist-util-stringify-position: 4.0.0
    transitivePeerDependencies:
      - supports-color

  mdast-util-to-string@4.0.0:
    dependencies:
      '@types/mdast': 4.0.4

  mdurl@2.0.0: {}

  merge-source-map@1.1.0:
    dependencies:
      source-map: 0.6.1

  merge-stream@2.0.0: {}

  merge2@1.4.1: {}

  methods@1.1.2: {}

  micromark-core-commonmark@2.0.3:
    dependencies:
      decode-named-character-reference: 1.2.0
      devlop: 1.1.0
      micromark-factory-destination: 2.0.1
      micromark-factory-label: 2.0.1
      micromark-factory-space: 2.0.1
      micromark-factory-title: 2.0.1
      micromark-factory-whitespace: 2.0.1
      micromark-util-character: 2.1.1
      micromark-util-chunked: 2.0.1
      micromark-util-classify-character: 2.0.1
      micromark-util-html-tag-name: 2.0.1
      micromark-util-normalize-identifier: 2.0.1
      micromark-util-resolve-all: 2.0.1
      micromark-util-subtokenize: 2.1.0
      micromark-util-symbol: 2.0.1
      micromark-util-types: 2.0.2

  micromark-factory-destination@2.0.1:
    dependencies:
      micromark-util-character: 2.1.1
      micromark-util-symbol: 2.0.1
      micromark-util-types: 2.0.2

  micromark-factory-label@2.0.1:
    dependencies:
      devlop: 1.1.0
      micromark-util-character: 2.1.1
      micromark-util-symbol: 2.0.1
      micromark-util-types: 2.0.2

  micromark-factory-space@2.0.1:
    dependencies:
      micromark-util-character: 2.1.1
      micromark-util-types: 2.0.2

  micromark-factory-title@2.0.1:
    dependencies:
      micromark-factory-space: 2.0.1
      micromark-util-character: 2.1.1
      micromark-util-symbol: 2.0.1
      micromark-util-types: 2.0.2

  micromark-factory-whitespace@2.0.1:
    dependencies:
      micromark-factory-space: 2.0.1
      micromark-util-character: 2.1.1
      micromark-util-symbol: 2.0.1
      micromark-util-types: 2.0.2

  micromark-util-character@2.1.1:
    dependencies:
      micromark-util-symbol: 2.0.1
      micromark-util-types: 2.0.2

  micromark-util-chunked@2.0.1:
    dependencies:
      micromark-util-symbol: 2.0.1

  micromark-util-classify-character@2.0.1:
    dependencies:
      micromark-util-character: 2.1.1
      micromark-util-symbol: 2.0.1
      micromark-util-types: 2.0.2

  micromark-util-combine-extensions@2.0.1:
    dependencies:
      micromark-util-chunked: 2.0.1
      micromark-util-types: 2.0.2

  micromark-util-decode-numeric-character-reference@2.0.2:
    dependencies:
      micromark-util-symbol: 2.0.1

  micromark-util-decode-string@2.0.1:
    dependencies:
      decode-named-character-reference: 1.2.0
      micromark-util-character: 2.1.1
      micromark-util-decode-numeric-character-reference: 2.0.2
      micromark-util-symbol: 2.0.1

  micromark-util-encode@2.0.1: {}

  micromark-util-html-tag-name@2.0.1: {}

  micromark-util-normalize-identifier@2.0.1:
    dependencies:
      micromark-util-symbol: 2.0.1

  micromark-util-resolve-all@2.0.1:
    dependencies:
      micromark-util-types: 2.0.2

  micromark-util-sanitize-uri@2.0.1:
    dependencies:
      micromark-util-character: 2.1.1
      micromark-util-encode: 2.0.1
      micromark-util-symbol: 2.0.1

  micromark-util-subtokenize@2.1.0:
    dependencies:
      devlop: 1.1.0
      micromark-util-chunked: 2.0.1
      micromark-util-symbol: 2.0.1
      micromark-util-types: 2.0.2

  micromark-util-symbol@2.0.1: {}

  micromark-util-types@2.0.2: {}

  micromark@4.0.2:
    dependencies:
      '@types/debug': 4.1.12
      debug: 4.4.1
      decode-named-character-reference: 1.2.0
      devlop: 1.1.0
      micromark-core-commonmark: 2.0.3
      micromark-factory-space: 2.0.1
      micromark-util-character: 2.1.1
      micromark-util-chunked: 2.0.1
      micromark-util-combine-extensions: 2.0.1
      micromark-util-decode-numeric-character-reference: 2.0.2
      micromark-util-encode: 2.0.1
      micromark-util-normalize-identifier: 2.0.1
      micromark-util-resolve-all: 2.0.1
      micromark-util-sanitize-uri: 2.0.1
      micromark-util-subtokenize: 2.1.0
      micromark-util-symbol: 2.0.1
      micromark-util-types: 2.0.2
    transitivePeerDependencies:
      - supports-color

  micromatch@4.0.8:
    dependencies:
      braces: 3.0.3
      picomatch: 2.3.1

  mime-db@1.52.0: {}

  mime-types@2.1.35:
    dependencies:
      mime-db: 1.52.0

  mime@2.6.0: {}

  mime@3.0.0: {}

  mimic-fn@2.1.0: {}

  mimic-fn@4.0.0: {}

  mimic-function@5.0.1: {}

  mimic-response@3.1.0: {}

  mimic-response@4.0.0: {}

  min-indent@1.0.1: {}

  minimatch@3.1.2:
    dependencies:
      brace-expansion: 1.1.12

  minimatch@9.0.1:
    dependencies:
      brace-expansion: 2.0.2

  minimatch@9.0.5:
    dependencies:
      brace-expansion: 2.0.2

  minipass@7.1.2: {}

  minizlib@3.0.2:
    dependencies:
      minipass: 7.1.2

  mitt@3.0.1: {}

  mixi2@0.2.2:
    dependencies:
      protobufjs: 7.5.3

  mkdirp@3.0.1: {}

  mockdate@3.0.5: {}

  module-alias@2.2.3: {}

  module-details-from-path@1.0.4: {}

  moment-parseformat@3.0.0: {}

  moment@2.30.1: {}

  ms@2.0.0: {}

  ms@2.1.3: {}

  msw@2.4.3(typescript@5.8.3):
    dependencies:
      '@bundled-es-modules/cookie': 2.0.1
      '@bundled-es-modules/statuses': 1.0.1
      '@bundled-es-modules/tough-cookie': 0.1.6
      '@inquirer/confirm': 3.2.0
      '@mswjs/interceptors': 0.29.1
      '@open-draft/until': 2.1.0
      '@types/cookie': 0.6.0
      '@types/statuses': 2.0.6
      chalk: 4.1.2
      graphql: 16.11.0
      headers-polyfill: 4.0.3
      is-node-process: 1.2.0
      outvariant: 1.4.3
      path-to-regexp: 6.3.0
      strict-event-emitter: 0.5.1
      type-fest: 4.41.0
      yargs: 17.7.2
    optionalDependencies:
      typescript: 5.8.3

  mute-stream@0.0.8: {}

  mute-stream@1.0.0: {}

  nan@1.8.4:
    optional: true

  nano-spawn@1.0.2: {}

  nanoid@3.3.11: {}

  nanoid@5.1.5: {}

  narou@1.2.0: {}

  natural-compare@1.4.0: {}

  netmask@2.0.2: {}

  next-tick@1.1.0: {}

  no-case@2.3.2:
    dependencies:
      lower-case: 1.1.4

  node-domexception@1.0.0: {}

  node-fetch-native@1.6.6: {}

  node-fetch@2.7.0:
    dependencies:
      whatwg-url: 5.0.0

  node-fetch@3.3.2:
    dependencies:
      data-uri-to-buffer: 4.0.1
      fetch-blob: 3.2.0
      formdata-polyfill: 4.0.10

  node-gyp-build@4.8.4: {}

  node-localstorage@2.2.1:
    dependencies:
      write-file-atomic: 1.3.4

  node-network-devtools@1.0.28(undici@6.21.3)(utf-8-validate@5.0.10):
    dependencies:
      bufferutil: 4.0.9
      iconv-lite: 0.6.3
      inspector: 0.5.0
      open: 8.4.2
      undici: 6.21.3
      ws: 8.18.3(bufferutil@4.0.9)(utf-8-validate@5.0.10)
    transitivePeerDependencies:
      - utf-8-validate

  node-releases@2.0.19: {}

  nodemailer@7.0.3: {}

  nodemailer@7.0.4: {}

  nopt@7.2.1:
    dependencies:
      abbrev: 2.0.0

  nopt@8.1.0:
    dependencies:
      abbrev: 3.0.1

  normalize-url@8.0.2: {}

  notion-to-md@3.1.9:
    dependencies:
      markdown-table: 2.0.0
      node-fetch: 2.7.0
    transitivePeerDependencies:
      - encoding

  npm-run-path@5.3.0:
    dependencies:
      path-key: 4.0.0

  nth-check@1.0.2:
    dependencies:
      boolbase: 1.0.0

  nth-check@2.1.1:
    dependencies:
      boolbase: 1.0.0

  nwsapi@2.2.20: {}

  oauth-1.0a@2.2.6: {}

  oauth-sign@0.9.0: {}

  ofetch@1.4.1:
    dependencies:
      destr: 2.0.5
      node-fetch-native: 1.6.6
      ufo: 1.6.1

  on-exit-leak-free@2.1.2: {}

  once@1.4.0:
    dependencies:
      wrappy: 1.0.2

  one-time@1.0.0:
    dependencies:
      fn.name: 1.1.0

  onetime@5.1.2:
    dependencies:
      mimic-fn: 2.1.0

  onetime@6.0.0:
    dependencies:
      mimic-fn: 4.0.0

  onetime@7.0.0:
    dependencies:
      mimic-function: 5.0.1

  open@8.4.2:
    dependencies:
      define-lazy-prop: 2.0.0
      is-docker: 2.2.1
      is-wsl: 2.2.0

  openapi-fetch@0.11.3:
    dependencies:
      openapi-typescript-helpers: 0.0.13

  openapi-typescript-helpers@0.0.13: {}

  openapi3-ts@4.5.0:
    dependencies:
      yaml: 2.8.0

  optionator@0.8.3:
    dependencies:
      deep-is: 0.1.4
      fast-levenshtein: 2.0.6
      levn: 0.3.0
      prelude-ls: 1.1.2
      type-check: 0.3.2
      word-wrap: 1.2.5

  optionator@0.9.4:
    dependencies:
      deep-is: 0.1.4
      fast-levenshtein: 2.0.6
      levn: 0.4.1
      prelude-ls: 1.2.1
      type-check: 0.4.0
      word-wrap: 1.2.5

  options@0.0.6: {}

  ora@5.4.1:
    dependencies:
      bl: 4.1.0
      chalk: 4.1.2
      cli-cursor: 3.1.0
      cli-spinners: 2.9.2
      is-interactive: 1.0.0
      is-unicode-supported: 0.1.0
      log-symbols: 4.1.0
      strip-ansi: 6.0.1
      wcwidth: 1.0.1

  os-tmpdir@1.0.2: {}

  otplib@12.0.1:
    dependencies:
      '@otplib/core': 12.0.1
      '@otplib/preset-default': 12.0.1
      '@otplib/preset-v11': 12.0.1

  outvariant@1.4.3: {}

  p-cancelable@4.0.1: {}

  p-limit@3.1.0:
    dependencies:
      yocto-queue: 0.1.0

  p-locate@5.0.0:
    dependencies:
      p-limit: 3.1.0

  p-map@7.0.3: {}

  pac-proxy-agent@7.2.0:
    dependencies:
      '@tootallnate/quickjs-emscripten': 0.23.0
      agent-base: 7.1.3
      debug: 4.4.1
      get-uri: 6.0.4
      http-proxy-agent: 7.0.2
      https-proxy-agent: 7.0.6
      pac-resolver: 7.0.1
      socks-proxy-agent: 8.0.5
    transitivePeerDependencies:
      - supports-color

  pac-resolver@7.0.1:
    dependencies:
      degenerator: 5.0.1
      netmask: 2.0.2

  package-json-from-dist@1.0.1: {}

  pako@2.1.0: {}

  param-case@2.1.1:
    dependencies:
      no-case: 2.3.2

  parent-module@1.0.1:
    dependencies:
      callsites: 3.1.0

  parse-json@5.2.0:
    dependencies:
      '@babel/code-frame': 7.27.1
      error-ex: 1.3.2
      json-parse-even-better-errors: 2.3.1
      lines-and-columns: 1.2.4

  parse-srcset@1.0.2: {}

  parse5-htmlparser2-tree-adapter@7.1.0:
    dependencies:
      domhandler: 5.0.3
      parse5: 7.3.0

  parse5-parser-stream@7.1.2:
    dependencies:
      parse5: 7.3.0

  parse5@7.3.0:
    dependencies:
      entities: 6.0.1

  parseley@0.12.1:
    dependencies:
      leac: 0.6.0
      peberminta: 0.9.0

  path-browserify@1.0.1: {}

  path-exists@4.0.0: {}

  path-is-absolute@1.0.1: {}

  path-key@3.1.1: {}

  path-key@4.0.0: {}

  path-parse@1.0.7: {}

  path-scurry@1.11.1:
    dependencies:
      lru-cache: 10.4.3
      minipass: 7.1.2

  path-to-regexp@6.3.0: {}

  pathe@1.1.2: {}

  pathe@2.0.3: {}

  pathval@2.0.1: {}

  peberminta@0.9.0: {}

  pend@1.2.0: {}

  performance-now@2.1.0: {}

  pg-int8@1.0.1: {}

  pg-protocol@1.10.3: {}

  pg-types@2.2.0:
    dependencies:
      pg-int8: 1.0.1
      postgres-array: 2.0.0
      postgres-bytea: 1.0.0
      postgres-date: 1.0.7
      postgres-interval: 1.2.0

  picocolors@1.1.1: {}

  picomatch@2.3.1: {}

  picomatch@4.0.2: {}

  picomatch@4.0.3: {}

  pidtree@0.6.0: {}

  pino-abstract-transport@2.0.0:
    dependencies:
      split2: 4.2.0

  pino-std-serializers@7.0.0: {}

  pino@9.7.0:
    dependencies:
      atomic-sleep: 1.0.0
      fast-redact: 3.5.0
      on-exit-leak-free: 2.1.2
      pino-abstract-transport: 2.0.0
      pino-std-serializers: 7.0.0
      process-warning: 5.0.0
      quick-format-unescaped: 4.0.4
      real-require: 0.2.0
      safe-stable-stringify: 2.5.0
      sonic-boom: 4.2.0
      thread-stream: 3.1.0

  pluralize@8.0.0: {}

  postcss@8.5.6:
    dependencies:
      nanoid: 3.3.11
      picocolors: 1.1.1
      source-map-js: 1.2.1

  postgres-array@2.0.0: {}

  postgres-bytea@1.0.0: {}

  postgres-date@1.0.7: {}

  postgres-interval@1.2.0:
    dependencies:
      xtend: 4.0.2

  postman-request@2.88.1-postman.42:
    dependencies:
      '@postman/form-data': 3.1.1
      '@postman/tough-cookie': 4.1.3-postman.1
      '@postman/tunnel-agent': 0.6.4
      aws-sign2: 0.7.0
      aws4: 1.13.2
      caseless: 0.12.0
      combined-stream: 1.0.8
      extend: 3.0.2
      forever-agent: 0.6.1
      http-signature: 1.4.0
      is-typedarray: 1.0.0
      isstream: 0.1.2
      json-stringify-safe: 5.0.1
      mime-types: 2.1.35
      oauth-sign: 0.9.0
      qs: 6.5.3
      safe-buffer: '@nolyfill/safe-buffer@1.0.44'
      stream-length: 1.0.2
      uuid: 8.3.2

  prelude-ls@1.1.2: {}

  prelude-ls@1.2.1: {}

  prettier-linter-helpers@1.0.0:
    dependencies:
      fast-diff: 1.3.0

  prettier@3.6.2: {}

  process-warning@5.0.0: {}

  progress@2.0.3: {}

  proto-list@1.2.4: {}

  protobufjs@7.5.3:
    dependencies:
      '@protobufjs/aspromise': 1.1.2
      '@protobufjs/base64': 1.1.2
      '@protobufjs/codegen': 2.0.4
      '@protobufjs/eventemitter': 1.1.0
      '@protobufjs/fetch': 1.1.0
      '@protobufjs/float': 1.0.2
      '@protobufjs/inquire': 1.1.0
      '@protobufjs/path': 1.1.2
      '@protobufjs/pool': 1.1.0
      '@protobufjs/utf8': 1.1.0
      '@types/node': 24.0.14
      long: 5.3.2

  proxy-agent@6.5.0:
    dependencies:
      agent-base: 7.1.3
      debug: 4.4.1
      http-proxy-agent: 7.0.2
      https-proxy-agent: 7.0.6
      lru-cache: 7.18.3
      pac-proxy-agent: 7.2.0
      proxy-from-env: 1.1.0
      socks-proxy-agent: 8.0.5
    transitivePeerDependencies:
      - supports-color

  proxy-chain@2.5.9:
    dependencies:
      socks: 2.8.5
      socks-proxy-agent: 8.0.5
      tslib: 2.8.1
    transitivePeerDependencies:
      - supports-color

  proxy-from-env@1.1.0: {}

  psl@1.15.0:
    dependencies:
      punycode: 2.3.1

  pump@3.0.3:
    dependencies:
      end-of-stream: 1.4.5
      once: 1.4.0

  punycode.js@2.3.1: {}

  punycode@2.3.1: {}

  qs@6.14.0:
    dependencies:
      side-channel: '@nolyfill/side-channel@1.0.44'

  qs@6.5.3: {}

  quansync@0.2.10: {}

  query-string@9.2.2:
    dependencies:
      decode-uri-component: 0.4.1
      filter-obj: 5.1.0
      split-on-first: 3.0.0

  querystringify@2.2.0: {}

  queue-microtask@1.2.3: {}

  quick-format-unescaped@4.0.4: {}

  quick-lru@5.1.1: {}

  quick-lru@6.1.2: {}

  rate-limiter-flexible@7.1.1: {}

  re2js@1.1.0: {}

  react-dom@18.3.1(react@18.3.1):
    dependencies:
      loose-envify: 1.4.0
      react: 18.3.1
      scheduler: 0.23.2

  react@18.3.1:
    dependencies:
      loose-envify: 1.4.0

  readable-stream@3.6.2:
    dependencies:
      inherits: 2.0.4
      string_decoder: 1.3.0
      util-deprecate: 1.0.2

  readdirp@4.1.2: {}

  real-cancellable-promise@1.2.2: {}

  real-require@0.2.0: {}

  rebrowser-puppeteer-core@24.8.1(bufferutil@4.0.9)(utf-8-validate@5.0.10):
    dependencies:
      '@puppeteer/browsers': 2.10.3
      chromium-bidi: 5.1.0(devtools-protocol@0.0.1439962)
      debug: 4.4.1
      devtools-protocol: 0.0.1439962
      typed-query-selector: 2.12.0
      ws: 8.18.3(bufferutil@4.0.9)(utf-8-validate@5.0.10)
    transitivePeerDependencies:
      - bare-buffer
      - bufferutil
      - supports-color
      - utf-8-validate

  rebrowser-puppeteer@24.8.1(bufferutil@4.0.9)(typescript@5.8.3)(utf-8-validate@5.0.10):
    dependencies:
      '@puppeteer/browsers': 2.10.3
      chromium-bidi: 5.1.0(devtools-protocol@0.0.1439962)
      cosmiconfig: 9.0.0(typescript@5.8.3)
      devtools-protocol: 0.0.1439962
      puppeteer-core: rebrowser-puppeteer-core@24.8.1(bufferutil@4.0.9)(utf-8-validate@5.0.10)
      typed-query-selector: 2.12.0
    transitivePeerDependencies:
      - bare-buffer
      - bufferutil
      - supports-color
      - typescript
      - utf-8-validate

  redis-errors@1.2.0: {}

  redis-parser@3.0.0:
    dependencies:
      redis-errors: 1.2.0

  reflect-metadata@0.1.14: {}

  regenerate-unicode-properties@10.2.0:
    dependencies:
      regenerate: 1.4.2

  regenerate@1.4.2: {}

  regexp-tree@0.1.27: {}

  regexpu-core@6.2.0:
    dependencies:
      regenerate: 1.4.2
      regenerate-unicode-properties: 10.2.0
      regjsgen: 0.8.0
      regjsparser: 0.12.0
      unicode-match-property-ecmascript: 2.0.0
      unicode-match-property-value-ecmascript: 2.2.0

  regjsgen@0.8.0: {}

  regjsparser@0.12.0:
    dependencies:
      jsesc: 3.0.2

  relateurl@0.2.7: {}

  remark-parse@11.0.0:
    dependencies:
      '@types/mdast': 4.0.4
      mdast-util-from-markdown: 2.0.2
      micromark-util-types: 2.0.2
      unified: 11.0.5
    transitivePeerDependencies:
      - supports-color

  repeat-string@1.6.1: {}

  request-promise-core@1.1.4(request@2.88.2):
    dependencies:
      lodash: 4.17.21
      request: 2.88.2

  request-promise@4.2.6(request@2.88.2):
    dependencies:
      bluebird: 3.7.2
      request: 2.88.2
      request-promise-core: 1.1.4(request@2.88.2)
      stealthy-require: 1.1.1
      tough-cookie: 2.5.0

  request@2.88.2:
    dependencies:
      aws-sign2: 0.7.0
      aws4: 1.13.2
      caseless: 0.12.0
      combined-stream: 1.0.8
      extend: 3.0.2
      forever-agent: 0.6.1
      form-data: 2.3.3
      har-validator: 5.1.5
      http-signature: 1.2.0
      is-typedarray: 1.0.0
      isstream: 0.1.2
      json-stringify-safe: 5.0.1
      mime-types: 2.1.35
      oauth-sign: 0.9.0
      performance-now: 2.1.0
      qs: 6.5.3
      safe-buffer: '@nolyfill/safe-buffer@1.0.44'
      tough-cookie: 2.5.0
      tunnel-agent: 0.6.0
      uuid: 3.4.0

  require-directory@2.1.1: {}

  require-in-the-middle@7.5.2:
    dependencies:
      debug: 4.4.1
      module-details-from-path: 1.0.4
      resolve: 1.22.10
    transitivePeerDependencies:
      - supports-color

  requires-port@1.0.0: {}

  resolve-alpn@1.2.1: {}

  resolve-from@4.0.0: {}

  resolve-from@5.0.0: {}

  resolve-pkg-maps@1.0.0: {}

  resolve@1.22.10:
    dependencies:
      is-core-module: '@nolyfill/is-core-module@1.0.39'
      path-parse: 1.0.7
      supports-preserve-symlinks-flag: 1.0.0

  responselike@3.0.0:
    dependencies:
      lowercase-keys: 3.0.0

  restore-cursor@3.1.0:
    dependencies:
      onetime: 5.1.2
      signal-exit: 3.0.7

  restore-cursor@5.1.0:
    dependencies:
      onetime: 7.0.0
      signal-exit: 4.1.0

  reusify@1.1.0: {}

  rfc4648@1.5.4: {}

  rfdc@1.4.1: {}

  rimraf@3.0.2:
    dependencies:
      glob: 7.2.3

  rolldown-plugin-dts@0.13.13(rolldown@1.0.0-beta.23)(typescript@5.8.3):
    dependencies:
      '@babel/generator': 7.28.0
      '@babel/parser': 7.28.0
      '@babel/types': 7.28.0
      ast-kit: 2.1.1
      birpc: 2.4.0
      debug: 4.4.1
      dts-resolver: 2.1.1
      get-tsconfig: 4.10.1
      rolldown: 1.0.0-beta.23
    optionalDependencies:
      typescript: 5.8.3
    transitivePeerDependencies:
      - oxc-resolver
      - supports-color

  rolldown@1.0.0-beta.23:
    dependencies:
      '@oxc-project/runtime': 0.75.0
      '@oxc-project/types': 0.75.0
      '@rolldown/pluginutils': 1.0.0-beta.23
      ansis: 4.1.0
    optionalDependencies:
      '@rolldown/binding-darwin-arm64': 1.0.0-beta.23
      '@rolldown/binding-darwin-x64': 1.0.0-beta.23
      '@rolldown/binding-freebsd-x64': 1.0.0-beta.23
      '@rolldown/binding-linux-arm-gnueabihf': 1.0.0-beta.23
      '@rolldown/binding-linux-arm64-gnu': 1.0.0-beta.23
      '@rolldown/binding-linux-arm64-musl': 1.0.0-beta.23
      '@rolldown/binding-linux-x64-gnu': 1.0.0-beta.23
      '@rolldown/binding-linux-x64-musl': 1.0.0-beta.23
      '@rolldown/binding-wasm32-wasi': 1.0.0-beta.23
      '@rolldown/binding-win32-arm64-msvc': 1.0.0-beta.23
      '@rolldown/binding-win32-ia32-msvc': 1.0.0-beta.23
      '@rolldown/binding-win32-x64-msvc': 1.0.0-beta.23

  rollup@4.44.1:
    dependencies:
      '@types/estree': 1.0.8
    optionalDependencies:
      '@rollup/rollup-android-arm-eabi': 4.44.1
      '@rollup/rollup-android-arm64': 4.44.1
      '@rollup/rollup-darwin-arm64': 4.44.1
      '@rollup/rollup-darwin-x64': 4.44.1
      '@rollup/rollup-freebsd-arm64': 4.44.1
      '@rollup/rollup-freebsd-x64': 4.44.1
      '@rollup/rollup-linux-arm-gnueabihf': 4.44.1
      '@rollup/rollup-linux-arm-musleabihf': 4.44.1
      '@rollup/rollup-linux-arm64-gnu': 4.44.1
      '@rollup/rollup-linux-arm64-musl': 4.44.1
      '@rollup/rollup-linux-loongarch64-gnu': 4.44.1
      '@rollup/rollup-linux-powerpc64le-gnu': 4.44.1
      '@rollup/rollup-linux-riscv64-gnu': 4.44.1
      '@rollup/rollup-linux-riscv64-musl': 4.44.1
      '@rollup/rollup-linux-s390x-gnu': 4.44.1
      '@rollup/rollup-linux-x64-gnu': 4.44.1
      '@rollup/rollup-linux-x64-musl': 4.44.1
      '@rollup/rollup-win32-arm64-msvc': 4.44.1
      '@rollup/rollup-win32-ia32-msvc': 4.44.1
      '@rollup/rollup-win32-x64-msvc': 4.44.1
      fsevents: 2.3.3

  rrweb-cssom@0.8.0: {}

  rss-parser@3.13.0:
    dependencies:
      entities: 2.2.0
      xml2js: 0.5.0

  run-async@2.4.1: {}

  run-parallel@1.2.0:
    dependencies:
      queue-microtask: 1.2.3

  rxjs@6.6.7:
    dependencies:
      tslib: 1.14.1

  rxjs@7.8.2:
    dependencies:
      tslib: 2.8.1

  safe-stable-stringify@2.5.0: {}

  sanitize-html@2.17.0:
    dependencies:
      deepmerge: 4.3.1
      escape-string-regexp: 4.0.0
      htmlparser2: 8.0.2
      is-plain-object: 5.0.0
      parse-srcset: 1.0.2
      postcss: 8.5.6

  sax@1.4.1: {}

  saxes@6.0.0:
    dependencies:
      xmlchars: 2.2.0

  scheduler@0.23.2:
    dependencies:
      loose-envify: 1.4.0

  selderee@0.11.0:
    dependencies:
      parseley: 0.12.1

  semver@6.3.1: {}

  semver@7.7.2: {}

  shebang-command@2.0.0:
    dependencies:
      shebang-regex: 3.0.0

  shebang-regex@3.0.0: {}

  shimmer@1.2.1: {}

  siginfo@2.0.0: {}

  signal-exit@3.0.7: {}

  signal-exit@4.1.0: {}

  simple-swizzle@0.2.2:
    dependencies:
      is-arrayish: 0.3.2

  simplecc-wasm@1.1.0: {}

  slice-ansi@5.0.0:
    dependencies:
      ansi-styles: 6.2.1
      is-fullwidth-code-point: 4.0.0

  slice-ansi@7.1.0:
    dependencies:
      ansi-styles: 6.2.1
      is-fullwidth-code-point: 5.0.0

  slide@1.1.6: {}

  smart-buffer@4.2.0: {}

  snakecase-keys@3.2.1:
    dependencies:
      map-obj: 4.3.0
      to-snake-case: 1.0.0

  socks-proxy-agent@8.0.5:
    dependencies:
      agent-base: 7.1.3
      debug: 4.4.1
      socks: 2.8.5
    transitivePeerDependencies:
      - supports-color

  socks@2.8.5:
    dependencies:
      ip-address: 9.0.5
      smart-buffer: 4.2.0

  sonic-boom@4.2.0:
    dependencies:
      atomic-sleep: 1.0.0

  source-map-js@1.2.1: {}

  source-map@0.5.7: {}

  source-map@0.6.1: {}

  source-map@0.7.4: {}

  split-on-first@3.0.0: {}

  split2@4.2.0: {}

  sprintf-js@1.1.3: {}

  sshpk@1.18.0:
    dependencies:
      asn1: 0.2.6
      assert-plus: 1.0.0
      bcrypt-pbkdf: 1.0.2
      dashdash: 1.14.1
      ecc-jsbn: 0.1.2
      getpass: 0.1.7
      jsbn: 0.1.1
      safer-buffer: '@nolyfill/safer-buffer@1.0.44'
      tweetnacl: 0.14.5

  stack-trace@0.0.10: {}

  stackback@0.0.2: {}

  standard-as-callback@2.1.0: {}

  statuses@2.0.2: {}

  std-env@3.9.0: {}

  stealthy-require@1.1.1: {}

  store2@2.14.4: {}

  stream-length@1.0.2:
    dependencies:
      bluebird: 2.11.0

  streamx@2.22.1:
    dependencies:
      fast-fifo: 1.3.2
      text-decoder: 1.2.3
    optionalDependencies:
      bare-events: 2.5.4

  strict-event-emitter@0.5.1: {}

  string-argv@0.3.2: {}

  string-direction@0.1.2: {}

  string-width@4.2.3:
    dependencies:
      emoji-regex: 8.0.0
      is-fullwidth-code-point: 3.0.0
      strip-ansi: 6.0.1

  string-width@5.1.2:
    dependencies:
      eastasianwidth: 0.2.0
      emoji-regex: 9.2.2
      strip-ansi: 7.1.0

  string-width@7.2.0:
    dependencies:
      emoji-regex: 10.4.0
      get-east-asian-width: 1.3.0
      strip-ansi: 7.1.0

  string_decoder@1.3.0:
    dependencies:
      safe-buffer: '@nolyfill/safe-buffer@1.0.44'

  strip-ansi@3.0.1:
    dependencies:
      ansi-regex: 2.1.1

  strip-ansi@5.2.0:
    dependencies:
      ansi-regex: 4.1.1

  strip-ansi@6.0.1:
    dependencies:
      ansi-regex: 5.0.1

  strip-ansi@7.1.0:
    dependencies:
      ansi-regex: 6.1.0

  strip-final-newline@3.0.0: {}

  strip-indent@4.0.0:
    dependencies:
      min-indent: 1.0.1

  strip-json-comments@3.1.1: {}

  superagent@10.2.2:
    dependencies:
      component-emitter: 1.3.1
      cookiejar: 2.1.4
      debug: 4.4.1
      fast-safe-stringify: 2.1.1
      form-data: 4.0.4
      formidable: 3.5.4
      methods: 1.1.2
      mime: 2.6.0
      qs: 6.14.0
    transitivePeerDependencies:
      - supports-color

  supertest@7.1.3:
    dependencies:
      methods: 1.1.2
      superagent: 10.2.2
    transitivePeerDependencies:
      - supports-color

  supports-color@2.0.0: {}

  supports-color@5.5.0:
    dependencies:
      has-flag: 3.0.0

  supports-color@7.2.0:
    dependencies:
      has-flag: 4.0.0

  supports-preserve-symlinks-flag@1.0.0: {}

  symbol-tree@3.2.4: {}

  synckit@0.11.8:
    dependencies:
      '@pkgr/core': 0.2.7

  system-architecture@0.1.0: {}

  tapable@2.2.2: {}

  tar-fs@3.1.0:
    dependencies:
      pump: 3.0.3
      tar-stream: 3.1.7
    optionalDependencies:
      bare-fs: 4.1.5
      bare-path: 3.0.0
    transitivePeerDependencies:
      - bare-buffer

  tar-stream@3.1.7:
    dependencies:
      b4a: 1.6.7
      fast-fifo: 1.3.2
      streamx: 2.22.1

  tar@7.4.3:
    dependencies:
      '@isaacs/fs-minipass': 4.0.1
      chownr: 3.0.0
      minipass: 7.1.2
      minizlib: 3.0.2
      mkdirp: 3.0.1
      yallist: 5.0.0

  telegram@2.26.22:
    dependencies:
      '@cryptography/aes': 0.1.1
      async-mutex: 0.3.2
      big-integer: 1.6.52
      buffer: 6.0.3
      htmlparser2: 6.1.0
      mime: 3.0.0
      node-localstorage: 2.2.1
      pako: 2.1.0
      path-browserify: 1.0.1
      real-cancellable-promise: 1.2.2
      socks: 2.8.5
      store2: 2.14.4
      ts-custom-error: 3.3.1
      websocket: 1.0.35
    optionalDependencies:
      bufferutil: 4.0.9
      utf-8-validate: 5.0.10
    transitivePeerDependencies:
      - supports-color

  test-exclude@7.0.1:
    dependencies:
      '@istanbuljs/schema': 0.1.3
      glob: 10.4.5
      minimatch: 9.0.5

  text-decoder@1.2.3:
    dependencies:
      b4a: 1.6.7

  text-hex@1.0.0: {}

  text-table@0.2.0: {}

  thirty-two@1.0.2: {}

  thread-stream@3.1.0:
    dependencies:
      real-require: 0.2.0

  through@2.3.8: {}

  tinybench@2.9.0: {}

  tinyexec@0.3.2: {}

  tinyexec@1.0.1: {}

  tinyglobby@0.2.14:
    dependencies:
      fdir: 6.4.6(picomatch@4.0.3)
      picomatch: 4.0.3

  tinypool@1.1.1: {}

  tinyrainbow@1.2.0: {}

  tinyspy@3.0.2: {}

  title@4.0.1:
    dependencies:
      arg: 5.0.2
      chalk: 5.4.1
      clipboardy: 4.0.0

  tlds@1.259.0: {}

  tldts-core@6.1.86: {}

  tldts-core@7.0.10: {}

  tldts@6.1.86:
    dependencies:
      tldts-core: 6.1.86

  tldts@7.0.10:
    dependencies:
      tldts-core: 7.0.10

  tmp@0.0.33:
    dependencies:
      os-tmpdir: 1.0.2

  to-no-case@1.0.2: {}

  to-regex-range@5.0.1:
    dependencies:
      is-number: 7.0.0

  to-snake-case@1.0.0:
    dependencies:
      to-space-case: 1.0.0

  to-space-case@1.0.0:
    dependencies:
      to-no-case: 1.0.2

  tosource@2.0.0-alpha.3: {}

  tough-cookie@2.5.0:
    dependencies:
      psl: 1.15.0
      punycode: 2.3.1

  tough-cookie@4.1.4:
    dependencies:
      psl: 1.15.0
      punycode: 2.3.1
      universalify: 0.2.0
      url-parse: 1.5.10

  tough-cookie@5.1.2:
    dependencies:
      tldts: 6.1.86

  tr46@0.0.3: {}

  tr46@5.1.1:
    dependencies:
      punycode: 2.3.1

  triple-beam@1.4.1: {}

  trough@2.2.0: {}

  ts-api-utils@2.1.0(typescript@5.8.3):
    dependencies:
      typescript: 5.8.3

  ts-case-convert@2.1.0: {}

  ts-custom-error@2.2.2: {}

  ts-custom-error@3.3.1: {}

  ts-declaration-location@1.0.7(typescript@5.8.3):
    dependencies:
      picomatch: 4.0.3
      typescript: 5.8.3

  ts-xor@1.3.0: {}

  tsconfck@3.1.6(typescript@5.8.3):
    optionalDependencies:
      typescript: 5.8.3

  tsdown@0.12.9(typescript@5.8.3):
    dependencies:
      ansis: 4.1.0
      cac: 6.7.14
      chokidar: 4.0.3
      debug: 4.4.1
      diff: 8.0.2
      empathic: 2.0.0
      hookable: 5.5.3
      rolldown: 1.0.0-beta.23
      rolldown-plugin-dts: 0.13.13(rolldown@1.0.0-beta.23)(typescript@5.8.3)
      semver: 7.7.2
      tinyexec: 1.0.1
      tinyglobby: 0.2.14
      unconfig: 7.3.2
    optionalDependencies:
      typescript: 5.8.3
    transitivePeerDependencies:
      - '@typescript/native-preview'
      - oxc-resolver
      - supports-color
      - vue-tsc

  tslib@1.14.1: {}

  tslib@2.8.1: {}

  tsx@4.20.3:
    dependencies:
      esbuild: 0.25.5
      get-tsconfig: 4.10.1
    optionalDependencies:
      fsevents: 2.3.3

  tunnel-agent@0.6.0:
    dependencies:
      safe-buffer: '@nolyfill/safe-buffer@1.0.44'

  turndown@7.2.0:
    dependencies:
      '@mixmark-io/domino': 2.2.0

  tweetnacl@0.14.5: {}

  twitter-api-v2@1.24.0: {}

  type-check@0.3.2:
    dependencies:
      prelude-ls: 1.1.2

  type-check@0.4.0:
    dependencies:
      prelude-ls: 1.2.1

  type-fest@0.20.2: {}

  type-fest@0.21.3: {}

  type-fest@3.13.1: {}

  type-fest@4.41.0: {}

  type@2.7.3: {}

  typed-query-selector@2.12.0: {}

  typedarray-to-buffer@3.1.5:
    dependencies:
      is-typedarray: 1.0.0

  typescript@5.8.3: {}

  uc.micro@2.1.0: {}

  ufo@1.6.1: {}

  uglify-js@3.19.3: {}

  ultron@1.0.2: {}

  unconfig@7.3.2:
    dependencies:
      '@quansync/fs': 0.1.3
      defu: 6.1.4
      jiti: 2.4.2
      quansync: 0.2.10

  undici-types@6.21.0: {}

  undici-types@7.8.0: {}

  undici@5.29.0:
    dependencies:
      '@fastify/busboy': 2.1.1

  undici@6.21.3: {}

  undici@7.11.0: {}

  unicode-canonical-property-names-ecmascript@2.0.1: {}

  unicode-match-property-ecmascript@2.0.0:
    dependencies:
      unicode-canonical-property-names-ecmascript: 2.0.1
      unicode-property-aliases-ecmascript: 2.1.0

  unicode-match-property-value-ecmascript@2.2.0: {}

  unicode-property-aliases-ecmascript@2.1.0: {}

  unified@11.0.5:
    dependencies:
      '@types/unist': 3.0.3
      bail: 2.0.2
      devlop: 1.1.0
      extend: 3.0.2
      is-plain-obj: 4.1.0
      trough: 2.2.0
      vfile: 6.0.3

  unist-util-stringify-position@4.0.0:
    dependencies:
      '@types/unist': 3.0.3

  universalify@0.2.0: {}

  universalify@2.0.1: {}

  update-browserslist-db@1.1.3(browserslist@4.25.1):
    dependencies:
      browserslist: 4.25.1
      escalade: 3.2.0
      picocolors: 1.1.1

  upper-case@1.1.3: {}

  uri-js@4.4.1:
    dependencies:
      punycode: 2.3.1

  url-parse@1.5.10:
    dependencies:
      querystringify: 2.2.0
      requires-port: 1.0.0

  url-regex-safe@3.0.0:
    dependencies:
      ip-regex: 4.3.0
      tlds: 1.259.0

  url-template@2.0.8: {}

  utf-8-validate@1.1.0:
    dependencies:
      bindings: 1.2.1
      nan: 1.8.4
    optional: true

  utf-8-validate@5.0.10:
    dependencies:
      node-gyp-build: 4.8.4

  utf8@3.0.0: {}

  util-deprecate@1.0.2: {}

  utility-types@3.11.0: {}

  uuid@11.1.0: {}

  uuid@3.4.0: {}

  uuid@8.3.2: {}

  valid-url@1.0.9: {}

  verror@1.10.0:
    dependencies:
      assert-plus: 1.0.0
      core-util-is: 1.0.2
      extsprintf: 1.3.0

  vfile-message@4.0.2:
    dependencies:
      '@types/unist': 3.0.3
      unist-util-stringify-position: 4.0.0

  vfile@6.0.3:
    dependencies:
      '@types/unist': 3.0.3
      vfile-message: 4.0.2

  vite-node@2.1.9(@types/node@24.0.14):
    dependencies:
      cac: 6.7.14
      debug: 4.4.1
      es-module-lexer: 1.7.0
      pathe: 1.1.2
      vite: 5.4.19(@types/node@24.0.14)
    transitivePeerDependencies:
      - '@types/node'
      - less
      - lightningcss
      - sass
      - sass-embedded
      - stylus
      - sugarss
      - supports-color
      - terser

  vite-tsconfig-paths@5.1.4(typescript@5.8.3)(vite@5.4.19(@types/node@24.0.14)):
    dependencies:
      debug: 4.4.1
      globrex: 0.1.2
      tsconfck: 3.1.6(typescript@5.8.3)
    optionalDependencies:
      vite: 5.4.19(@types/node@24.0.14)
    transitivePeerDependencies:
      - supports-color
      - typescript

  vite@5.4.19(@types/node@24.0.14):
    dependencies:
      esbuild: 0.21.5
      postcss: 8.5.6
      rollup: 4.44.1
    optionalDependencies:
      '@types/node': 24.0.14
      fsevents: 2.3.3

  vitest@2.1.9(@types/node@24.0.14)(jsdom@26.1.0(bufferutil@4.0.9)(utf-8-validate@5.0.10))(msw@2.4.3(typescript@5.8.3)):
    dependencies:
      '@vitest/expect': 2.1.9
      '@vitest/mocker': 2.1.9(msw@2.4.3(typescript@5.8.3))(vite@5.4.19(@types/node@24.0.14))
      '@vitest/pretty-format': 2.1.9
      '@vitest/runner': 2.1.9
      '@vitest/snapshot': 2.1.9
      '@vitest/spy': 2.1.9
      '@vitest/utils': 2.1.9
      chai: 5.2.0
      debug: 4.4.1
      expect-type: 1.2.1
      magic-string: 0.30.17
      pathe: 1.1.2
      std-env: 3.9.0
      tinybench: 2.9.0
      tinyexec: 0.3.2
      tinypool: 1.1.1
      tinyrainbow: 1.2.0
      vite: 5.4.19(@types/node@24.0.14)
      vite-node: 2.1.9(@types/node@24.0.14)
      why-is-node-running: 2.3.0
    optionalDependencies:
      '@types/node': 24.0.14
      jsdom: 26.1.0(bufferutil@4.0.9)(utf-8-validate@5.0.10)
    transitivePeerDependencies:
      - less
      - lightningcss
      - msw
      - sass
      - sass-embedded
      - stylus
      - sugarss
      - supports-color
      - terser

  w3c-xmlserializer@5.0.0:
    dependencies:
      xml-name-validator: 5.0.0

  wcwidth@1.0.1:
    dependencies:
      defaults: 1.0.4

  web-streams-polyfill@3.3.3: {}

  webidl-conversions@3.0.1: {}

  webidl-conversions@7.0.0: {}

  websocket@1.0.35:
    dependencies:
      bufferutil: 4.0.9
      debug: 2.6.9
      es5-ext: 0.10.64
      typedarray-to-buffer: 3.1.5
      utf-8-validate: 5.0.10
      yaeti: 0.0.6
    transitivePeerDependencies:
      - supports-color

  whatwg-encoding@3.1.1:
    dependencies:
      iconv-lite: 0.6.3

  whatwg-mimetype@4.0.0: {}

  whatwg-url@14.2.0:
    dependencies:
      tr46: 5.1.1
      webidl-conversions: 7.0.0

  whatwg-url@5.0.0:
    dependencies:
      tr46: 0.0.3
      webidl-conversions: 3.0.1

  which@2.0.2:
    dependencies:
      isexe: 2.0.0

  why-is-node-running@2.3.0:
    dependencies:
      siginfo: 2.0.0
      stackback: 0.0.2

  winston-transport@4.9.0:
    dependencies:
      logform: 2.7.0
      readable-stream: 3.6.2
      triple-beam: 1.4.1

  winston@3.17.0:
    dependencies:
      '@colors/colors': 1.6.0
      '@dabh/diagnostics': 2.0.3
      async: 3.2.6
      is-stream: 2.0.1
      logform: 2.7.0
      one-time: 1.0.0
      readable-stream: 3.6.2
      safe-stable-stringify: 2.5.0
      stack-trace: 0.0.10
      triple-beam: 1.4.1
      winston-transport: 4.9.0

  word-wrap@1.2.5: {}

  wrap-ansi@6.2.0:
    dependencies:
      ansi-styles: 4.3.0
      string-width: 4.2.3
      strip-ansi: 6.0.1

  wrap-ansi@7.0.0:
    dependencies:
      ansi-styles: 4.3.0
      string-width: 4.2.3
      strip-ansi: 6.0.1

  wrap-ansi@8.1.0:
    dependencies:
      ansi-styles: 6.2.1
      string-width: 5.1.2
      strip-ansi: 7.1.0

  wrap-ansi@9.0.0:
    dependencies:
      ansi-styles: 6.2.1
      string-width: 7.2.0
      strip-ansi: 7.1.0

  wrappy@1.0.2: {}

  write-file-atomic@1.3.4:
    dependencies:
      graceful-fs: 4.2.11
      imurmurhash: 0.1.4
      slide: 1.1.6

  ws@0.7.2:
    dependencies:
      options: 0.0.6
      ultron: 1.0.2
    optionalDependencies:
      bufferutil: 1.1.0
      utf-8-validate: 1.1.0

  ws@8.18.3(bufferutil@4.0.9)(utf-8-validate@5.0.10):
    optionalDependencies:
      bufferutil: 4.0.9
      utf-8-validate: 5.0.10

  wuzzy@0.1.8:
    dependencies:
      lodash: 4.17.21

  xml-name-validator@5.0.0: {}

  xml2js@0.5.0:
    dependencies:
      sax: 1.4.1
      xmlbuilder: 11.0.1

  xmlbuilder@11.0.1: {}

  xmlchars@2.2.0: {}

  xtend@4.0.2: {}

  xxhash-wasm@1.1.0: {}

  y18n@5.0.8: {}

  yaeti@0.0.6: {}

  yallist@3.1.1: {}

  yallist@5.0.0: {}

  yaml-eslint-parser@1.3.0:
    dependencies:
      eslint-visitor-keys: 3.4.3
      yaml: 2.8.0

  yaml@2.8.0: {}

  yargs-parser@15.0.3:
    dependencies:
      camelcase: 5.3.1
      decamelize: 1.2.0

  yargs-parser@21.1.1: {}

  yargs@17.7.2:
    dependencies:
      cliui: 8.0.1
      escalade: 3.2.0
      get-caller-file: 2.0.5
      require-directory: 2.1.1
      string-width: 4.2.3
      y18n: 5.0.8
      yargs-parser: 21.1.1

  yauzl@2.10.0:
    dependencies:
      buffer-crc32: 0.2.13
      fd-slicer: 1.1.0

  yocto-queue@0.1.0: {}

  yoctocolors-cjs@2.1.2: {}

  youtubei.js@14.0.0:
    dependencies:
      '@bufbuild/protobuf': 2.6.0
      jintr: 3.3.1
      tslib: 2.8.1
      undici: 5.29.0

  zod@3.24.1: {}

  zod@3.25.76: {}<|MERGE_RESOLUTION|>--- conflicted
+++ resolved
@@ -51,16 +51,11 @@
         specifier: 1.16.0
         version: 1.16.0(hono@4.8.5)
       '@hono/zod-openapi':
-<<<<<<< HEAD
-        specifier: 0.19.9
-        version: 0.19.9(hono@4.8.3)(zod@3.25.73)
+        specifier: 0.19.10
+        version: 0.19.10(hono@4.8.5)(zod@3.25.76)
       '@khanacademy/simple-markdown':
         specifier: ^2.0.10
         version: 2.0.10(react-dom@18.3.1(react@18.3.1))(react@18.3.1)
-=======
-        specifier: 0.19.10
-        version: 0.19.10(hono@4.8.5)(zod@3.25.76)
->>>>>>> 2cea915b
       '@notionhq/client':
         specifier: 4.0.1
         version: 4.0.1
