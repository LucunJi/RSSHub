--- conflicted
+++ resolved
@@ -7208,11 +7208,6 @@
       '@eslint/core': 0.15.1
       levn: 0.4.1
 
-<<<<<<< HEAD
-  '@fastify/busboy@2.1.1': {}
-
-=======
->>>>>>> f057e762
   '@hono/node-server@1.17.1(hono@4.8.5)':
     dependencies:
       hono: 4.8.5
